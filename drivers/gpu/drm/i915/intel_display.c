--- conflicted
+++ resolved
@@ -123,10 +123,7 @@
 static void intel_modeset_setup_hw_state(struct drm_device *dev);
 static void intel_pre_disable_primary_noatomic(struct drm_crtc *crtc);
 static int ilk_max_pixel_rate(struct drm_atomic_state *state);
-<<<<<<< HEAD
 static int broxton_calc_cdclk(int max_pixclk);
-=======
->>>>>>> 66fd7a66
 
 struct intel_limit {
 	struct {
@@ -11020,7 +11017,6 @@
 }
 
 static void intel_unpin_work_fn(struct work_struct *__work)
-<<<<<<< HEAD
 {
 	struct intel_flip_work *work =
 		container_of(__work, struct intel_flip_work, unpin_work);
@@ -11306,860 +11302,6 @@
 				 struct drm_i915_gem_object *obj,
 				 struct drm_i915_gem_request *req,
 				 uint32_t flags)
-{
-	struct intel_engine_cs *engine = req->engine;
-	struct drm_i915_private *dev_priv = dev->dev_private;
-	struct intel_crtc *intel_crtc = to_intel_crtc(crtc);
-	uint32_t pf, pipesrc;
-	int ret;
-
-	ret = intel_ring_begin(req, 4);
-	if (ret)
-		return ret;
-
-	intel_ring_emit(engine, MI_DISPLAY_FLIP |
-			MI_DISPLAY_FLIP_PLANE(intel_crtc->plane));
-	intel_ring_emit(engine, fb->pitches[0] | obj->tiling_mode);
-	intel_ring_emit(engine, intel_crtc->flip_work->gtt_offset);
-
-	/* Contrary to the suggestions in the documentation,
-	 * "Enable Panel Fitter" does not seem to be required when page
-	 * flipping with a non-native mode, and worse causes a normal
-	 * modeset to fail.
-	 * pf = I915_READ(PF_CTL(intel_crtc->pipe)) & PF_ENABLE;
-	 */
-	pf = 0;
-	pipesrc = I915_READ(PIPESRC(intel_crtc->pipe)) & 0x0fff0fff;
-	intel_ring_emit(engine, pf | pipesrc);
-
-	return 0;
-}
-
-static int intel_gen7_queue_flip(struct drm_device *dev,
-				 struct drm_crtc *crtc,
-				 struct drm_framebuffer *fb,
-				 struct drm_i915_gem_object *obj,
-				 struct drm_i915_gem_request *req,
-				 uint32_t flags)
-{
-	struct intel_engine_cs *engine = req->engine;
-	struct intel_crtc *intel_crtc = to_intel_crtc(crtc);
-	uint32_t plane_bit = 0;
-	int len, ret;
-
-	switch (intel_crtc->plane) {
-	case PLANE_A:
-		plane_bit = MI_DISPLAY_FLIP_IVB_PLANE_A;
-		break;
-	case PLANE_B:
-		plane_bit = MI_DISPLAY_FLIP_IVB_PLANE_B;
-		break;
-	case PLANE_C:
-		plane_bit = MI_DISPLAY_FLIP_IVB_PLANE_C;
-		break;
-	default:
-		WARN_ONCE(1, "unknown plane in flip command\n");
-		return -ENODEV;
-	}
-
-	len = 4;
-	if (engine->id == RCS) {
-		len += 6;
-		/*
-		 * On Gen 8, SRM is now taking an extra dword to accommodate
-		 * 48bits addresses, and we need a NOOP for the batch size to
-		 * stay even.
-		 */
-		if (IS_GEN8(dev))
-			len += 2;
-	}
-
-	/*
-	 * BSpec MI_DISPLAY_FLIP for IVB:
-	 * "The full packet must be contained within the same cache line."
-	 *
-	 * Currently the LRI+SRM+MI_DISPLAY_FLIP all fit within the same
-	 * cacheline, if we ever start emitting more commands before
-	 * the MI_DISPLAY_FLIP we may need to first emit everything else,
-	 * then do the cacheline alignment, and finally emit the
-	 * MI_DISPLAY_FLIP.
-	 */
-	ret = intel_ring_cacheline_align(req);
-	if (ret)
-		return ret;
-
-	ret = intel_ring_begin(req, len);
-	if (ret)
-		return ret;
-
-	/* Unmask the flip-done completion message. Note that the bspec says that
-	 * we should do this for both the BCS and RCS, and that we must not unmask
-	 * more than one flip event at any time (or ensure that one flip message
-	 * can be sent by waiting for flip-done prior to queueing new flips).
-	 * Experimentation says that BCS works despite DERRMR masking all
-	 * flip-done completion events and that unmasking all planes at once
-	 * for the RCS also doesn't appear to drop events. Setting the DERRMR
-	 * to zero does lead to lockups within MI_DISPLAY_FLIP.
-	 */
-	if (engine->id == RCS) {
-		intel_ring_emit(engine, MI_LOAD_REGISTER_IMM(1));
-		intel_ring_emit_reg(engine, DERRMR);
-		intel_ring_emit(engine, ~(DERRMR_PIPEA_PRI_FLIP_DONE |
-					  DERRMR_PIPEB_PRI_FLIP_DONE |
-					  DERRMR_PIPEC_PRI_FLIP_DONE));
-		if (IS_GEN8(dev))
-			intel_ring_emit(engine, MI_STORE_REGISTER_MEM_GEN8 |
-					      MI_SRM_LRM_GLOBAL_GTT);
-		else
-			intel_ring_emit(engine, MI_STORE_REGISTER_MEM |
-					      MI_SRM_LRM_GLOBAL_GTT);
-		intel_ring_emit_reg(engine, DERRMR);
-		intel_ring_emit(engine, engine->scratch.gtt_offset + 256);
-		if (IS_GEN8(dev)) {
-			intel_ring_emit(engine, 0);
-			intel_ring_emit(engine, MI_NOOP);
-		}
-	}
-
-	intel_ring_emit(engine, MI_DISPLAY_FLIP_I915 | plane_bit);
-	intel_ring_emit(engine, (fb->pitches[0] | obj->tiling_mode));
-	intel_ring_emit(engine, intel_crtc->flip_work->gtt_offset);
-	intel_ring_emit(engine, (MI_NOOP));
-
-	return 0;
-}
-
-static bool use_mmio_flip(struct intel_engine_cs *engine,
-			  struct drm_i915_gem_object *obj)
-{
-	/*
-	 * This is not being used for older platforms, because
-	 * non-availability of flip done interrupt forces us to use
-	 * CS flips. Older platforms derive flip done using some clever
-	 * tricks involving the flip_pending status bits and vblank irqs.
-	 * So using MMIO flips there would disrupt this mechanism.
-	 */
-
-	if (engine == NULL)
-		return true;
-
-	if (INTEL_GEN(engine->i915) < 5)
-		return false;
-
-	if (i915.use_mmio_flip < 0)
-		return false;
-	else if (i915.use_mmio_flip > 0)
-		return true;
-	else if (i915.enable_execlists)
-		return true;
-	else if (obj->base.dma_buf &&
-		 !reservation_object_test_signaled_rcu(obj->base.dma_buf->resv,
-						       false))
-		return true;
-	else
-		return engine != i915_gem_request_get_engine(obj->last_write_req);
-}
-
-static void skl_do_mmio_flip(struct intel_crtc *intel_crtc,
-			     unsigned int rotation,
-			     struct intel_flip_work *work)
-{
-	struct drm_device *dev = intel_crtc->base.dev;
-	struct drm_i915_private *dev_priv = dev->dev_private;
-	struct drm_framebuffer *fb = intel_crtc->base.primary->fb;
-	const enum pipe pipe = intel_crtc->pipe;
-	u32 ctl, stride, tile_height;
-
-	ctl = I915_READ(PLANE_CTL(pipe, 0));
-	ctl &= ~PLANE_CTL_TILED_MASK;
-	switch (fb->modifier[0]) {
-	case DRM_FORMAT_MOD_NONE:
-		break;
-	case I915_FORMAT_MOD_X_TILED:
-		ctl |= PLANE_CTL_TILED_X;
-		break;
-	case I915_FORMAT_MOD_Y_TILED:
-		ctl |= PLANE_CTL_TILED_Y;
-		break;
-	case I915_FORMAT_MOD_Yf_TILED:
-		ctl |= PLANE_CTL_TILED_YF;
-		break;
-	default:
-		MISSING_CASE(fb->modifier[0]);
-	}
-
-	/*
-	 * The stride is either expressed as a multiple of 64 bytes chunks for
-	 * linear buffers or in number of tiles for tiled buffers.
-	 */
-	if (intel_rotation_90_or_270(rotation)) {
-		/* stride = Surface height in tiles */
-		tile_height = intel_tile_height(dev_priv, fb->modifier[0], 0);
-		stride = DIV_ROUND_UP(fb->height, tile_height);
-	} else {
-		stride = fb->pitches[0] /
-			intel_fb_stride_alignment(dev_priv, fb->modifier[0],
-						  fb->pixel_format);
-	}
-
-	/*
-	 * Both PLANE_CTL and PLANE_STRIDE are not updated on vblank but on
-	 * PLANE_SURF updates, the update is then guaranteed to be atomic.
-	 */
-	I915_WRITE(PLANE_CTL(pipe, 0), ctl);
-	I915_WRITE(PLANE_STRIDE(pipe, 0), stride);
-
-	I915_WRITE(PLANE_SURF(pipe, 0), work->gtt_offset);
-	POSTING_READ(PLANE_SURF(pipe, 0));
-=======
-{
-	struct intel_flip_work *work =
-		container_of(__work, struct intel_flip_work, unpin_work);
-	struct intel_crtc *crtc = to_intel_crtc(work->crtc);
-	struct drm_device *dev = crtc->base.dev;
-	struct drm_plane *primary = crtc->base.primary;
-
-	if (is_mmio_work(work))
-		flush_work(&work->mmio_work);
-
-	mutex_lock(&dev->struct_mutex);
-	intel_unpin_fb_obj(work->old_fb, primary->state->rotation);
-	drm_gem_object_unreference(&work->pending_flip_obj->base);
-
-	if (work->flip_queued_req)
-		i915_gem_request_assign(&work->flip_queued_req, NULL);
-	mutex_unlock(&dev->struct_mutex);
-
-	intel_frontbuffer_flip_complete(dev, to_intel_plane(primary)->frontbuffer_bit);
-	intel_fbc_post_update(crtc);
-	drm_framebuffer_unreference(work->old_fb);
-
-	BUG_ON(atomic_read(&crtc->unpin_work_count) == 0);
-	atomic_dec(&crtc->unpin_work_count);
-
-	kfree(work);
-}
-
-/* Is 'a' after or equal to 'b'? */
-static bool g4x_flip_count_after_eq(u32 a, u32 b)
-{
-	return !((a - b) & 0x80000000);
-}
-
-static bool __pageflip_finished_cs(struct intel_crtc *crtc,
-				   struct intel_flip_work *work)
-{
-	struct drm_device *dev = crtc->base.dev;
-	struct drm_i915_private *dev_priv = dev->dev_private;
-	unsigned reset_counter;
-
-	reset_counter = i915_reset_counter(&dev_priv->gpu_error);
-	if (crtc->reset_counter != reset_counter)
-		return true;
-
-	/*
-	 * The relevant registers doen't exist on pre-ctg.
-	 * As the flip done interrupt doesn't trigger for mmio
-	 * flips on gmch platforms, a flip count check isn't
-	 * really needed there. But since ctg has the registers,
-	 * include it in the check anyway.
-	 */
-	if (INTEL_INFO(dev)->gen < 5 && !IS_G4X(dev))
-		return true;
-
-	/*
-	 * BDW signals flip done immediately if the plane
-	 * is disabled, even if the plane enable is already
-	 * armed to occur at the next vblank :(
-	 */
-
-	/*
-	 * A DSPSURFLIVE check isn't enough in case the mmio and CS flips
-	 * used the same base address. In that case the mmio flip might
-	 * have completed, but the CS hasn't even executed the flip yet.
-	 *
-	 * A flip count check isn't enough as the CS might have updated
-	 * the base address just after start of vblank, but before we
-	 * managed to process the interrupt. This means we'd complete the
-	 * CS flip too soon.
-	 *
-	 * Combining both checks should get us a good enough result. It may
-	 * still happen that the CS flip has been executed, but has not
-	 * yet actually completed. But in case the base address is the same
-	 * anyway, we don't really care.
-	 */
-	return (I915_READ(DSPSURFLIVE(crtc->plane)) & ~0xfff) ==
-		crtc->flip_work->gtt_offset &&
-		g4x_flip_count_after_eq(I915_READ(PIPE_FLIPCOUNT_G4X(crtc->pipe)),
-				    crtc->flip_work->flip_count);
-}
-
-static bool
-__pageflip_finished_mmio(struct intel_crtc *crtc,
-			       struct intel_flip_work *work)
-{
-	/*
-	 * MMIO work completes when vblank is different from
-	 * flip_queued_vblank.
-	 *
-	 * Reset counter value doesn't matter, this is handled by
-	 * i915_wait_request finishing early, so no need to handle
-	 * reset here.
-	 */
-	return intel_crtc_get_vblank_counter(crtc) != work->flip_queued_vblank;
->>>>>>> 66fd7a66
-}
-
-static void ilk_do_mmio_flip(struct intel_crtc *intel_crtc,
-			     struct intel_flip_work *work)
-{
-	struct drm_device *dev = intel_crtc->base.dev;
-	struct drm_i915_private *dev_priv = dev->dev_private;
-	struct intel_framebuffer *intel_fb =
-		to_intel_framebuffer(intel_crtc->base.primary->fb);
-	struct drm_i915_gem_object *obj = intel_fb->obj;
-	i915_reg_t reg = DSPCNTR(intel_crtc->plane);
-	u32 dspcntr;
-
-	dspcntr = I915_READ(reg);
-
-	if (obj->tiling_mode != I915_TILING_NONE)
-		dspcntr |= DISPPLANE_TILED;
-	else
-		dspcntr &= ~DISPPLANE_TILED;
-
-	I915_WRITE(reg, dspcntr);
-
-	I915_WRITE(DSPSURF(intel_crtc->plane), work->gtt_offset);
-	POSTING_READ(DSPSURF(intel_crtc->plane));
-}
-
-static void intel_mmio_flip_work_func(struct work_struct *w)
-{
-	struct intel_flip_work *work =
-		container_of(w, struct intel_flip_work, mmio_work);
-	struct intel_crtc *crtc = to_intel_crtc(work->crtc);
-	struct drm_i915_private *dev_priv = to_i915(crtc->base.dev);
-	struct intel_framebuffer *intel_fb =
-		to_intel_framebuffer(crtc->base.primary->fb);
-	struct drm_i915_gem_object *obj = intel_fb->obj;
-
-	if (work->flip_queued_req)
-		WARN_ON(__i915_wait_request(work->flip_queued_req,
-					    false, NULL,
-					    &dev_priv->rps.mmioflips));
-
-	/* For framebuffer backed by dmabuf, wait for fence */
-	if (obj->base.dma_buf)
-		WARN_ON(reservation_object_wait_timeout_rcu(obj->base.dma_buf->resv,
-							    false, false,
-							    MAX_SCHEDULE_TIMEOUT) < 0);
-
-	intel_pipe_update_start(crtc);
-
-	if (INTEL_GEN(dev_priv) >= 9)
-		skl_do_mmio_flip(crtc, work->rotation, work);
-	else
-		/* use_mmio_flip() retricts MMIO flips to ilk+ */
-		ilk_do_mmio_flip(crtc, work);
-
-	intel_pipe_update_end(crtc, work);
-}
-
-static int intel_default_queue_flip(struct drm_device *dev,
-				    struct drm_crtc *crtc,
-				    struct drm_framebuffer *fb,
-				    struct drm_i915_gem_object *obj,
-				    struct drm_i915_gem_request *req,
-				    uint32_t flags)
-{
-	return -ENODEV;
-}
-
-static bool __pageflip_stall_check_cs(struct drm_i915_private *dev_priv,
-				      struct intel_crtc *intel_crtc,
-				      struct intel_flip_work *work)
-{
-	u32 addr, vblank;
-
-	if (!atomic_read(&work->pending))
-		return false;
-
-	smp_rmb();
-
-<<<<<<< HEAD
-	vblank = intel_crtc_get_vblank_counter(intel_crtc);
-	if (work->flip_ready_vblank == 0) {
-		if (work->flip_queued_req &&
-		    !i915_gem_request_completed(work->flip_queued_req, true))
-			return false;
-
-		work->flip_ready_vblank = vblank;
-	}
-
-	if (vblank - work->flip_ready_vblank < 3)
-		return false;
-
-	/* Potential stall - if we see that the flip has happened,
-	 * assume a missed interrupt. */
-	if (INTEL_GEN(dev_priv) >= 4)
-		addr = I915_HI_DISPBASE(I915_READ(DSPSURF(intel_crtc->plane)));
-	else
-		addr = I915_READ(DSPADDR(intel_crtc->plane));
-
-	/* There is a potential issue here with a false positive after a flip
-	 * to the same address. We could address this by checking for a
-	 * non-incrementing frame counter.
-	 */
-	return addr == work->gtt_offset;
-=======
-	if (is_mmio_work(work))
-		return __pageflip_finished_mmio(crtc, work);
-	else
-		return __pageflip_finished_cs(crtc, work);
-}
-
-void intel_finish_page_flip_cs(struct drm_i915_private *dev_priv, int pipe)
-{
-	struct drm_device *dev = dev_priv->dev;
-	struct drm_crtc *crtc = dev_priv->pipe_to_crtc_mapping[pipe];
-	struct intel_crtc *intel_crtc = to_intel_crtc(crtc);
-	struct intel_flip_work *work;
-	unsigned long flags;
-
-	/* Ignore early vblank irqs */
-	if (!crtc)
-		return;
-
-	/*
-	 * This is called both by irq handlers and the reset code (to complete
-	 * lost pageflips) so needs the full irqsave spinlocks.
-	 */
-	spin_lock_irqsave(&dev->event_lock, flags);
-	work = intel_crtc->flip_work;
-
-	if (work != NULL &&
-	    !is_mmio_work(work) &&
-	    pageflip_finished(intel_crtc, work))
-		page_flip_completed(intel_crtc);
-
-	spin_unlock_irqrestore(&dev->event_lock, flags);
->>>>>>> 66fd7a66
-}
-
-void intel_check_page_flip(struct drm_i915_private *dev_priv, int pipe)
-{
-	struct drm_device *dev = dev_priv->dev;
-	struct drm_crtc *crtc = dev_priv->pipe_to_crtc_mapping[pipe];
-	struct intel_crtc *intel_crtc = to_intel_crtc(crtc);
-	struct intel_flip_work *work;
-
-	WARN_ON(!in_interrupt());
-
-	if (crtc == NULL)
-		return;
-
-	spin_lock(&dev->event_lock);
-	work = intel_crtc->flip_work;
-
-	if (work != NULL && !is_mmio_work(work) &&
-	    __pageflip_stall_check_cs(dev_priv, intel_crtc, work)) {
-		WARN_ONCE(1,
-			  "Kicking stuck page flip: queued at %d, now %d\n",
-			work->flip_queued_vblank, intel_crtc_get_vblank_counter(intel_crtc));
-		page_flip_completed(intel_crtc);
-		work = NULL;
-	}
-
-	if (work != NULL && !is_mmio_work(work) &&
-	    intel_crtc_get_vblank_counter(intel_crtc) - work->flip_queued_vblank > 1)
-		intel_queue_rps_boost_for_request(work->flip_queued_req);
-	spin_unlock(&dev->event_lock);
-}
-
-static int intel_crtc_page_flip(struct drm_crtc *crtc,
-				struct drm_framebuffer *fb,
-				struct drm_pending_vblank_event *event,
-				uint32_t page_flip_flags)
-{
-	struct drm_device *dev = crtc->dev;
-	struct drm_i915_private *dev_priv = dev->dev_private;
-	struct drm_framebuffer *old_fb = crtc->primary->fb;
-	struct drm_i915_gem_object *obj = intel_fb_obj(fb);
-	struct intel_crtc *intel_crtc = to_intel_crtc(crtc);
-	struct drm_plane *primary = crtc->primary;
-	enum pipe pipe = intel_crtc->pipe;
-	struct intel_flip_work *work;
-	struct intel_engine_cs *engine;
-	bool mmio_flip;
-	struct drm_i915_gem_request *request = NULL;
-	int ret;
-
-	/*
-	 * drm_mode_page_flip_ioctl() should already catch this, but double
-	 * check to be safe.  In the future we may enable pageflipping from
-	 * a disabled primary plane.
-	 */
-	if (WARN_ON(intel_fb_obj(old_fb) == NULL))
-		return -EBUSY;
-
-	/* Can't change pixel format via MI display flips. */
-	if (fb->pixel_format != crtc->primary->fb->pixel_format)
-		return -EINVAL;
-
-	/*
-	 * TILEOFF/LINOFF registers can't be changed via MI display flips.
-	 * Note that pitch changes could also affect these register.
-	 */
-	if (INTEL_INFO(dev)->gen > 3 &&
-	    (fb->offsets[0] != crtc->primary->fb->offsets[0] ||
-	     fb->pitches[0] != crtc->primary->fb->pitches[0]))
-		return -EINVAL;
-
-	if (i915_terminally_wedged(&dev_priv->gpu_error))
-		goto out_hang;
-
-	work = kzalloc(sizeof(*work), GFP_KERNEL);
-	if (work == NULL)
-		return -ENOMEM;
-
-	work->event = event;
-	work->crtc = crtc;
-	work->old_fb = old_fb;
-	INIT_WORK(&work->unpin_work, intel_unpin_work_fn);
-
-	ret = drm_crtc_vblank_get(crtc);
-	if (ret)
-		goto free_work;
-
-	/* We borrow the event spin lock for protecting flip_work */
-	spin_lock_irq(&dev->event_lock);
-	if (intel_crtc->flip_work) {
-		/* Before declaring the flip queue wedged, check if
-		 * the hardware completed the operation behind our backs.
-		 */
-		if (pageflip_finished(intel_crtc, intel_crtc->flip_work)) {
-			DRM_DEBUG_DRIVER("flip queue: previous flip completed, continuing\n");
-			page_flip_completed(intel_crtc);
-		} else {
-			DRM_DEBUG_DRIVER("flip queue: crtc already busy\n");
-			spin_unlock_irq(&dev->event_lock);
-
-			drm_crtc_vblank_put(crtc);
-			kfree(work);
-			return -EBUSY;
-		}
-	}
-	intel_crtc->flip_work = work;
-	spin_unlock_irq(&dev->event_lock);
-
-	if (atomic_read(&intel_crtc->unpin_work_count) >= 2)
-		flush_workqueue(dev_priv->wq);
-
-	/* Reference the objects for the scheduled work. */
-	drm_framebuffer_reference(work->old_fb);
-	drm_gem_object_reference(&obj->base);
-
-	crtc->primary->fb = fb;
-	update_state_fb(crtc->primary);
-	intel_fbc_pre_update(intel_crtc);
-
-	work->pending_flip_obj = obj;
-
-	ret = i915_mutex_lock_interruptible(dev);
-	if (ret)
-		goto cleanup;
-
-	intel_crtc->reset_counter = i915_reset_counter(&dev_priv->gpu_error);
-	if (__i915_reset_in_progress_or_wedged(intel_crtc->reset_counter)) {
-		ret = -EIO;
-		goto cleanup;
-	}
-
-	atomic_inc(&intel_crtc->unpin_work_count);
-
-	if (INTEL_INFO(dev)->gen >= 5 || IS_G4X(dev))
-		work->flip_count = I915_READ(PIPE_FLIPCOUNT_G4X(pipe)) + 1;
-
-	if (IS_VALLEYVIEW(dev) || IS_CHERRYVIEW(dev)) {
-		engine = &dev_priv->engine[BCS];
-		if (obj->tiling_mode != intel_fb_obj(work->old_fb)->tiling_mode)
-			/* vlv: DISPLAY_FLIP fails to change tiling */
-			engine = NULL;
-	} else if (IS_IVYBRIDGE(dev) || IS_HASWELL(dev)) {
-		engine = &dev_priv->engine[BCS];
-	} else if (INTEL_INFO(dev)->gen >= 7) {
-		engine = i915_gem_request_get_engine(obj->last_write_req);
-		if (engine == NULL || engine->id != RCS)
-			engine = &dev_priv->engine[BCS];
-	} else {
-		engine = &dev_priv->engine[RCS];
-	}
-
-	mmio_flip = use_mmio_flip(engine, obj);
-
-	/* When using CS flips, we want to emit semaphores between rings.
-	 * However, when using mmio flips we will create a task to do the
-	 * synchronisation, so all we want here is to pin the framebuffer
-	 * into the display plane and skip any waits.
-	 */
-<<<<<<< HEAD
-	if (!mmio_flip) {
-		ret = i915_gem_object_sync(obj, engine, &request);
-		if (!ret && !request) {
-			request = i915_gem_request_alloc(engine, NULL);
-			ret = PTR_ERR_OR_ZERO(request);
-		}
-
-		if (ret)
-			goto cleanup_pending;
-	}
-
-	ret = intel_pin_and_fence_fb_obj(fb, primary->state->rotation);
-	if (ret)
-		goto cleanup_pending;
-
-	work->gtt_offset = intel_plane_obj_offset(to_intel_plane(primary),
-						  obj, 0);
-	work->gtt_offset += intel_crtc->dspaddr_offset;
-	work->rotation = crtc->primary->state->rotation;
-
-	if (mmio_flip) {
-		INIT_WORK(&work->mmio_work, intel_mmio_flip_work_func);
-
-		i915_gem_request_assign(&work->flip_queued_req,
-					obj->last_write_req);
-
-		schedule_work(&work->mmio_work);
-	} else {
-		i915_gem_request_assign(&work->flip_queued_req, request);
-		ret = dev_priv->display.queue_flip(dev, crtc, fb, obj, request,
-						   page_flip_flags);
-		if (ret)
-			goto cleanup_unpin;
-
-		intel_mark_page_flip_active(intel_crtc, work);
-
-		i915_add_request_no_flush(request);
-	}
-
-	i915_gem_track_fb(intel_fb_obj(old_fb), obj,
-			  to_intel_plane(primary)->frontbuffer_bit);
-	mutex_unlock(&dev->struct_mutex);
-
-	intel_frontbuffer_flip_prepare(dev,
-				       to_intel_plane(primary)->frontbuffer_bit);
-
-	trace_i915_flip_request(intel_crtc->plane, obj);
-
-	return 0;
-
-cleanup_unpin:
-	intel_unpin_fb_obj(fb, crtc->primary->state->rotation);
-cleanup_pending:
-	if (!IS_ERR_OR_NULL(request))
-		i915_add_request_no_flush(request);
-	atomic_dec(&intel_crtc->unpin_work_count);
-	mutex_unlock(&dev->struct_mutex);
-cleanup:
-	crtc->primary->fb = old_fb;
-	update_state_fb(crtc->primary);
-
-	drm_gem_object_unreference_unlocked(&obj->base);
-	drm_framebuffer_unreference(work->old_fb);
-
-	spin_lock_irq(&dev->event_lock);
-	intel_crtc->flip_work = NULL;
-	spin_unlock_irq(&dev->event_lock);
-
-	drm_crtc_vblank_put(crtc);
-free_work:
-	kfree(work);
-
-	if (ret == -EIO) {
-		struct drm_atomic_state *state;
-		struct drm_plane_state *plane_state;
-
-out_hang:
-		state = drm_atomic_state_alloc(dev);
-		if (!state)
-			return -ENOMEM;
-		state->acquire_ctx = drm_modeset_legacy_acquire_ctx(crtc);
-
-retry:
-		plane_state = drm_atomic_get_plane_state(state, primary);
-		ret = PTR_ERR_OR_ZERO(plane_state);
-		if (!ret) {
-			drm_atomic_set_fb_for_plane(plane_state, fb);
-
-			ret = drm_atomic_set_crtc_for_plane(plane_state, crtc);
-			if (!ret)
-				ret = drm_atomic_commit(state);
-		}
-
-		if (ret == -EDEADLK) {
-			drm_modeset_backoff(state->acquire_ctx);
-			drm_atomic_state_clear(state);
-			goto retry;
-		}
-
-		if (ret)
-			drm_atomic_state_free(state);
-
-		if (ret == 0 && event) {
-			spin_lock_irq(&dev->event_lock);
-			drm_crtc_send_vblank_event(crtc, event);
-			spin_unlock_irq(&dev->event_lock);
-		}
-	}
-	return ret;
-}
-
-
-/**
- * intel_wm_need_update - Check whether watermarks need updating
- * @plane: drm plane
- * @state: new plane state
- *
- * Check current plane state versus the new one to determine whether
- * watermarks need to be recalculated.
- *
- * Returns true or false.
- */
-static bool intel_wm_need_update(struct drm_plane *plane,
-				 struct drm_plane_state *state)
-=======
-	spin_lock_irqsave(&dev->event_lock, flags);
-	work = intel_crtc->flip_work;
-
-	if (work != NULL &&
-	    is_mmio_work(work) &&
-	    pageflip_finished(intel_crtc, work))
-		page_flip_completed(intel_crtc);
-
-	spin_unlock_irqrestore(&dev->event_lock, flags);
-}
-
-static inline void intel_mark_page_flip_active(struct intel_crtc *crtc,
-					       struct intel_flip_work *work)
-{
-	work->flip_queued_vblank = intel_crtc_get_vblank_counter(crtc);
-
-	/* Ensure that the work item is consistent when activating it ... */
-	smp_mb__before_atomic();
-	atomic_set(&work->pending, 1);
-}
-
-static int intel_gen2_queue_flip(struct drm_device *dev,
-				 struct drm_crtc *crtc,
-				 struct drm_framebuffer *fb,
-				 struct drm_i915_gem_object *obj,
-				 struct drm_i915_gem_request *req,
-				 uint32_t flags)
-{
-	struct intel_engine_cs *engine = req->engine;
-	struct intel_crtc *intel_crtc = to_intel_crtc(crtc);
-	u32 flip_mask;
-	int ret;
-
-	ret = intel_ring_begin(req, 6);
-	if (ret)
-		return ret;
-
-	/* Can't queue multiple flips, so wait for the previous
-	 * one to finish before executing the next.
-	 */
-	if (intel_crtc->plane)
-		flip_mask = MI_WAIT_FOR_PLANE_B_FLIP;
-	else
-		flip_mask = MI_WAIT_FOR_PLANE_A_FLIP;
-	intel_ring_emit(engine, MI_WAIT_FOR_EVENT | flip_mask);
-	intel_ring_emit(engine, MI_NOOP);
-	intel_ring_emit(engine, MI_DISPLAY_FLIP |
-			MI_DISPLAY_FLIP_PLANE(intel_crtc->plane));
-	intel_ring_emit(engine, fb->pitches[0]);
-	intel_ring_emit(engine, intel_crtc->flip_work->gtt_offset);
-	intel_ring_emit(engine, 0); /* aux display base address, unused */
-
-	return 0;
-}
-
-static int intel_gen3_queue_flip(struct drm_device *dev,
-				 struct drm_crtc *crtc,
-				 struct drm_framebuffer *fb,
-				 struct drm_i915_gem_object *obj,
-				 struct drm_i915_gem_request *req,
-				 uint32_t flags)
-{
-	struct intel_engine_cs *engine = req->engine;
-	struct intel_crtc *intel_crtc = to_intel_crtc(crtc);
-	u32 flip_mask;
-	int ret;
-
-	ret = intel_ring_begin(req, 6);
-	if (ret)
-		return ret;
-
-	if (intel_crtc->plane)
-		flip_mask = MI_WAIT_FOR_PLANE_B_FLIP;
-	else
-		flip_mask = MI_WAIT_FOR_PLANE_A_FLIP;
-	intel_ring_emit(engine, MI_WAIT_FOR_EVENT | flip_mask);
-	intel_ring_emit(engine, MI_NOOP);
-	intel_ring_emit(engine, MI_DISPLAY_FLIP_I915 |
-			MI_DISPLAY_FLIP_PLANE(intel_crtc->plane));
-	intel_ring_emit(engine, fb->pitches[0]);
-	intel_ring_emit(engine, intel_crtc->flip_work->gtt_offset);
-	intel_ring_emit(engine, MI_NOOP);
-
-	return 0;
-}
-
-static int intel_gen4_queue_flip(struct drm_device *dev,
-				 struct drm_crtc *crtc,
-				 struct drm_framebuffer *fb,
-				 struct drm_i915_gem_object *obj,
-				 struct drm_i915_gem_request *req,
-				 uint32_t flags)
-{
-	struct intel_engine_cs *engine = req->engine;
-	struct drm_i915_private *dev_priv = dev->dev_private;
-	struct intel_crtc *intel_crtc = to_intel_crtc(crtc);
-	uint32_t pf, pipesrc;
-	int ret;
-
-	ret = intel_ring_begin(req, 4);
-	if (ret)
-		return ret;
-
-	/* i965+ uses the linear or tiled offsets from the
-	 * Display Registers (which do not change across a page-flip)
-	 * so we need only reprogram the base address.
-	 */
-	intel_ring_emit(engine, MI_DISPLAY_FLIP |
-			MI_DISPLAY_FLIP_PLANE(intel_crtc->plane));
-	intel_ring_emit(engine, fb->pitches[0]);
-	intel_ring_emit(engine, intel_crtc->flip_work->gtt_offset |
-			obj->tiling_mode);
-
-	/* XXX Enabling the panel-fitter across page-flip is so far
-	 * untested on non-native modes, so ignore it for now.
-	 * pf = I915_READ(pipe == 0 ? PFA_CTL_1 : PFB_CTL_1) & PF_ENABLE;
-	 */
-	pf = 0;
-	pipesrc = I915_READ(PIPESRC(intel_crtc->pipe)) & 0x0fff0fff;
-	intel_ring_emit(engine, pf | pipesrc);
-
-	return 0;
-}
-
-static int intel_gen6_queue_flip(struct drm_device *dev,
-				 struct drm_crtc *crtc,
-				 struct drm_framebuffer *fb,
-				 struct drm_i915_gem_object *obj,
-				 struct drm_i915_gem_request *req,
-				 uint32_t flags)
->>>>>>> 66fd7a66
 {
 	struct intel_engine_cs *engine = req->engine;
 	struct drm_i915_private *dev_priv = dev->dev_private;
@@ -14668,19 +13810,11 @@
 		if (crtc->state->active &&
 		    drm_atomic_get_existing_plane_state(state, crtc->primary))
 			intel_fbc_enable(intel_crtc);
-<<<<<<< HEAD
 
 		if (crtc->state->active &&
 		    (crtc->state->planes_changed || update_pipe))
 			drm_atomic_helper_commit_planes_on_crtc(old_crtc_state);
 
-=======
-
-		if (crtc->state->active &&
-		    (crtc->state->planes_changed || update_pipe))
-			drm_atomic_helper_commit_planes_on_crtc(old_crtc_state);
-
->>>>>>> 66fd7a66
 		if (pipe_config->base.active && needs_vblank_wait(pipe_config))
 			crtc_vblank_mask |= 1 << i;
 	}
@@ -16115,34 +15249,6 @@
 		/* Default just returns -ENODEV to indicate unsupported */
 		dev_priv->display.queue_flip = intel_default_queue_flip;
 	}
-
-	switch (INTEL_INFO(dev_priv)->gen) {
-	case 2:
-		dev_priv->display.queue_flip = intel_gen2_queue_flip;
-		break;
-
-	case 3:
-		dev_priv->display.queue_flip = intel_gen3_queue_flip;
-		break;
-
-	case 4:
-	case 5:
-		dev_priv->display.queue_flip = intel_gen4_queue_flip;
-		break;
-
-	case 6:
-		dev_priv->display.queue_flip = intel_gen6_queue_flip;
-		break;
-	case 7:
-	case 8: /* FIXME(BDW): Check that the gen8 RCS flip works. */
-		dev_priv->display.queue_flip = intel_gen7_queue_flip;
-		break;
-	case 9:
-		/* Drop through - unsupported since execlist only. */
-	default:
-		/* Default just returns -ENODEV to indicate unsupported */
-		dev_priv->display.queue_flip = intel_default_queue_flip;
-	}
 }
 
 /*
