/*
 * Copyright © 2013 Intel Corporation
 *
 * Permission is hereby granted, free of charge, to any person obtaining a
 * copy of this software and associated documentation files (the "Software"),
 * to deal in the Software without restriction, including without limitation
 * the rights to use, copy, modify, merge, publish, distribute, sublicense,
 * and/or sell copies of the Software, and to permit persons to whom the
 * Software is furnished to do so, subject to the following conditions:
 *
 * The above copyright notice and this permission notice (including the next
 * paragraph) shall be included in all copies or substantial portions of the
 * Software.
 *
 * THE SOFTWARE IS PROVIDED "AS IS", WITHOUT WARRANTY OF ANY KIND, EXPRESS OR
 * IMPLIED, INCLUDING BUT NOT LIMITED TO THE WARRANTIES OF MERCHANTABILITY,
 * FITNESS FOR A PARTICULAR PURPOSE AND NONINFRINGEMENT.  IN NO EVENT SHALL
 * THE AUTHORS OR COPYRIGHT HOLDERS BE LIABLE FOR ANY CLAIM, DAMAGES OR OTHER
 * LIABILITY, WHETHER IN AN ACTION OF CONTRACT, TORT OR OTHERWISE, ARISING
 * FROM, OUT OF OR IN CONNECTION WITH THE SOFTWARE OR THE USE OR OTHER DEALINGS
 * IN THE SOFTWARE.
 */

#include "i915_drv.h"
#include "intel_drv.h"
#include "i915_vgpu.h"

#include <linux/pm_runtime.h>

#define FORCEWAKE_ACK_TIMEOUT_MS 50

#define __raw_posting_read(dev_priv__, reg__) (void)__raw_i915_read32((dev_priv__), (reg__))

static const char * const forcewake_domain_names[] = {
	"render",
	"blitter",
	"media",
};

const char *
intel_uncore_forcewake_domain_to_str(const enum forcewake_domain_id id)
{
	BUILD_BUG_ON(ARRAY_SIZE(forcewake_domain_names) != FW_DOMAIN_ID_COUNT);

	if (id >= 0 && id < FW_DOMAIN_ID_COUNT)
		return forcewake_domain_names[id];

	WARN_ON(id);

	return "unknown";
}

static inline void
fw_domain_reset(const struct intel_uncore_forcewake_domain *d)
{
	WARN_ON(!i915_mmio_reg_valid(d->reg_set));
	__raw_i915_write32(d->i915, d->reg_set, d->val_reset);
}

static inline void
fw_domain_arm_timer(struct intel_uncore_forcewake_domain *d)
{
	mod_timer_pinned(&d->timer, jiffies + 1);
}

static inline void
fw_domain_wait_ack_clear(const struct intel_uncore_forcewake_domain *d)
{
	if (wait_for_atomic((__raw_i915_read32(d->i915, d->reg_ack) &
			     FORCEWAKE_KERNEL) == 0,
			    FORCEWAKE_ACK_TIMEOUT_MS))
		DRM_ERROR("%s: timed out waiting for forcewake ack to clear.\n",
			  intel_uncore_forcewake_domain_to_str(d->id));
}

static inline void
fw_domain_get(const struct intel_uncore_forcewake_domain *d)
{
	__raw_i915_write32(d->i915, d->reg_set, d->val_set);
}

static inline void
fw_domain_wait_ack(const struct intel_uncore_forcewake_domain *d)
{
	if (wait_for_atomic((__raw_i915_read32(d->i915, d->reg_ack) &
			     FORCEWAKE_KERNEL),
			    FORCEWAKE_ACK_TIMEOUT_MS))
		DRM_ERROR("%s: timed out waiting for forcewake ack request.\n",
			  intel_uncore_forcewake_domain_to_str(d->id));
}

static inline void
fw_domain_put(const struct intel_uncore_forcewake_domain *d)
{
	__raw_i915_write32(d->i915, d->reg_set, d->val_clear);
}

static inline void
fw_domain_posting_read(const struct intel_uncore_forcewake_domain *d)
{
	/* something from same cacheline, but not from the set register */
	if (i915_mmio_reg_valid(d->reg_post))
		__raw_posting_read(d->i915, d->reg_post);
}

static void
fw_domains_get(struct drm_i915_private *dev_priv, enum forcewake_domains fw_domains)
{
	struct intel_uncore_forcewake_domain *d;
	enum forcewake_domain_id id;

	for_each_fw_domain_mask(d, fw_domains, dev_priv, id) {
		fw_domain_wait_ack_clear(d);
		fw_domain_get(d);
		fw_domain_wait_ack(d);
	}
}

static void
fw_domains_put(struct drm_i915_private *dev_priv, enum forcewake_domains fw_domains)
{
	struct intel_uncore_forcewake_domain *d;
	enum forcewake_domain_id id;

	for_each_fw_domain_mask(d, fw_domains, dev_priv, id) {
		fw_domain_put(d);
		fw_domain_posting_read(d);
	}
}

static void
fw_domains_posting_read(struct drm_i915_private *dev_priv)
{
	struct intel_uncore_forcewake_domain *d;
	enum forcewake_domain_id id;

	/* No need to do for all, just do for first found */
	for_each_fw_domain(d, dev_priv, id) {
		fw_domain_posting_read(d);
		break;
	}
}

static void
fw_domains_reset(struct drm_i915_private *dev_priv, enum forcewake_domains fw_domains)
{
	struct intel_uncore_forcewake_domain *d;
	enum forcewake_domain_id id;

	if (dev_priv->uncore.fw_domains == 0)
		return;

	for_each_fw_domain_mask(d, fw_domains, dev_priv, id)
		fw_domain_reset(d);

	fw_domains_posting_read(dev_priv);
}

static void __gen6_gt_wait_for_thread_c0(struct drm_i915_private *dev_priv)
{
	/* w/a for a sporadic read returning 0 by waiting for the GT
	 * thread to wake up.
	 */
	if (wait_for_atomic_us((__raw_i915_read32(dev_priv, GEN6_GT_THREAD_STATUS_REG) &
				GEN6_GT_THREAD_STATUS_CORE_MASK) == 0, 500))
		DRM_ERROR("GT thread status wait timed out\n");
}

static void fw_domains_get_with_thread_status(struct drm_i915_private *dev_priv,
					      enum forcewake_domains fw_domains)
{
	fw_domains_get(dev_priv, fw_domains);

	/* WaRsForcewakeWaitTC0:snb,ivb,hsw,bdw,vlv */
	__gen6_gt_wait_for_thread_c0(dev_priv);
}

static void gen6_gt_check_fifodbg(struct drm_i915_private *dev_priv)
{
	u32 gtfifodbg;

	gtfifodbg = __raw_i915_read32(dev_priv, GTFIFODBG);
	if (WARN(gtfifodbg, "GT wake FIFO error 0x%x\n", gtfifodbg))
		__raw_i915_write32(dev_priv, GTFIFODBG, gtfifodbg);
}

static void fw_domains_put_with_fifo(struct drm_i915_private *dev_priv,
				     enum forcewake_domains fw_domains)
{
	fw_domains_put(dev_priv, fw_domains);
	gen6_gt_check_fifodbg(dev_priv);
}

static inline u32 fifo_free_entries(struct drm_i915_private *dev_priv)
{
	u32 count = __raw_i915_read32(dev_priv, GTFIFOCTL);

	return count & GT_FIFO_FREE_ENTRIES_MASK;
}

static int __gen6_gt_wait_for_fifo(struct drm_i915_private *dev_priv)
{
	int ret = 0;

	/* On VLV, FIFO will be shared by both SW and HW.
	 * So, we need to read the FREE_ENTRIES everytime */
	if (IS_VALLEYVIEW(dev_priv))
		dev_priv->uncore.fifo_count = fifo_free_entries(dev_priv);

	if (dev_priv->uncore.fifo_count < GT_FIFO_NUM_RESERVED_ENTRIES) {
		int loop = 500;
		u32 fifo = fifo_free_entries(dev_priv);

		while (fifo <= GT_FIFO_NUM_RESERVED_ENTRIES && loop--) {
			udelay(10);
			fifo = fifo_free_entries(dev_priv);
		}
		if (WARN_ON(loop < 0 && fifo <= GT_FIFO_NUM_RESERVED_ENTRIES))
			++ret;
		dev_priv->uncore.fifo_count = fifo;
	}
	dev_priv->uncore.fifo_count--;

	return ret;
}

static void intel_uncore_fw_release_timer(unsigned long arg)
{
	struct intel_uncore_forcewake_domain *domain = (void *)arg;
	unsigned long irqflags;

	assert_rpm_device_not_suspended(domain->i915);

	spin_lock_irqsave(&domain->i915->uncore.lock, irqflags);
	if (WARN_ON(domain->wake_count == 0))
		domain->wake_count++;

	if (--domain->wake_count == 0)
		domain->i915->uncore.funcs.force_wake_put(domain->i915,
							  1 << domain->id);

	spin_unlock_irqrestore(&domain->i915->uncore.lock, irqflags);
}

void intel_uncore_forcewake_reset(struct drm_device *dev, bool restore)
{
	struct drm_i915_private *dev_priv = dev->dev_private;
	unsigned long irqflags;
	struct intel_uncore_forcewake_domain *domain;
	int retry_count = 100;
	enum forcewake_domain_id id;
	enum forcewake_domains fw = 0, active_domains;

	/* Hold uncore.lock across reset to prevent any register access
	 * with forcewake not set correctly. Wait until all pending
	 * timers are run before holding.
	 */
	while (1) {
		active_domains = 0;

		for_each_fw_domain(domain, dev_priv, id) {
			if (del_timer_sync(&domain->timer) == 0)
				continue;

			intel_uncore_fw_release_timer((unsigned long)domain);
		}

		spin_lock_irqsave(&dev_priv->uncore.lock, irqflags);

		for_each_fw_domain(domain, dev_priv, id) {
			if (timer_pending(&domain->timer))
				active_domains |= (1 << id);
		}

		if (active_domains == 0)
			break;

		if (--retry_count == 0) {
			DRM_ERROR("Timed out waiting for forcewake timers to finish\n");
			break;
		}

		spin_unlock_irqrestore(&dev_priv->uncore.lock, irqflags);
		cond_resched();
	}

	WARN_ON(active_domains);

	for_each_fw_domain(domain, dev_priv, id)
		if (domain->wake_count)
			fw |= 1 << id;

	if (fw)
		dev_priv->uncore.funcs.force_wake_put(dev_priv, fw);

	fw_domains_reset(dev_priv, FORCEWAKE_ALL);

	if (restore) { /* If reset with a user forcewake, try to restore */
		if (fw)
			dev_priv->uncore.funcs.force_wake_get(dev_priv, fw);

		if (IS_GEN6(dev) || IS_GEN7(dev))
			dev_priv->uncore.fifo_count =
				fifo_free_entries(dev_priv);
	}

	if (!restore)
		assert_forcewakes_inactive(dev_priv);

	spin_unlock_irqrestore(&dev_priv->uncore.lock, irqflags);
}

static void intel_uncore_ellc_detect(struct drm_device *dev)
{
	struct drm_i915_private *dev_priv = dev->dev_private;

	if ((IS_HASWELL(dev) || IS_BROADWELL(dev) ||
	     INTEL_INFO(dev)->gen >= 9) &&
	    (__raw_i915_read32(dev_priv, HSW_EDRAM_PRESENT) & EDRAM_ENABLED)) {
		/* The docs do not explain exactly how the calculation can be
		 * made. It is somewhat guessable, but for now, it's always
		 * 128MB.
		 * NB: We can't write IDICR yet because we do not have gt funcs
		 * set up */
		dev_priv->ellc_size = 128;
		DRM_INFO("Found %zuMB of eLLC\n", dev_priv->ellc_size);
	}
}

static bool
fpga_check_for_unclaimed_mmio(struct drm_i915_private *dev_priv)
{
	u32 dbg;

	dbg = __raw_i915_read32(dev_priv, FPGA_DBG);
	if (likely(!(dbg & FPGA_DBG_RM_NOCLAIM)))
		return false;

	__raw_i915_write32(dev_priv, FPGA_DBG, FPGA_DBG_RM_NOCLAIM);

	return true;
}

static bool
vlv_check_for_unclaimed_mmio(struct drm_i915_private *dev_priv)
{
	u32 cer;

	cer = __raw_i915_read32(dev_priv, CLAIM_ER);
	if (likely(!(cer & (CLAIM_ER_OVERFLOW | CLAIM_ER_CTR_MASK))))
		return false;

	__raw_i915_write32(dev_priv, CLAIM_ER, CLAIM_ER_CLR);

	return true;
}

static bool
check_for_unclaimed_mmio(struct drm_i915_private *dev_priv)
{
	if (HAS_FPGA_DBG_UNCLAIMED(dev_priv))
		return fpga_check_for_unclaimed_mmio(dev_priv);

	if (IS_VALLEYVIEW(dev_priv) || IS_CHERRYVIEW(dev_priv))
		return vlv_check_for_unclaimed_mmio(dev_priv);

	return false;
}

static void __intel_uncore_early_sanitize(struct drm_device *dev,
					  bool restore_forcewake)
{
	struct drm_i915_private *dev_priv = dev->dev_private;

	/* clear out unclaimed reg detection bit */
	if (check_for_unclaimed_mmio(dev_priv))
		DRM_DEBUG("unclaimed mmio detected on uncore init, clearing\n");

	/* clear out old GT FIFO errors */
	if (IS_GEN6(dev) || IS_GEN7(dev))
		__raw_i915_write32(dev_priv, GTFIFODBG,
				   __raw_i915_read32(dev_priv, GTFIFODBG));

	/* WaDisableShadowRegForCpd:chv */
	if (IS_CHERRYVIEW(dev)) {
		__raw_i915_write32(dev_priv, GTFIFOCTL,
				   __raw_i915_read32(dev_priv, GTFIFOCTL) |
				   GT_FIFO_CTL_BLOCK_ALL_POLICY_STALL |
				   GT_FIFO_CTL_RC6_POLICY_STALL);
	}

	intel_uncore_forcewake_reset(dev, restore_forcewake);
}

void intel_uncore_early_sanitize(struct drm_device *dev, bool restore_forcewake)
{
	__intel_uncore_early_sanitize(dev, restore_forcewake);
	i915_check_and_clear_faults(dev);
}

void intel_uncore_sanitize(struct drm_device *dev)
{
	i915.enable_rc6 = sanitize_rc6_option(dev, i915.enable_rc6);

	/* BIOS often leaves RC6 enabled, but disable it for hw init */
	intel_disable_gt_powersave(dev);
}

static void __intel_uncore_forcewake_get(struct drm_i915_private *dev_priv,
					 enum forcewake_domains fw_domains)
{
	struct intel_uncore_forcewake_domain *domain;
	enum forcewake_domain_id id;

	if (!dev_priv->uncore.funcs.force_wake_get)
		return;

	fw_domains &= dev_priv->uncore.fw_domains;

	for_each_fw_domain_mask(domain, fw_domains, dev_priv, id) {
		if (domain->wake_count++)
			fw_domains &= ~(1 << id);
	}

	if (fw_domains)
		dev_priv->uncore.funcs.force_wake_get(dev_priv, fw_domains);
}

/**
 * intel_uncore_forcewake_get - grab forcewake domain references
 * @dev_priv: i915 device instance
 * @fw_domains: forcewake domains to get reference on
 *
 * This function can be used get GT's forcewake domain references.
 * Normal register access will handle the forcewake domains automatically.
 * However if some sequence requires the GT to not power down a particular
 * forcewake domains this function should be called at the beginning of the
 * sequence. And subsequently the reference should be dropped by symmetric
 * call to intel_unforce_forcewake_put(). Usually caller wants all the domains
 * to be kept awake so the @fw_domains would be then FORCEWAKE_ALL.
 */
void intel_uncore_forcewake_get(struct drm_i915_private *dev_priv,
				enum forcewake_domains fw_domains)
{
	unsigned long irqflags;

	if (!dev_priv->uncore.funcs.force_wake_get)
		return;

	assert_rpm_wakelock_held(dev_priv);

	spin_lock_irqsave(&dev_priv->uncore.lock, irqflags);
	__intel_uncore_forcewake_get(dev_priv, fw_domains);
	spin_unlock_irqrestore(&dev_priv->uncore.lock, irqflags);
}

/**
 * intel_uncore_forcewake_get__locked - grab forcewake domain references
 * @dev_priv: i915 device instance
 * @fw_domains: forcewake domains to get reference on
 *
 * See intel_uncore_forcewake_get(). This variant places the onus
 * on the caller to explicitly handle the dev_priv->uncore.lock spinlock.
 */
void intel_uncore_forcewake_get__locked(struct drm_i915_private *dev_priv,
					enum forcewake_domains fw_domains)
{
	assert_spin_locked(&dev_priv->uncore.lock);

	if (!dev_priv->uncore.funcs.force_wake_get)
		return;

	__intel_uncore_forcewake_get(dev_priv, fw_domains);
}

static void __intel_uncore_forcewake_put(struct drm_i915_private *dev_priv,
					 enum forcewake_domains fw_domains)
{
	struct intel_uncore_forcewake_domain *domain;
	enum forcewake_domain_id id;

	if (!dev_priv->uncore.funcs.force_wake_put)
		return;

	fw_domains &= dev_priv->uncore.fw_domains;

	for_each_fw_domain_mask(domain, fw_domains, dev_priv, id) {
		if (WARN_ON(domain->wake_count == 0))
			continue;

		if (--domain->wake_count)
			continue;

		domain->wake_count++;
		fw_domain_arm_timer(domain);
	}
}

/**
 * intel_uncore_forcewake_put - release a forcewake domain reference
 * @dev_priv: i915 device instance
 * @fw_domains: forcewake domains to put references
 *
 * This function drops the device-level forcewakes for specified
 * domains obtained by intel_uncore_forcewake_get().
 */
void intel_uncore_forcewake_put(struct drm_i915_private *dev_priv,
				enum forcewake_domains fw_domains)
{
	unsigned long irqflags;

	if (!dev_priv->uncore.funcs.force_wake_put)
		return;

	spin_lock_irqsave(&dev_priv->uncore.lock, irqflags);
	__intel_uncore_forcewake_put(dev_priv, fw_domains);
	spin_unlock_irqrestore(&dev_priv->uncore.lock, irqflags);
}

/**
 * intel_uncore_forcewake_put__locked - grab forcewake domain references
 * @dev_priv: i915 device instance
 * @fw_domains: forcewake domains to get reference on
 *
 * See intel_uncore_forcewake_put(). This variant places the onus
 * on the caller to explicitly handle the dev_priv->uncore.lock spinlock.
 */
void intel_uncore_forcewake_put__locked(struct drm_i915_private *dev_priv,
					enum forcewake_domains fw_domains)
{
	assert_spin_locked(&dev_priv->uncore.lock);

	if (!dev_priv->uncore.funcs.force_wake_put)
		return;

	__intel_uncore_forcewake_put(dev_priv, fw_domains);
}

void assert_forcewakes_inactive(struct drm_i915_private *dev_priv)
{
	struct intel_uncore_forcewake_domain *domain;
	enum forcewake_domain_id id;

	if (!dev_priv->uncore.funcs.force_wake_get)
		return;

	for_each_fw_domain(domain, dev_priv, id)
		WARN_ON(domain->wake_count);
}

/* We give fast paths for the really cool registers */
#define NEEDS_FORCE_WAKE(reg) ((reg) < 0x40000)

#define REG_RANGE(reg, start, end) ((reg) >= (start) && (reg) < (end))

#define FORCEWAKE_VLV_RENDER_RANGE_OFFSET(reg) \
	(REG_RANGE((reg), 0x2000, 0x4000) || \
	 REG_RANGE((reg), 0x5000, 0x8000) || \
	 REG_RANGE((reg), 0xB000, 0x12000) || \
	 REG_RANGE((reg), 0x2E000, 0x30000))

#define FORCEWAKE_VLV_MEDIA_RANGE_OFFSET(reg) \
	(REG_RANGE((reg), 0x12000, 0x14000) || \
	 REG_RANGE((reg), 0x22000, 0x24000) || \
	 REG_RANGE((reg), 0x30000, 0x40000))

#define FORCEWAKE_CHV_RENDER_RANGE_OFFSET(reg) \
	(REG_RANGE((reg), 0x2000, 0x4000) || \
	 REG_RANGE((reg), 0x5200, 0x8000) || \
	 REG_RANGE((reg), 0x8300, 0x8500) || \
	 REG_RANGE((reg), 0xB000, 0xB480) || \
	 REG_RANGE((reg), 0xE000, 0xE800))

#define FORCEWAKE_CHV_MEDIA_RANGE_OFFSET(reg) \
	(REG_RANGE((reg), 0x8800, 0x8900) || \
	 REG_RANGE((reg), 0xD000, 0xD800) || \
	 REG_RANGE((reg), 0x12000, 0x14000) || \
	 REG_RANGE((reg), 0x1A000, 0x1C000) || \
	 REG_RANGE((reg), 0x1E800, 0x1EA00) || \
	 REG_RANGE((reg), 0x30000, 0x38000))

#define FORCEWAKE_CHV_COMMON_RANGE_OFFSET(reg) \
	(REG_RANGE((reg), 0x4000, 0x5000) || \
	 REG_RANGE((reg), 0x8000, 0x8300) || \
	 REG_RANGE((reg), 0x8500, 0x8600) || \
	 REG_RANGE((reg), 0x9000, 0xB000) || \
	 REG_RANGE((reg), 0xF000, 0x10000))

#define FORCEWAKE_GEN9_UNCORE_RANGE_OFFSET(reg) \
	REG_RANGE((reg), 0xB00,  0x2000)

#define FORCEWAKE_GEN9_RENDER_RANGE_OFFSET(reg) \
	(REG_RANGE((reg), 0x2000, 0x2700) || \
	 REG_RANGE((reg), 0x3000, 0x4000) || \
	 REG_RANGE((reg), 0x5200, 0x8000) || \
	 REG_RANGE((reg), 0x8140, 0x8160) || \
	 REG_RANGE((reg), 0x8300, 0x8500) || \
	 REG_RANGE((reg), 0x8C00, 0x8D00) || \
	 REG_RANGE((reg), 0xB000, 0xB480) || \
	 REG_RANGE((reg), 0xE000, 0xE900) || \
	 REG_RANGE((reg), 0x24400, 0x24800))

#define FORCEWAKE_GEN9_MEDIA_RANGE_OFFSET(reg) \
	(REG_RANGE((reg), 0x8130, 0x8140) || \
	 REG_RANGE((reg), 0x8800, 0x8A00) || \
	 REG_RANGE((reg), 0xD000, 0xD800) || \
	 REG_RANGE((reg), 0x12000, 0x14000) || \
	 REG_RANGE((reg), 0x1A000, 0x1EA00) || \
	 REG_RANGE((reg), 0x30000, 0x40000))

#define FORCEWAKE_GEN9_COMMON_RANGE_OFFSET(reg) \
	REG_RANGE((reg), 0x9400, 0x9800)

#define FORCEWAKE_GEN9_BLITTER_RANGE_OFFSET(reg) \
	((reg) < 0x40000 && \
	 !FORCEWAKE_GEN9_UNCORE_RANGE_OFFSET(reg) && \
	 !FORCEWAKE_GEN9_RENDER_RANGE_OFFSET(reg) && \
	 !FORCEWAKE_GEN9_MEDIA_RANGE_OFFSET(reg) && \
	 !FORCEWAKE_GEN9_COMMON_RANGE_OFFSET(reg))

static void
ilk_dummy_write(struct drm_i915_private *dev_priv)
{
	/* WaIssueDummyWriteToWakeupFromRC6:ilk Issue a dummy write to wake up
	 * the chip from rc6 before touching it for real. MI_MODE is masked,
	 * hence harmless to write 0 into. */
	__raw_i915_write32(dev_priv, MI_MODE, 0);
}

static void
__unclaimed_reg_debug(struct drm_i915_private *dev_priv,
		      const i915_reg_t reg,
		      const bool read,
		      const bool before)
{
	/* XXX. We limit the auto arming traces for mmio
	 * debugs on these platforms. There are just too many
	 * revealed by these and CI/Bat suffers from the noise.
	 * Please fix and then re-enable the automatic traces.
	 */
	if (i915.mmio_debug < 2 &&
	    (IS_VALLEYVIEW(dev_priv) || IS_CHERRYVIEW(dev_priv)))
		return;

	if (WARN(check_for_unclaimed_mmio(dev_priv),
		 "Unclaimed register detected %s %s register 0x%x\n",
		 before ? "before" : "after",
		 read ? "reading" : "writing to",
		 i915_mmio_reg_offset(reg)))
		i915.mmio_debug--; /* Only report the first N failures */
}

static inline void
unclaimed_reg_debug(struct drm_i915_private *dev_priv,
		    const i915_reg_t reg,
		    const bool read,
		    const bool before)
{
	if (likely(!i915.mmio_debug))
		return;

	__unclaimed_reg_debug(dev_priv, reg, read, before);
}

#define GEN2_READ_HEADER(x) \
	u##x val = 0; \
	assert_rpm_wakelock_held(dev_priv);

#define GEN2_READ_FOOTER \
	trace_i915_reg_rw(false, reg, val, sizeof(val), trace); \
	return val

#define __gen2_read(x) \
static u##x \
gen2_read##x(struct drm_i915_private *dev_priv, i915_reg_t reg, bool trace) { \
	GEN2_READ_HEADER(x); \
	val = __raw_i915_read##x(dev_priv, reg); \
	GEN2_READ_FOOTER; \
}

#define __gen5_read(x) \
static u##x \
gen5_read##x(struct drm_i915_private *dev_priv, i915_reg_t reg, bool trace) { \
	GEN2_READ_HEADER(x); \
	ilk_dummy_write(dev_priv); \
	val = __raw_i915_read##x(dev_priv, reg); \
	GEN2_READ_FOOTER; \
}

__gen5_read(8)
__gen5_read(16)
__gen5_read(32)
__gen5_read(64)
__gen2_read(8)
__gen2_read(16)
__gen2_read(32)
__gen2_read(64)

#undef __gen5_read
#undef __gen2_read

#undef GEN2_READ_FOOTER
#undef GEN2_READ_HEADER

#define GEN6_READ_HEADER(x) \
	u32 offset = i915_mmio_reg_offset(reg); \
	unsigned long irqflags; \
	u##x val = 0; \
	assert_rpm_wakelock_held(dev_priv); \
	spin_lock_irqsave(&dev_priv->uncore.lock, irqflags); \
	unclaimed_reg_debug(dev_priv, reg, true, true)

#define GEN6_READ_FOOTER \
	unclaimed_reg_debug(dev_priv, reg, true, false); \
	spin_unlock_irqrestore(&dev_priv->uncore.lock, irqflags); \
	trace_i915_reg_rw(false, reg, val, sizeof(val), trace); \
	return val

static inline void __force_wake_auto(struct drm_i915_private *dev_priv,
				     enum forcewake_domains fw_domains)
{
	struct intel_uncore_forcewake_domain *domain;
	enum forcewake_domain_id id;

	if (WARN_ON(!fw_domains))
		return;

	/* Ideally GCC would be constant-fold and eliminate this loop */
	for_each_fw_domain_mask(domain, fw_domains, dev_priv, id) {
		if (domain->wake_count) {
			fw_domains &= ~(1 << id);
			continue;
		}

		domain->wake_count++;
		fw_domain_arm_timer(domain);
	}

	if (fw_domains)
		dev_priv->uncore.funcs.force_wake_get(dev_priv, fw_domains);
}

#define __gen6_read(x) \
static u##x \
gen6_read##x(struct drm_i915_private *dev_priv, i915_reg_t reg, bool trace) { \
	GEN6_READ_HEADER(x); \
	if (NEEDS_FORCE_WAKE(offset)) \
		__force_wake_auto(dev_priv, FORCEWAKE_RENDER); \
	val = __raw_i915_read##x(dev_priv, reg); \
	GEN6_READ_FOOTER; \
}

#define __vlv_read(x) \
static u##x \
vlv_read##x(struct drm_i915_private *dev_priv, i915_reg_t reg, bool trace) { \
	enum forcewake_domains fw_engine = 0; \
	GEN6_READ_HEADER(x); \
	if (!NEEDS_FORCE_WAKE(offset)) \
		fw_engine = 0; \
	else if (FORCEWAKE_VLV_RENDER_RANGE_OFFSET(offset)) \
		fw_engine = FORCEWAKE_RENDER; \
	else if (FORCEWAKE_VLV_MEDIA_RANGE_OFFSET(offset)) \
		fw_engine = FORCEWAKE_MEDIA; \
	if (fw_engine) \
		__force_wake_auto(dev_priv, fw_engine); \
	val = __raw_i915_read##x(dev_priv, reg); \
	GEN6_READ_FOOTER; \
}

#define __chv_read(x) \
static u##x \
chv_read##x(struct drm_i915_private *dev_priv, i915_reg_t reg, bool trace) { \
	enum forcewake_domains fw_engine = 0; \
	GEN6_READ_HEADER(x); \
	if (!NEEDS_FORCE_WAKE(offset)) \
		fw_engine = 0; \
	else if (FORCEWAKE_CHV_RENDER_RANGE_OFFSET(offset)) \
		fw_engine = FORCEWAKE_RENDER; \
	else if (FORCEWAKE_CHV_MEDIA_RANGE_OFFSET(offset)) \
		fw_engine = FORCEWAKE_MEDIA; \
	else if (FORCEWAKE_CHV_COMMON_RANGE_OFFSET(offset)) \
		fw_engine = FORCEWAKE_RENDER | FORCEWAKE_MEDIA; \
	if (fw_engine) \
		__force_wake_auto(dev_priv, fw_engine); \
	val = __raw_i915_read##x(dev_priv, reg); \
	GEN6_READ_FOOTER; \
}

#define SKL_NEEDS_FORCE_WAKE(reg) \
	((reg) < 0x40000 && !FORCEWAKE_GEN9_UNCORE_RANGE_OFFSET(reg))

#define __gen9_read(x) \
static u##x \
gen9_read##x(struct drm_i915_private *dev_priv, i915_reg_t reg, bool trace) { \
	enum forcewake_domains fw_engine; \
	GEN6_READ_HEADER(x); \
	if (!SKL_NEEDS_FORCE_WAKE(offset)) \
		fw_engine = 0; \
	else if (FORCEWAKE_GEN9_RENDER_RANGE_OFFSET(offset)) \
		fw_engine = FORCEWAKE_RENDER; \
	else if (FORCEWAKE_GEN9_MEDIA_RANGE_OFFSET(offset)) \
		fw_engine = FORCEWAKE_MEDIA; \
	else if (FORCEWAKE_GEN9_COMMON_RANGE_OFFSET(offset)) \
		fw_engine = FORCEWAKE_RENDER | FORCEWAKE_MEDIA; \
	else \
		fw_engine = FORCEWAKE_BLITTER; \
	if (fw_engine) \
		__force_wake_auto(dev_priv, fw_engine); \
	val = __raw_i915_read##x(dev_priv, reg); \
	GEN6_READ_FOOTER; \
}

__gen9_read(8)
__gen9_read(16)
__gen9_read(32)
__gen9_read(64)
__chv_read(8)
__chv_read(16)
__chv_read(32)
__chv_read(64)
__vlv_read(8)
__vlv_read(16)
__vlv_read(32)
__vlv_read(64)
__gen6_read(8)
__gen6_read(16)
__gen6_read(32)
__gen6_read(64)

#undef __gen9_read
#undef __chv_read
#undef __vlv_read
#undef __gen6_read
#undef GEN6_READ_FOOTER
#undef GEN6_READ_HEADER

#define VGPU_READ_HEADER(x) \
	unsigned long irqflags; \
	u##x val = 0; \
	assert_rpm_device_not_suspended(dev_priv); \
	spin_lock_irqsave(&dev_priv->uncore.lock, irqflags)

#define VGPU_READ_FOOTER \
	spin_unlock_irqrestore(&dev_priv->uncore.lock, irqflags); \
	trace_i915_reg_rw(false, reg, val, sizeof(val), trace); \
	return val

#define __vgpu_read(x) \
static u##x \
vgpu_read##x(struct drm_i915_private *dev_priv, i915_reg_t reg, bool trace) { \
	VGPU_READ_HEADER(x); \
	val = __raw_i915_read##x(dev_priv, reg); \
	VGPU_READ_FOOTER; \
}

__vgpu_read(8)
__vgpu_read(16)
__vgpu_read(32)
__vgpu_read(64)

#undef __vgpu_read
#undef VGPU_READ_FOOTER
#undef VGPU_READ_HEADER

#define GEN2_WRITE_HEADER \
	trace_i915_reg_rw(true, reg, val, sizeof(val), trace); \
	assert_rpm_wakelock_held(dev_priv); \

#define GEN2_WRITE_FOOTER

#define __gen2_write(x) \
static void \
gen2_write##x(struct drm_i915_private *dev_priv, i915_reg_t reg, u##x val, bool trace) { \
	GEN2_WRITE_HEADER; \
	__raw_i915_write##x(dev_priv, reg, val); \
	GEN2_WRITE_FOOTER; \
}

#define __gen5_write(x) \
static void \
gen5_write##x(struct drm_i915_private *dev_priv, i915_reg_t reg, u##x val, bool trace) { \
	GEN2_WRITE_HEADER; \
	ilk_dummy_write(dev_priv); \
	__raw_i915_write##x(dev_priv, reg, val); \
	GEN2_WRITE_FOOTER; \
}

__gen5_write(8)
__gen5_write(16)
__gen5_write(32)
__gen5_write(64)
__gen2_write(8)
__gen2_write(16)
__gen2_write(32)
__gen2_write(64)

#undef __gen5_write
#undef __gen2_write

#undef GEN2_WRITE_FOOTER
#undef GEN2_WRITE_HEADER

#define GEN6_WRITE_HEADER \
	u32 offset = i915_mmio_reg_offset(reg); \
	unsigned long irqflags; \
	trace_i915_reg_rw(true, reg, val, sizeof(val), trace); \
	assert_rpm_wakelock_held(dev_priv); \
	spin_lock_irqsave(&dev_priv->uncore.lock, irqflags); \
	unclaimed_reg_debug(dev_priv, reg, false, true)

#define GEN6_WRITE_FOOTER \
	unclaimed_reg_debug(dev_priv, reg, false, false); \
	spin_unlock_irqrestore(&dev_priv->uncore.lock, irqflags)

#define __gen6_write(x) \
static void \
gen6_write##x(struct drm_i915_private *dev_priv, i915_reg_t reg, u##x val, bool trace) { \
	u32 __fifo_ret = 0; \
	GEN6_WRITE_HEADER; \
	if (NEEDS_FORCE_WAKE(offset)) { \
		__fifo_ret = __gen6_gt_wait_for_fifo(dev_priv); \
	} \
	__raw_i915_write##x(dev_priv, reg, val); \
	if (unlikely(__fifo_ret)) { \
		gen6_gt_check_fifodbg(dev_priv); \
	} \
	GEN6_WRITE_FOOTER; \
}

#define __hsw_write(x) \
static void \
hsw_write##x(struct drm_i915_private *dev_priv, i915_reg_t reg, u##x val, bool trace) { \
	u32 __fifo_ret = 0; \
	GEN6_WRITE_HEADER; \
	if (NEEDS_FORCE_WAKE(offset)) { \
		__fifo_ret = __gen6_gt_wait_for_fifo(dev_priv); \
	} \
	__raw_i915_write##x(dev_priv, reg, val); \
	if (unlikely(__fifo_ret)) { \
		gen6_gt_check_fifodbg(dev_priv); \
	} \
	GEN6_WRITE_FOOTER; \
}

static const i915_reg_t gen8_shadowed_regs[] = {
	FORCEWAKE_MT,
	GEN6_RPNSWREQ,
	GEN6_RC_VIDEO_FREQ,
	RING_TAIL(RENDER_RING_BASE),
	RING_TAIL(GEN6_BSD_RING_BASE),
	RING_TAIL(VEBOX_RING_BASE),
	RING_TAIL(BLT_RING_BASE),
	/* TODO: Other registers are not yet used */
};

static bool is_gen8_shadowed(struct drm_i915_private *dev_priv,
			     i915_reg_t reg)
{
	int i;
	for (i = 0; i < ARRAY_SIZE(gen8_shadowed_regs); i++)
		if (i915_mmio_reg_equal(reg, gen8_shadowed_regs[i]))
			return true;

	return false;
}

#define __gen8_write(x) \
static void \
gen8_write##x(struct drm_i915_private *dev_priv, i915_reg_t reg, u##x val, bool trace) { \
	GEN6_WRITE_HEADER; \
	if (NEEDS_FORCE_WAKE(offset) && !is_gen8_shadowed(dev_priv, reg)) \
		__force_wake_auto(dev_priv, FORCEWAKE_RENDER); \
	__raw_i915_write##x(dev_priv, reg, val); \
	GEN6_WRITE_FOOTER; \
}

#define __chv_write(x) \
static void \
chv_write##x(struct drm_i915_private *dev_priv, i915_reg_t reg, u##x val, bool trace) { \
	enum forcewake_domains fw_engine = 0; \
	GEN6_WRITE_HEADER; \
	if (!NEEDS_FORCE_WAKE(offset) || \
	    is_gen8_shadowed(dev_priv, reg)) \
		fw_engine = 0; \
	else if (FORCEWAKE_CHV_RENDER_RANGE_OFFSET(offset)) \
		fw_engine = FORCEWAKE_RENDER; \
	else if (FORCEWAKE_CHV_MEDIA_RANGE_OFFSET(offset)) \
		fw_engine = FORCEWAKE_MEDIA; \
	else if (FORCEWAKE_CHV_COMMON_RANGE_OFFSET(offset)) \
		fw_engine = FORCEWAKE_RENDER | FORCEWAKE_MEDIA; \
	if (fw_engine) \
		__force_wake_auto(dev_priv, fw_engine); \
	__raw_i915_write##x(dev_priv, reg, val); \
	GEN6_WRITE_FOOTER; \
}

static const i915_reg_t gen9_shadowed_regs[] = {
	RING_TAIL(RENDER_RING_BASE),
	RING_TAIL(GEN6_BSD_RING_BASE),
	RING_TAIL(VEBOX_RING_BASE),
	RING_TAIL(BLT_RING_BASE),
	FORCEWAKE_BLITTER_GEN9,
	FORCEWAKE_RENDER_GEN9,
	FORCEWAKE_MEDIA_GEN9,
	GEN6_RPNSWREQ,
	GEN6_RC_VIDEO_FREQ,
	/* TODO: Other registers are not yet used */
};

static bool is_gen9_shadowed(struct drm_i915_private *dev_priv,
			     i915_reg_t reg)
{
	int i;
	for (i = 0; i < ARRAY_SIZE(gen9_shadowed_regs); i++)
		if (i915_mmio_reg_equal(reg, gen9_shadowed_regs[i]))
			return true;

	return false;
}

#define __gen9_write(x) \
static void \
gen9_write##x(struct drm_i915_private *dev_priv, i915_reg_t reg, u##x val, \
		bool trace) { \
	enum forcewake_domains fw_engine; \
	GEN6_WRITE_HEADER; \
	if (!SKL_NEEDS_FORCE_WAKE(offset) || \
	    is_gen9_shadowed(dev_priv, reg)) \
		fw_engine = 0; \
	else if (FORCEWAKE_GEN9_RENDER_RANGE_OFFSET(offset)) \
		fw_engine = FORCEWAKE_RENDER; \
	else if (FORCEWAKE_GEN9_MEDIA_RANGE_OFFSET(offset)) \
		fw_engine = FORCEWAKE_MEDIA; \
	else if (FORCEWAKE_GEN9_COMMON_RANGE_OFFSET(offset)) \
		fw_engine = FORCEWAKE_RENDER | FORCEWAKE_MEDIA; \
	else \
		fw_engine = FORCEWAKE_BLITTER; \
	if (fw_engine) \
		__force_wake_auto(dev_priv, fw_engine); \
	__raw_i915_write##x(dev_priv, reg, val); \
	GEN6_WRITE_FOOTER; \
}

__gen9_write(8)
__gen9_write(16)
__gen9_write(32)
__gen9_write(64)
__chv_write(8)
__chv_write(16)
__chv_write(32)
__chv_write(64)
__gen8_write(8)
__gen8_write(16)
__gen8_write(32)
__gen8_write(64)
__hsw_write(8)
__hsw_write(16)
__hsw_write(32)
__hsw_write(64)
__gen6_write(8)
__gen6_write(16)
__gen6_write(32)
__gen6_write(64)

#undef __gen9_write
#undef __chv_write
#undef __gen8_write
#undef __hsw_write
#undef __gen6_write
#undef GEN6_WRITE_FOOTER
#undef GEN6_WRITE_HEADER

#define VGPU_WRITE_HEADER \
	unsigned long irqflags; \
	trace_i915_reg_rw(true, reg, val, sizeof(val), trace); \
	assert_rpm_device_not_suspended(dev_priv); \
	spin_lock_irqsave(&dev_priv->uncore.lock, irqflags)

#define VGPU_WRITE_FOOTER \
	spin_unlock_irqrestore(&dev_priv->uncore.lock, irqflags)

#define __vgpu_write(x) \
static void vgpu_write##x(struct drm_i915_private *dev_priv, \
			  i915_reg_t reg, u##x val, bool trace) { \
	VGPU_WRITE_HEADER; \
	__raw_i915_write##x(dev_priv, reg, val); \
	VGPU_WRITE_FOOTER; \
}

__vgpu_write(8)
__vgpu_write(16)
__vgpu_write(32)
__vgpu_write(64)

#undef __vgpu_write
#undef VGPU_WRITE_FOOTER
#undef VGPU_WRITE_HEADER

#define ASSIGN_WRITE_MMIO_VFUNCS(x) \
do { \
	dev_priv->uncore.funcs.mmio_writeb = x##_write8; \
	dev_priv->uncore.funcs.mmio_writew = x##_write16; \
	dev_priv->uncore.funcs.mmio_writel = x##_write32; \
	dev_priv->uncore.funcs.mmio_writeq = x##_write64; \
} while (0)

#define ASSIGN_READ_MMIO_VFUNCS(x) \
do { \
	dev_priv->uncore.funcs.mmio_readb = x##_read8; \
	dev_priv->uncore.funcs.mmio_readw = x##_read16; \
	dev_priv->uncore.funcs.mmio_readl = x##_read32; \
	dev_priv->uncore.funcs.mmio_readq = x##_read64; \
} while (0)


static void fw_domain_init(struct drm_i915_private *dev_priv,
			   enum forcewake_domain_id domain_id,
			   i915_reg_t reg_set,
			   i915_reg_t reg_ack)
{
	struct intel_uncore_forcewake_domain *d;

	if (WARN_ON(domain_id >= FW_DOMAIN_ID_COUNT))
		return;

	d = &dev_priv->uncore.fw_domain[domain_id];

	WARN_ON(d->wake_count);

	d->wake_count = 0;
	d->reg_set = reg_set;
	d->reg_ack = reg_ack;

	if (IS_GEN6(dev_priv)) {
		d->val_reset = 0;
		d->val_set = FORCEWAKE_KERNEL;
		d->val_clear = 0;
	} else {
		/* WaRsClearFWBitsAtReset:bdw,skl */
		d->val_reset = _MASKED_BIT_DISABLE(0xffff);
		d->val_set = _MASKED_BIT_ENABLE(FORCEWAKE_KERNEL);
		d->val_clear = _MASKED_BIT_DISABLE(FORCEWAKE_KERNEL);
	}

	if (IS_VALLEYVIEW(dev_priv) || IS_CHERRYVIEW(dev_priv))
		d->reg_post = FORCEWAKE_ACK_VLV;
	else if (IS_GEN6(dev_priv) || IS_GEN7(dev_priv) || IS_GEN8(dev_priv))
		d->reg_post = ECOBUS;

	d->i915 = dev_priv;
	d->id = domain_id;

	setup_timer(&d->timer, intel_uncore_fw_release_timer, (unsigned long)d);

	dev_priv->uncore.fw_domains |= (1 << domain_id);

	fw_domain_reset(d);
}

static void intel_uncore_fw_domains_init(struct drm_device *dev)
{
	struct drm_i915_private *dev_priv = dev->dev_private;

	if (INTEL_INFO(dev_priv)->gen <= 5)
		return;

	if (IS_GEN9(dev)) {
		dev_priv->uncore.funcs.force_wake_get = fw_domains_get;
		dev_priv->uncore.funcs.force_wake_put = fw_domains_put;
		fw_domain_init(dev_priv, FW_DOMAIN_ID_RENDER,
			       FORCEWAKE_RENDER_GEN9,
			       FORCEWAKE_ACK_RENDER_GEN9);
		fw_domain_init(dev_priv, FW_DOMAIN_ID_BLITTER,
			       FORCEWAKE_BLITTER_GEN9,
			       FORCEWAKE_ACK_BLITTER_GEN9);
		fw_domain_init(dev_priv, FW_DOMAIN_ID_MEDIA,
			       FORCEWAKE_MEDIA_GEN9, FORCEWAKE_ACK_MEDIA_GEN9);
	} else if (IS_VALLEYVIEW(dev) || IS_CHERRYVIEW(dev)) {
		dev_priv->uncore.funcs.force_wake_get = fw_domains_get;
		if (!IS_CHERRYVIEW(dev))
			dev_priv->uncore.funcs.force_wake_put =
				fw_domains_put_with_fifo;
		else
			dev_priv->uncore.funcs.force_wake_put = fw_domains_put;
		fw_domain_init(dev_priv, FW_DOMAIN_ID_RENDER,
			       FORCEWAKE_VLV, FORCEWAKE_ACK_VLV);
		fw_domain_init(dev_priv, FW_DOMAIN_ID_MEDIA,
			       FORCEWAKE_MEDIA_VLV, FORCEWAKE_ACK_MEDIA_VLV);
	} else if (IS_HASWELL(dev) || IS_BROADWELL(dev)) {
		dev_priv->uncore.funcs.force_wake_get =
			fw_domains_get_with_thread_status;
		dev_priv->uncore.funcs.force_wake_put = fw_domains_put;
		fw_domain_init(dev_priv, FW_DOMAIN_ID_RENDER,
			       FORCEWAKE_MT, FORCEWAKE_ACK_HSW);
	} else if (IS_IVYBRIDGE(dev)) {
		u32 ecobus;

		/* IVB configs may use multi-threaded forcewake */

		/* A small trick here - if the bios hasn't configured
		 * MT forcewake, and if the device is in RC6, then
		 * force_wake_mt_get will not wake the device and the
		 * ECOBUS read will return zero. Which will be
		 * (correctly) interpreted by the test below as MT
		 * forcewake being disabled.
		 */
		dev_priv->uncore.funcs.force_wake_get =
			fw_domains_get_with_thread_status;
		dev_priv->uncore.funcs.force_wake_put =
			fw_domains_put_with_fifo;

		/* We need to init first for ECOBUS access and then
		 * determine later if we want to reinit, in case of MT access is
		 * not working. In this stage we don't know which flavour this
		 * ivb is, so it is better to reset also the gen6 fw registers
		 * before the ecobus check.
		 */

		__raw_i915_write32(dev_priv, FORCEWAKE, 0);
		__raw_posting_read(dev_priv, ECOBUS);

		fw_domain_init(dev_priv, FW_DOMAIN_ID_RENDER,
			       FORCEWAKE_MT, FORCEWAKE_MT_ACK);

		mutex_lock(&dev->struct_mutex);
		fw_domains_get_with_thread_status(dev_priv, FORCEWAKE_ALL);
		ecobus = __raw_i915_read32(dev_priv, ECOBUS);
		fw_domains_put_with_fifo(dev_priv, FORCEWAKE_ALL);
		mutex_unlock(&dev->struct_mutex);

		if (!(ecobus & FORCEWAKE_MT_ENABLE)) {
			DRM_INFO("No MT forcewake available on Ivybridge, this can result in issues\n");
			DRM_INFO("when using vblank-synced partial screen updates.\n");
			fw_domain_init(dev_priv, FW_DOMAIN_ID_RENDER,
				       FORCEWAKE, FORCEWAKE_ACK);
		}
	} else if (IS_GEN6(dev)) {
		dev_priv->uncore.funcs.force_wake_get =
			fw_domains_get_with_thread_status;
		dev_priv->uncore.funcs.force_wake_put =
			fw_domains_put_with_fifo;
		fw_domain_init(dev_priv, FW_DOMAIN_ID_RENDER,
			       FORCEWAKE, FORCEWAKE_ACK);
	}

	/* All future platforms are expected to require complex power gating */
	WARN_ON(dev_priv->uncore.fw_domains == 0);
}

void intel_uncore_init(struct drm_device *dev)
{
	struct drm_i915_private *dev_priv = dev->dev_private;

	i915_check_vgpu(dev);

	intel_uncore_ellc_detect(dev);
	intel_uncore_fw_domains_init(dev);
	__intel_uncore_early_sanitize(dev, false);

	dev_priv->uncore.unclaimed_mmio_check = 1;

	switch (INTEL_INFO(dev)->gen) {
	default:
	case 9:
		ASSIGN_WRITE_MMIO_VFUNCS(gen9);
		ASSIGN_READ_MMIO_VFUNCS(gen9);
		break;
	case 8:
		if (IS_CHERRYVIEW(dev)) {
			ASSIGN_WRITE_MMIO_VFUNCS(chv);
			ASSIGN_READ_MMIO_VFUNCS(chv);

		} else {
			ASSIGN_WRITE_MMIO_VFUNCS(gen8);
			ASSIGN_READ_MMIO_VFUNCS(gen6);
		}
		break;
	case 7:
	case 6:
		if (IS_HASWELL(dev)) {
			ASSIGN_WRITE_MMIO_VFUNCS(hsw);
		} else {
			ASSIGN_WRITE_MMIO_VFUNCS(gen6);
		}

		if (IS_VALLEYVIEW(dev)) {
			ASSIGN_READ_MMIO_VFUNCS(vlv);
		} else {
			ASSIGN_READ_MMIO_VFUNCS(gen6);
		}
		break;
	case 5:
		ASSIGN_WRITE_MMIO_VFUNCS(gen5);
		ASSIGN_READ_MMIO_VFUNCS(gen5);
		break;
	case 4:
	case 3:
	case 2:
		ASSIGN_WRITE_MMIO_VFUNCS(gen2);
		ASSIGN_READ_MMIO_VFUNCS(gen2);
		break;
	}

	if (intel_vgpu_active(dev)) {
		ASSIGN_WRITE_MMIO_VFUNCS(vgpu);
		ASSIGN_READ_MMIO_VFUNCS(vgpu);
	}

	i915_check_and_clear_faults(dev);
}
#undef ASSIGN_WRITE_MMIO_VFUNCS
#undef ASSIGN_READ_MMIO_VFUNCS

void intel_uncore_fini(struct drm_device *dev)
{
	/* Paranoia: make sure we have disabled everything before we exit. */
	intel_uncore_sanitize(dev);
	intel_uncore_forcewake_reset(dev, false);
}

#define GEN_RANGE(l, h) GENMASK(h, l)

static const struct register_whitelist {
	i915_reg_t offset_ldw, offset_udw;
	uint32_t size;
	/* supported gens, 0x10 for 4, 0x30 for 4 and 5, etc. */
	uint32_t gen_bitmask;
} whitelist[] = {
	{ .offset_ldw = RING_TIMESTAMP(RENDER_RING_BASE),
	  .offset_udw = RING_TIMESTAMP_UDW(RENDER_RING_BASE),
	  .size = 8, .gen_bitmask = GEN_RANGE(4, 9) },
};

int i915_reg_read_ioctl(struct drm_device *dev,
			void *data, struct drm_file *file)
{
	struct drm_i915_private *dev_priv = dev->dev_private;
	struct drm_i915_reg_read *reg = data;
	struct register_whitelist const *entry = whitelist;
	unsigned size;
	i915_reg_t offset_ldw, offset_udw;
	int i, ret = 0;

	for (i = 0; i < ARRAY_SIZE(whitelist); i++, entry++) {
		if (i915_mmio_reg_offset(entry->offset_ldw) == (reg->offset & -entry->size) &&
		    (1 << INTEL_INFO(dev)->gen & entry->gen_bitmask))
			break;
	}

	if (i == ARRAY_SIZE(whitelist))
		return -EINVAL;

	/* We use the low bits to encode extra flags as the register should
	 * be naturally aligned (and those that are not so aligned merely
	 * limit the available flags for that register).
	 */
	offset_ldw = entry->offset_ldw;
	offset_udw = entry->offset_udw;
	size = entry->size;
	size |= reg->offset ^ i915_mmio_reg_offset(offset_ldw);

	intel_runtime_pm_get(dev_priv);

	switch (size) {
	case 8 | 1:
		reg->val = I915_READ64_2x32(offset_ldw, offset_udw);
		break;
	case 8:
		reg->val = I915_READ64(offset_ldw);
		break;
	case 4:
		reg->val = I915_READ(offset_ldw);
		break;
	case 2:
		reg->val = I915_READ16(offset_ldw);
		break;
	case 1:
		reg->val = I915_READ8(offset_ldw);
		break;
	default:
		ret = -EINVAL;
		goto out;
	}

out:
	intel_runtime_pm_put(dev_priv);
	return ret;
}

int i915_get_reset_stats_ioctl(struct drm_device *dev,
			       void *data, struct drm_file *file)
{
	struct drm_i915_private *dev_priv = dev->dev_private;
	struct drm_i915_reset_stats *args = data;
	struct i915_ctx_hang_stats *hs;
	struct intel_context *ctx;
	int ret;

	if (args->flags || args->pad)
		return -EINVAL;

	if (args->ctx_id == DEFAULT_CONTEXT_HANDLE && !capable(CAP_SYS_ADMIN))
		return -EPERM;

	ret = mutex_lock_interruptible(&dev->struct_mutex);
	if (ret)
		return ret;

	ctx = i915_gem_context_get(file->driver_priv, args->ctx_id);
	if (IS_ERR(ctx)) {
		mutex_unlock(&dev->struct_mutex);
		return PTR_ERR(ctx);
	}
	hs = &ctx->hang_stats;

	if (capable(CAP_SYS_ADMIN))
		args->reset_count = i915_reset_count(&dev_priv->gpu_error);
	else
		args->reset_count = 0;

	args->batch_active = hs->batch_active;
	args->batch_pending = hs->batch_pending;

	mutex_unlock(&dev->struct_mutex);

	return 0;
}

static int i915_reset_complete(struct drm_device *dev)
{
	u8 gdrst;
	pci_read_config_byte(dev->pdev, I915_GDRST, &gdrst);
	return (gdrst & GRDOM_RESET_STATUS) == 0;
}

static int i915_do_reset(struct drm_device *dev, unsigned engine_mask)
{
	/* assert reset for at least 20 usec */
	pci_write_config_byte(dev->pdev, I915_GDRST, GRDOM_RESET_ENABLE);
	udelay(20);
	pci_write_config_byte(dev->pdev, I915_GDRST, 0);

	return wait_for(i915_reset_complete(dev), 500);
}

static int g4x_reset_complete(struct drm_device *dev)
{
	u8 gdrst;
	pci_read_config_byte(dev->pdev, I915_GDRST, &gdrst);
	return (gdrst & GRDOM_RESET_ENABLE) == 0;
}

static int g33_do_reset(struct drm_device *dev, unsigned engine_mask)
{
	pci_write_config_byte(dev->pdev, I915_GDRST, GRDOM_RESET_ENABLE);
	return wait_for(g4x_reset_complete(dev), 500);
}

static int g4x_do_reset(struct drm_device *dev, unsigned engine_mask)
{
	struct drm_i915_private *dev_priv = dev->dev_private;
	int ret;

	pci_write_config_byte(dev->pdev, I915_GDRST,
			      GRDOM_RENDER | GRDOM_RESET_ENABLE);
	ret =  wait_for(g4x_reset_complete(dev), 500);
	if (ret)
		return ret;

	/* WaVcpClkGateDisableForMediaReset:ctg,elk */
	I915_WRITE(VDECCLK_GATE_D, I915_READ(VDECCLK_GATE_D) | VCP_UNIT_CLOCK_GATE_DISABLE);
	POSTING_READ(VDECCLK_GATE_D);

	pci_write_config_byte(dev->pdev, I915_GDRST,
			      GRDOM_MEDIA | GRDOM_RESET_ENABLE);
	ret =  wait_for(g4x_reset_complete(dev), 500);
	if (ret)
		return ret;

	/* WaVcpClkGateDisableForMediaReset:ctg,elk */
	I915_WRITE(VDECCLK_GATE_D, I915_READ(VDECCLK_GATE_D) & ~VCP_UNIT_CLOCK_GATE_DISABLE);
	POSTING_READ(VDECCLK_GATE_D);

	pci_write_config_byte(dev->pdev, I915_GDRST, 0);

	return 0;
}

static int ironlake_do_reset(struct drm_device *dev, unsigned engine_mask)
{
	struct drm_i915_private *dev_priv = dev->dev_private;
	int ret;

	I915_WRITE(ILK_GDSR,
		   ILK_GRDOM_RENDER | ILK_GRDOM_RESET_ENABLE);
	ret = wait_for((I915_READ(ILK_GDSR) &
			ILK_GRDOM_RESET_ENABLE) == 0, 500);
	if (ret)
		return ret;

	I915_WRITE(ILK_GDSR,
		   ILK_GRDOM_MEDIA | ILK_GRDOM_RESET_ENABLE);
	ret = wait_for((I915_READ(ILK_GDSR) &
			ILK_GRDOM_RESET_ENABLE) == 0, 500);
	if (ret)
		return ret;

	I915_WRITE(ILK_GDSR, 0);

	return 0;
}

/* Reset the hardware domains (GENX_GRDOM_*) specified by mask */
static int gen6_hw_domain_reset(struct drm_i915_private *dev_priv,
				u32 hw_domain_mask)
{
	int ret;

	/* GEN6_GDRST is not in the gt power well, no need to check
	 * for fifo space for the write or forcewake the chip for
	 * the read
	 */
	__raw_i915_write32(dev_priv, GEN6_GDRST, hw_domain_mask);
<<<<<<< HEAD

#define ACKED ((__raw_i915_read32(dev_priv, GEN6_GDRST) & hw_domain_mask) == 0)
	/* Spin waiting for the device to ack the reset requests */
	ret = wait_for(ACKED, 500);
#undef ACKED

	return ret;
}

=======

#define ACKED ((__raw_i915_read32(dev_priv, GEN6_GDRST) & hw_domain_mask) == 0)
	/* Spin waiting for the device to ack the reset requests */
	ret = wait_for(ACKED, 500);
#undef ACKED

	return ret;
}

>>>>>>> ba3150ac
/**
 * gen6_reset_engines - reset individual engines
 * @dev: DRM device
 * @engine_mask: mask of intel_ring_flag() engines or ALL_ENGINES for full reset
 *
 * This function will reset the individual engines that are set in engine_mask.
 * If you provide ALL_ENGINES as mask, full global domain reset will be issued.
 *
 * Note: It is responsibility of the caller to handle the difference between
 * asking full domain reset versus reset for all available individual engines.
 *
 * Returns 0 on success, nonzero on error.
 */
static int gen6_reset_engines(struct drm_device *dev, unsigned engine_mask)
{
	struct drm_i915_private *dev_priv = dev->dev_private;
	struct intel_engine_cs *engine;
	const u32 hw_engine_mask[I915_NUM_ENGINES] = {
		[RCS] = GEN6_GRDOM_RENDER,
		[BCS] = GEN6_GRDOM_BLT,
		[VCS] = GEN6_GRDOM_MEDIA,
		[VCS2] = GEN8_GRDOM_MEDIA2,
		[VECS] = GEN6_GRDOM_VECS,
	};
	u32 hw_mask;
	int ret;

	if (engine_mask == ALL_ENGINES) {
		hw_mask = GEN6_GRDOM_FULL;
	} else {
		hw_mask = 0;
		for_each_engine_masked(engine, dev_priv, engine_mask)
			hw_mask |= hw_engine_mask[engine->id];
	}

	ret = gen6_hw_domain_reset(dev_priv, hw_mask);

	intel_uncore_forcewake_reset(dev, true);

	return ret;
}

static int wait_for_register_fw(struct drm_i915_private *dev_priv,
				i915_reg_t reg,
				const u32 mask,
				const u32 value,
				const unsigned long timeout_ms)
{
	return wait_for((I915_READ_FW(reg) & mask) == value, timeout_ms);
}

static int gen8_request_engine_reset(struct intel_engine_cs *engine)
{
	int ret;
	struct drm_i915_private *dev_priv = engine->dev->dev_private;

	I915_WRITE_FW(RING_RESET_CTL(engine->mmio_base),
		      _MASKED_BIT_ENABLE(RESET_CTL_REQUEST_RESET));

	ret = wait_for_register_fw(dev_priv,
				   RING_RESET_CTL(engine->mmio_base),
				   RESET_CTL_READY_TO_RESET,
				   RESET_CTL_READY_TO_RESET,
				   700);
	if (ret)
		DRM_ERROR("%s: reset request timeout\n", engine->name);

	return ret;
}

static void gen8_unrequest_engine_reset(struct intel_engine_cs *engine)
{
	struct drm_i915_private *dev_priv = engine->dev->dev_private;

	I915_WRITE_FW(RING_RESET_CTL(engine->mmio_base),
		      _MASKED_BIT_DISABLE(RESET_CTL_REQUEST_RESET));
}

static int gen8_reset_engines(struct drm_device *dev, unsigned engine_mask)
{
	struct drm_i915_private *dev_priv = dev->dev_private;
	struct intel_engine_cs *engine;

	for_each_engine_masked(engine, dev_priv, engine_mask)
		if (gen8_request_engine_reset(engine))
			goto not_ready;

	return gen6_reset_engines(dev, engine_mask);

not_ready:
	for_each_engine_masked(engine, dev_priv, engine_mask)
		gen8_unrequest_engine_reset(engine);

	return -EIO;
}

static int (*intel_get_gpu_reset(struct drm_device *dev))(struct drm_device *,
							  unsigned engine_mask)
{
	if (!i915.reset)
		return NULL;

	if (INTEL_INFO(dev)->gen >= 8)
		return gen8_reset_engines;
	else if (INTEL_INFO(dev)->gen >= 6)
		return gen6_reset_engines;
	else if (IS_GEN5(dev))
		return ironlake_do_reset;
	else if (IS_G4X(dev))
		return g4x_do_reset;
	else if (IS_G33(dev))
		return g33_do_reset;
	else if (INTEL_INFO(dev)->gen >= 3)
		return i915_do_reset;
	else
		return NULL;
}

int intel_gpu_reset(struct drm_device *dev, unsigned engine_mask)
{
	struct drm_i915_private *dev_priv = to_i915(dev);
	int (*reset)(struct drm_device *, unsigned);
	int ret;

	reset = intel_get_gpu_reset(dev);
	if (reset == NULL)
		return -ENODEV;

	/* If the power well sleeps during the reset, the reset
	 * request may be dropped and never completes (causing -EIO).
	 */
	intel_uncore_forcewake_get(dev_priv, FORCEWAKE_ALL);
	ret = reset(dev, engine_mask);
	intel_uncore_forcewake_put(dev_priv, FORCEWAKE_ALL);

	return ret;
}

bool intel_has_gpu_reset(struct drm_device *dev)
{
	return intel_get_gpu_reset(dev) != NULL;
}

int intel_guc_reset(struct drm_i915_private *dev_priv)
{
	int ret;
	unsigned long irqflags;

	if (!i915.enable_guc_submission)
		return -EINVAL;

	intel_uncore_forcewake_get(dev_priv, FORCEWAKE_ALL);
	spin_lock_irqsave(&dev_priv->uncore.lock, irqflags);

	ret = gen6_hw_domain_reset(dev_priv, GEN9_GRDOM_GUC);

	spin_unlock_irqrestore(&dev_priv->uncore.lock, irqflags);
	intel_uncore_forcewake_put(dev_priv, FORCEWAKE_ALL);

	return ret;
}

bool intel_uncore_unclaimed_mmio(struct drm_i915_private *dev_priv)
{
	return check_for_unclaimed_mmio(dev_priv);
}

bool
intel_uncore_arm_unclaimed_mmio_detection(struct drm_i915_private *dev_priv)
{
	if (unlikely(i915.mmio_debug ||
		     dev_priv->uncore.unclaimed_mmio_check <= 0))
		return false;

	if (unlikely(intel_uncore_unclaimed_mmio(dev_priv))) {
		DRM_DEBUG("Unclaimed register detected, "
			  "enabling oneshot unclaimed register reporting. "
			  "Please use i915.mmio_debug=N for more information.\n");
		i915.mmio_debug++;
		dev_priv->uncore.unclaimed_mmio_check--;
		return true;
	}

	return false;
}<|MERGE_RESOLUTION|>--- conflicted
+++ resolved
@@ -1521,7 +1521,6 @@
 	 * the read
 	 */
 	__raw_i915_write32(dev_priv, GEN6_GDRST, hw_domain_mask);
-<<<<<<< HEAD
 
 #define ACKED ((__raw_i915_read32(dev_priv, GEN6_GDRST) & hw_domain_mask) == 0)
 	/* Spin waiting for the device to ack the reset requests */
@@ -1531,17 +1530,6 @@
 	return ret;
 }
 
-=======
-
-#define ACKED ((__raw_i915_read32(dev_priv, GEN6_GDRST) & hw_domain_mask) == 0)
-	/* Spin waiting for the device to ack the reset requests */
-	ret = wait_for(ACKED, 500);
-#undef ACKED
-
-	return ret;
-}
-
->>>>>>> ba3150ac
 /**
  * gen6_reset_engines - reset individual engines
  * @dev: DRM device
