// SPDX-License-Identifier: GPL-2.0-only
/*
 *  linux/drivers/mmc/host/mmci.c - ARM PrimeCell MMCI PL180/1 driver
 *
 *  Copyright (C) 2003 Deep Blue Solutions, Ltd, All Rights Reserved.
 *  Copyright (C) 2010 ST-Ericsson SA
 */
#include <linux/module.h>
#include <linux/moduleparam.h>
#include <linux/init.h>
#include <linux/ioport.h>
#include <linux/device.h>
#include <linux/io.h>
#include <linux/interrupt.h>
#include <linux/kernel.h>
#include <linux/slab.h>
#include <linux/delay.h>
#include <linux/err.h>
#include <linux/highmem.h>
#include <linux/log2.h>
#include <linux/mmc/mmc.h>
#include <linux/mmc/pm.h>
#include <linux/mmc/host.h>
#include <linux/mmc/card.h>
#include <linux/mmc/sd.h>
#include <linux/mmc/slot-gpio.h>
#include <linux/amba/bus.h>
#include <linux/clk.h>
#include <linux/scatterlist.h>
#include <linux/of.h>
#include <linux/regulator/consumer.h>
#include <linux/dmaengine.h>
#include <linux/dma-mapping.h>
#include <linux/amba/mmci.h>
#include <linux/pm_runtime.h>
#include <linux/types.h>
#include <linux/pinctrl/consumer.h>
#include <linux/reset.h>

#include <asm/div64.h>
#include <asm/io.h>

#include "mmci.h"

#define DRIVER_NAME "mmci-pl18x"

static void mmci_variant_init(struct mmci_host *host);
static void ux500_variant_init(struct mmci_host *host);
static void ux500v2_variant_init(struct mmci_host *host);

static unsigned int fmax = 515633;

static struct variant_data variant_arm = {
	.fifosize		= 16 * 4,
	.fifohalfsize		= 8 * 4,
	.cmdreg_cpsm_enable	= MCI_CPSM_ENABLE,
	.cmdreg_lrsp_crc	= MCI_CPSM_RESPONSE | MCI_CPSM_LONGRSP,
	.cmdreg_srsp_crc	= MCI_CPSM_RESPONSE,
	.cmdreg_srsp		= MCI_CPSM_RESPONSE,
	.datalength_bits	= 16,
	.datactrl_blocksz	= 11,
	.pwrreg_powerup		= MCI_PWR_UP,
	.f_max			= 100000000,
	.reversed_irq_handling	= true,
	.mmcimask1		= true,
	.irq_pio_mask		= MCI_IRQ_PIO_MASK,
	.start_err		= MCI_STARTBITERR,
	.opendrain		= MCI_ROD,
	.init			= mmci_variant_init,
};

static struct variant_data variant_arm_extended_fifo = {
	.fifosize		= 128 * 4,
	.fifohalfsize		= 64 * 4,
	.cmdreg_cpsm_enable	= MCI_CPSM_ENABLE,
	.cmdreg_lrsp_crc	= MCI_CPSM_RESPONSE | MCI_CPSM_LONGRSP,
	.cmdreg_srsp_crc	= MCI_CPSM_RESPONSE,
	.cmdreg_srsp		= MCI_CPSM_RESPONSE,
	.datalength_bits	= 16,
	.datactrl_blocksz	= 11,
	.pwrreg_powerup		= MCI_PWR_UP,
	.f_max			= 100000000,
	.mmcimask1		= true,
	.irq_pio_mask		= MCI_IRQ_PIO_MASK,
	.start_err		= MCI_STARTBITERR,
	.opendrain		= MCI_ROD,
	.init			= mmci_variant_init,
};

static struct variant_data variant_arm_extended_fifo_hwfc = {
	.fifosize		= 128 * 4,
	.fifohalfsize		= 64 * 4,
	.clkreg_enable		= MCI_ARM_HWFCEN,
	.cmdreg_cpsm_enable	= MCI_CPSM_ENABLE,
	.cmdreg_lrsp_crc	= MCI_CPSM_RESPONSE | MCI_CPSM_LONGRSP,
	.cmdreg_srsp_crc	= MCI_CPSM_RESPONSE,
	.cmdreg_srsp		= MCI_CPSM_RESPONSE,
	.datalength_bits	= 16,
	.datactrl_blocksz	= 11,
	.pwrreg_powerup		= MCI_PWR_UP,
	.f_max			= 100000000,
	.mmcimask1		= true,
	.irq_pio_mask		= MCI_IRQ_PIO_MASK,
	.start_err		= MCI_STARTBITERR,
	.opendrain		= MCI_ROD,
	.init			= mmci_variant_init,
};

static struct variant_data variant_u300 = {
	.fifosize		= 16 * 4,
	.fifohalfsize		= 8 * 4,
	.clkreg_enable		= MCI_ST_U300_HWFCEN,
	.clkreg_8bit_bus_enable = MCI_ST_8BIT_BUS,
	.cmdreg_cpsm_enable	= MCI_CPSM_ENABLE,
	.cmdreg_lrsp_crc	= MCI_CPSM_RESPONSE | MCI_CPSM_LONGRSP,
	.cmdreg_srsp_crc	= MCI_CPSM_RESPONSE,
	.cmdreg_srsp		= MCI_CPSM_RESPONSE,
	.datalength_bits	= 16,
	.datactrl_blocksz	= 11,
	.datactrl_mask_sdio	= MCI_DPSM_ST_SDIOEN,
	.st_sdio			= true,
	.pwrreg_powerup		= MCI_PWR_ON,
	.f_max			= 100000000,
	.signal_direction	= true,
	.pwrreg_clkgate		= true,
	.pwrreg_nopower		= true,
	.mmcimask1		= true,
	.irq_pio_mask		= MCI_IRQ_PIO_MASK,
	.start_err		= MCI_STARTBITERR,
	.opendrain		= MCI_OD,
	.init			= mmci_variant_init,
};

static struct variant_data variant_nomadik = {
	.fifosize		= 16 * 4,
	.fifohalfsize		= 8 * 4,
	.clkreg			= MCI_CLK_ENABLE,
	.clkreg_8bit_bus_enable = MCI_ST_8BIT_BUS,
	.cmdreg_cpsm_enable	= MCI_CPSM_ENABLE,
	.cmdreg_lrsp_crc	= MCI_CPSM_RESPONSE | MCI_CPSM_LONGRSP,
	.cmdreg_srsp_crc	= MCI_CPSM_RESPONSE,
	.cmdreg_srsp		= MCI_CPSM_RESPONSE,
	.datalength_bits	= 24,
	.datactrl_blocksz	= 11,
	.datactrl_mask_sdio	= MCI_DPSM_ST_SDIOEN,
	.st_sdio		= true,
	.st_clkdiv		= true,
	.pwrreg_powerup		= MCI_PWR_ON,
	.f_max			= 100000000,
	.signal_direction	= true,
	.pwrreg_clkgate		= true,
	.pwrreg_nopower		= true,
	.mmcimask1		= true,
	.irq_pio_mask		= MCI_IRQ_PIO_MASK,
	.start_err		= MCI_STARTBITERR,
	.opendrain		= MCI_OD,
	.init			= mmci_variant_init,
};

static struct variant_data variant_ux500 = {
	.fifosize		= 30 * 4,
	.fifohalfsize		= 8 * 4,
	.clkreg			= MCI_CLK_ENABLE,
	.clkreg_enable		= MCI_ST_UX500_HWFCEN,
	.clkreg_8bit_bus_enable = MCI_ST_8BIT_BUS,
	.clkreg_neg_edge_enable	= MCI_ST_UX500_NEG_EDGE,
	.cmdreg_cpsm_enable	= MCI_CPSM_ENABLE,
	.cmdreg_lrsp_crc	= MCI_CPSM_RESPONSE | MCI_CPSM_LONGRSP,
	.cmdreg_srsp_crc	= MCI_CPSM_RESPONSE,
	.cmdreg_srsp		= MCI_CPSM_RESPONSE,
	.datalength_bits	= 24,
	.datactrl_blocksz	= 11,
	.datactrl_any_blocksz	= true,
	.dma_power_of_2		= true,
	.datactrl_mask_sdio	= MCI_DPSM_ST_SDIOEN,
	.st_sdio		= true,
	.st_clkdiv		= true,
	.pwrreg_powerup		= MCI_PWR_ON,
	.f_max			= 100000000,
	.signal_direction	= true,
	.pwrreg_clkgate		= true,
	.busy_dpsm_flag		= MCI_DPSM_ST_BUSYMODE,
	.busy_detect_flag	= MCI_ST_CARDBUSY,
	.busy_detect_mask	= MCI_ST_BUSYENDMASK,
	.pwrreg_nopower		= true,
	.mmcimask1		= true,
	.irq_pio_mask		= MCI_IRQ_PIO_MASK,
	.start_err		= MCI_STARTBITERR,
	.opendrain		= MCI_OD,
	.init			= ux500_variant_init,
};

static struct variant_data variant_ux500v2 = {
	.fifosize		= 30 * 4,
	.fifohalfsize		= 8 * 4,
	.clkreg			= MCI_CLK_ENABLE,
	.clkreg_enable		= MCI_ST_UX500_HWFCEN,
	.clkreg_8bit_bus_enable = MCI_ST_8BIT_BUS,
	.clkreg_neg_edge_enable	= MCI_ST_UX500_NEG_EDGE,
	.cmdreg_cpsm_enable	= MCI_CPSM_ENABLE,
	.cmdreg_lrsp_crc	= MCI_CPSM_RESPONSE | MCI_CPSM_LONGRSP,
	.cmdreg_srsp_crc	= MCI_CPSM_RESPONSE,
	.cmdreg_srsp		= MCI_CPSM_RESPONSE,
	.datactrl_mask_ddrmode	= MCI_DPSM_ST_DDRMODE,
	.datalength_bits	= 24,
	.datactrl_blocksz	= 11,
	.datactrl_any_blocksz	= true,
	.dma_power_of_2		= true,
	.datactrl_mask_sdio	= MCI_DPSM_ST_SDIOEN,
	.st_sdio		= true,
	.st_clkdiv		= true,
	.pwrreg_powerup		= MCI_PWR_ON,
	.f_max			= 100000000,
	.signal_direction	= true,
	.pwrreg_clkgate		= true,
	.busy_dpsm_flag		= MCI_DPSM_ST_BUSYMODE,
	.busy_detect_flag	= MCI_ST_CARDBUSY,
	.busy_detect_mask	= MCI_ST_BUSYENDMASK,
	.pwrreg_nopower		= true,
	.mmcimask1		= true,
	.irq_pio_mask		= MCI_IRQ_PIO_MASK,
	.start_err		= MCI_STARTBITERR,
	.opendrain		= MCI_OD,
	.init			= ux500v2_variant_init,
};

static struct variant_data variant_stm32 = {
	.fifosize		= 32 * 4,
	.fifohalfsize		= 8 * 4,
	.clkreg			= MCI_CLK_ENABLE,
	.clkreg_enable		= MCI_ST_UX500_HWFCEN,
	.clkreg_8bit_bus_enable = MCI_ST_8BIT_BUS,
	.clkreg_neg_edge_enable	= MCI_ST_UX500_NEG_EDGE,
	.cmdreg_cpsm_enable	= MCI_CPSM_ENABLE,
	.cmdreg_lrsp_crc	= MCI_CPSM_RESPONSE | MCI_CPSM_LONGRSP,
	.cmdreg_srsp_crc	= MCI_CPSM_RESPONSE,
	.cmdreg_srsp		= MCI_CPSM_RESPONSE,
	.irq_pio_mask		= MCI_IRQ_PIO_MASK,
	.datalength_bits	= 24,
	.datactrl_blocksz	= 11,
	.datactrl_mask_sdio	= MCI_DPSM_ST_SDIOEN,
	.st_sdio		= true,
	.st_clkdiv		= true,
	.pwrreg_powerup		= MCI_PWR_ON,
	.f_max			= 48000000,
	.pwrreg_clkgate		= true,
	.pwrreg_nopower		= true,
	.init			= mmci_variant_init,
};

static struct variant_data variant_stm32_sdmmc = {
	.fifosize		= 16 * 4,
	.fifohalfsize		= 8 * 4,
	.f_max			= 208000000,
	.stm32_clkdiv		= true,
	.cmdreg_cpsm_enable	= MCI_CPSM_STM32_ENABLE,
	.cmdreg_lrsp_crc	= MCI_CPSM_STM32_LRSP_CRC,
	.cmdreg_srsp_crc	= MCI_CPSM_STM32_SRSP_CRC,
	.cmdreg_srsp		= MCI_CPSM_STM32_SRSP,
	.cmdreg_stop		= MCI_CPSM_STM32_CMDSTOP,
	.data_cmd_enable	= MCI_CPSM_STM32_CMDTRANS,
	.irq_pio_mask		= MCI_IRQ_PIO_STM32_MASK,
	.datactrl_first		= true,
	.datacnt_useless	= true,
	.datalength_bits	= 25,
	.datactrl_blocksz	= 14,
<<<<<<< HEAD
	.datactrl_mask_sdio	= MCI_DPSM_STM32_SDIOEN,
	.pwrreg_nopower		= true,
=======
	.datactrl_any_blocksz	= true,
>>>>>>> 1b940bbc
	.stm32_idmabsize_mask	= GENMASK(12, 5),
	.busy_timeout		= true,
	.busy_detect_flag	= MCI_STM32_BUSYD0,
	.busy_detect_mask	= MCI_STM32_BUSYD0ENDMASK,
	.init			= sdmmc_variant_init,
};

static struct variant_data variant_stm32_sdmmcv2 = {
	.fifosize		= 16 * 4,
	.fifohalfsize		= 8 * 4,
	.f_max			= 208000000,
	.stm32_clkdiv		= true,
	.cmdreg_cpsm_enable	= MCI_CPSM_STM32_ENABLE,
	.cmdreg_lrsp_crc	= MCI_CPSM_STM32_LRSP_CRC,
	.cmdreg_srsp_crc	= MCI_CPSM_STM32_SRSP_CRC,
	.cmdreg_srsp		= MCI_CPSM_STM32_SRSP,
	.cmdreg_stop		= MCI_CPSM_STM32_CMDSTOP,
	.data_cmd_enable	= MCI_CPSM_STM32_CMDTRANS,
	.irq_pio_mask		= MCI_IRQ_PIO_STM32_MASK,
	.datactrl_first		= true,
	.datacnt_useless	= true,
	.datalength_bits	= 25,
	.datactrl_blocksz	= 14,
	.datactrl_mask_sdio	= MCI_DPSM_STM32_SDIOEN,
	.pwrreg_nopower		= true,
	.stm32_idmabsize_mask	= GENMASK(16, 5),
	.dma_lli		= true,
	.busy_timeout		= true,
	.busy_detect_flag	= MCI_STM32_BUSYD0,
	.busy_detect_mask	= MCI_STM32_BUSYD0ENDMASK,
	.init			= sdmmc_variant_init,
};

static struct variant_data variant_qcom = {
	.fifosize		= 16 * 4,
	.fifohalfsize		= 8 * 4,
	.clkreg			= MCI_CLK_ENABLE,
	.clkreg_enable		= MCI_QCOM_CLK_FLOWENA |
				  MCI_QCOM_CLK_SELECT_IN_FBCLK,
	.clkreg_8bit_bus_enable = MCI_QCOM_CLK_WIDEBUS_8,
	.datactrl_mask_ddrmode	= MCI_QCOM_CLK_SELECT_IN_DDR_MODE,
	.cmdreg_cpsm_enable	= MCI_CPSM_ENABLE,
	.cmdreg_lrsp_crc	= MCI_CPSM_RESPONSE | MCI_CPSM_LONGRSP,
	.cmdreg_srsp_crc	= MCI_CPSM_RESPONSE,
	.cmdreg_srsp		= MCI_CPSM_RESPONSE,
	.data_cmd_enable	= MCI_CPSM_QCOM_DATCMD,
	.datalength_bits	= 24,
	.datactrl_blocksz	= 11,
	.datactrl_any_blocksz	= true,
	.pwrreg_powerup		= MCI_PWR_UP,
	.f_max			= 208000000,
	.explicit_mclk_control	= true,
	.qcom_fifo		= true,
	.qcom_dml		= true,
	.mmcimask1		= true,
	.irq_pio_mask		= MCI_IRQ_PIO_MASK,
	.start_err		= MCI_STARTBITERR,
	.opendrain		= MCI_ROD,
	.init			= qcom_variant_init,
};

/* Busy detection for the ST Micro variant */
static int mmci_card_busy(struct mmc_host *mmc)
{
	struct mmci_host *host = mmc_priv(mmc);
	unsigned long flags;
	int busy = 0;

	spin_lock_irqsave(&host->lock, flags);
	if (readl(host->base + MMCISTATUS) & host->variant->busy_detect_flag)
		busy = 1;
	spin_unlock_irqrestore(&host->lock, flags);

	return busy;
}

static void mmci_reg_delay(struct mmci_host *host)
{
	/*
	 * According to the spec, at least three feedback clock cycles
	 * of max 52 MHz must pass between two writes to the MMCICLOCK reg.
	 * Three MCLK clock cycles must pass between two MMCIPOWER reg writes.
	 * Worst delay time during card init is at 100 kHz => 30 us.
	 * Worst delay time when up and running is at 25 MHz => 120 ns.
	 */
	if (host->cclk < 25000000)
		udelay(30);
	else
		ndelay(120);
}

/*
 * This must be called with host->lock held
 */
void mmci_write_clkreg(struct mmci_host *host, u32 clk)
{
	if (host->clk_reg != clk) {
		host->clk_reg = clk;
		writel(clk, host->base + MMCICLOCK);
	}
}

/*
 * This must be called with host->lock held
 */
void mmci_write_pwrreg(struct mmci_host *host, u32 pwr)
{
	if (host->pwr_reg != pwr) {
		host->pwr_reg = pwr;
		writel(pwr, host->base + MMCIPOWER);
	}
}

/*
 * This must be called with host->lock held
 */
static void mmci_write_datactrlreg(struct mmci_host *host, u32 datactrl)
{
	/* Keep busy mode in DPSM if enabled */
	datactrl |= host->datactrl_reg & host->variant->busy_dpsm_flag;

	if (host->datactrl_reg != datactrl) {
		host->datactrl_reg = datactrl;
		writel(datactrl, host->base + MMCIDATACTRL);
	}
}

static void mmci_restore(struct mmci_host *host)
{
	unsigned long flags;

	spin_lock_irqsave(&host->lock, flags);

	if (host->variant->pwrreg_nopower) {
		writel(host->clk_reg, host->base + MMCICLOCK);
		writel(host->datactrl_reg, host->base + MMCIDATACTRL);
		writel(host->pwr_reg, host->base + MMCIPOWER);
	}
	writel(MCI_IRQENABLE | host->variant->start_err,
	       host->base + MMCIMASK0);
	mmci_reg_delay(host);

	spin_unlock_irqrestore(&host->lock, flags);
}

/*
 * This must be called with host->lock held
 */
static void mmci_set_clkreg(struct mmci_host *host, unsigned int desired)
{
	struct variant_data *variant = host->variant;
	u32 clk = variant->clkreg;

	/* Make sure cclk reflects the current calculated clock */
	host->cclk = 0;

	if (desired) {
		if (variant->explicit_mclk_control) {
			host->cclk = host->mclk;
		} else if (desired >= host->mclk) {
			clk = MCI_CLK_BYPASS;
			if (variant->st_clkdiv)
				clk |= MCI_ST_UX500_NEG_EDGE;
			host->cclk = host->mclk;
		} else if (variant->st_clkdiv) {
			/*
			 * DB8500 TRM says f = mclk / (clkdiv + 2)
			 * => clkdiv = (mclk / f) - 2
			 * Round the divider up so we don't exceed the max
			 * frequency
			 */
			clk = DIV_ROUND_UP(host->mclk, desired) - 2;
			if (clk >= 256)
				clk = 255;
			host->cclk = host->mclk / (clk + 2);
		} else {
			/*
			 * PL180 TRM says f = mclk / (2 * (clkdiv + 1))
			 * => clkdiv = mclk / (2 * f) - 1
			 */
			clk = host->mclk / (2 * desired) - 1;
			if (clk >= 256)
				clk = 255;
			host->cclk = host->mclk / (2 * (clk + 1));
		}

		clk |= variant->clkreg_enable;
		clk |= MCI_CLK_ENABLE;
		/* This hasn't proven to be worthwhile */
		/* clk |= MCI_CLK_PWRSAVE; */
	}

	/* Set actual clock for debug */
	host->mmc->actual_clock = host->cclk;

	if (host->mmc->ios.bus_width == MMC_BUS_WIDTH_4)
		clk |= MCI_4BIT_BUS;
	if (host->mmc->ios.bus_width == MMC_BUS_WIDTH_8)
		clk |= variant->clkreg_8bit_bus_enable;

	if (host->mmc->ios.timing == MMC_TIMING_UHS_DDR50 ||
	    host->mmc->ios.timing == MMC_TIMING_MMC_DDR52)
		clk |= variant->clkreg_neg_edge_enable;

	mmci_write_clkreg(host, clk);
}

void mmci_dma_release(struct mmci_host *host)
{
	if (host->ops && host->ops->dma_release)
		host->ops->dma_release(host);

	host->use_dma = false;
}

void mmci_dma_setup(struct mmci_host *host)
{
	if (!host->ops || !host->ops->dma_setup)
		return;

	if (host->ops->dma_setup(host))
		return;

	/* initialize pre request cookie */
	host->next_cookie = 1;

	host->use_dma = true;
}

/*
 * Validate mmc prerequisites
 */
static int mmci_validate_data(struct mmci_host *host,
			      struct mmc_data *data)
{
	struct variant_data *variant = host->variant;

	if (!data)
		return 0;
<<<<<<< HEAD

	if ((host->mmc->card && !mmc_card_sdio(host->mmc->card)) &&
	    !is_power_of_2(data->blksz)) {
=======
	if (!is_power_of_2(data->blksz) && !variant->datactrl_any_blocksz) {
>>>>>>> 1b940bbc
		dev_err(mmc_dev(host->mmc),
			"unsupported block size (%d bytes)\n", data->blksz);
		return -EINVAL;
	}

	if (host->ops && host->ops->validate_data)
		return host->ops->validate_data(host, data);

	return 0;
}

int mmci_prep_data(struct mmci_host *host, struct mmc_data *data, bool next)
{
	int err;

	if (!host->ops || !host->ops->prep_data)
		return 0;

	err = host->ops->prep_data(host, data, next);

	if (next && !err)
		data->host_cookie = ++host->next_cookie < 0 ?
			1 : host->next_cookie;

	return err;
}

void mmci_unprep_data(struct mmci_host *host, struct mmc_data *data,
		      int err)
{
	if (host->ops && host->ops->unprep_data)
		host->ops->unprep_data(host, data, err);

	data->host_cookie = 0;
}

void mmci_get_next_data(struct mmci_host *host, struct mmc_data *data)
{
	WARN_ON(data->host_cookie && data->host_cookie != host->next_cookie);

	if (host->ops && host->ops->get_next_data)
		host->ops->get_next_data(host, data);
}

int mmci_dma_start(struct mmci_host *host, unsigned int datactrl)
{
	struct mmc_data *data = host->data;
	int ret;

	if (!host->use_dma)
		return -EINVAL;

	ret = mmci_prep_data(host, data, false);
	if (ret)
		return ret;

	if (!host->ops || !host->ops->dma_start)
		return -EINVAL;

	/* Okay, go for it. */
	dev_vdbg(mmc_dev(host->mmc),
		 "Submit MMCI DMA job, sglen %d blksz %04x blks %04x flags %08x\n",
		 data->sg_len, data->blksz, data->blocks, data->flags);

	ret = host->ops->dma_start(host, &datactrl);
	if (ret)
		return ret;

	/* Trigger the DMA transfer */
	mmci_write_datactrlreg(host, datactrl);

	/*
	 * Let the MMCI say when the data is ended and it's time
	 * to fire next DMA request. When that happens, MMCI will
	 * call mmci_data_end()
	 */
	writel(readl(host->base + MMCIMASK0) | MCI_DATAENDMASK,
	       host->base + MMCIMASK0);
	return 0;
}

void mmci_dma_finalize(struct mmci_host *host, struct mmc_data *data)
{
	if (!host->use_dma)
		return;

	if (host->ops && host->ops->dma_finalize)
		host->ops->dma_finalize(host, data);
}

void mmci_dma_error(struct mmci_host *host)
{
	if (!host->use_dma)
		return;

	if (host->ops && host->ops->dma_error)
		host->ops->dma_error(host);
}

static void
mmci_request_end(struct mmci_host *host, struct mmc_request *mrq)
{
	writel(0, host->base + MMCICOMMAND);

	BUG_ON(host->data);

	host->mrq = NULL;
	host->cmd = NULL;

	mmc_request_done(host->mmc, mrq);
}

static void mmci_set_mask1(struct mmci_host *host, unsigned int mask)
{
	void __iomem *base = host->base;
	struct variant_data *variant = host->variant;

	if (host->singleirq) {
		unsigned int mask0 = readl(base + MMCIMASK0);

		mask0 &= ~variant->irq_pio_mask;
		mask0 |= mask;

		writel(mask0, base + MMCIMASK0);
	}

	if (variant->mmcimask1)
		writel(mask, base + MMCIMASK1);

	host->mask1_reg = mask;
}

static void mmci_stop_data(struct mmci_host *host)
{
	mmci_write_datactrlreg(host, 0);
	mmci_set_mask1(host, 0);
	host->data = NULL;
}

static void mmci_init_sg(struct mmci_host *host, struct mmc_data *data)
{
	unsigned int flags = SG_MITER_ATOMIC;

	if (data->flags & MMC_DATA_READ)
		flags |= SG_MITER_TO_SG;
	else
		flags |= SG_MITER_FROM_SG;

	sg_miter_start(&host->sg_miter, data->sg, data->sg_len, flags);
}

static u32 mmci_get_dctrl_cfg(struct mmci_host *host)
{
	return MCI_DPSM_ENABLE | mmci_dctrl_blksz(host);
}

static u32 ux500v2_get_dctrl_cfg(struct mmci_host *host)
{
	return MCI_DPSM_ENABLE | (host->data->blksz << 16);
}

static bool ux500_busy_complete(struct mmci_host *host, u32 status, u32 err_msk)
{
	void __iomem *base = host->base;

	/*
	 * Before unmasking for the busy end IRQ, confirm that the
	 * command was sent successfully. To keep track of having a
	 * command in-progress, waiting for busy signaling to end,
	 * store the status in host->busy_status.
	 *
	 * Note that, the card may need a couple of clock cycles before
	 * it starts signaling busy on DAT0, hence re-read the
	 * MMCISTATUS register here, to allow the busy bit to be set.
	 * Potentially we may even need to poll the register for a
	 * while, to allow it to be set, but tests indicates that it
	 * isn't needed.
	 */
	if (!host->busy_status && !(status & err_msk) &&
	    (readl(base + MMCISTATUS) & host->variant->busy_detect_flag)) {
		writel(readl(base + MMCIMASK0) |
		       host->variant->busy_detect_mask,
		       base + MMCIMASK0);

		host->busy_status = status & (MCI_CMDSENT | MCI_CMDRESPEND);
		return false;
	}

	/*
	 * If there is a command in-progress that has been successfully
	 * sent, then bail out if busy status is set and wait for the
	 * busy end IRQ.
	 *
	 * Note that, the HW triggers an IRQ on both edges while
	 * monitoring DAT0 for busy completion, but there is only one
	 * status bit in MMCISTATUS for the busy state. Therefore
	 * both the start and the end interrupts needs to be cleared,
	 * one after the other. So, clear the busy start IRQ here.
	 */
	if (host->busy_status &&
	    (status & host->variant->busy_detect_flag)) {
		writel(host->variant->busy_detect_mask, base + MMCICLEAR);
		return false;
	}

	/*
	 * If there is a command in-progress that has been successfully
	 * sent and the busy bit isn't set, it means we have received
	 * the busy end IRQ. Clear and mask the IRQ, then continue to
	 * process the command.
	 */
	if (host->busy_status) {
		writel(host->variant->busy_detect_mask, base + MMCICLEAR);

		writel(readl(base + MMCIMASK0) &
		       ~host->variant->busy_detect_mask, base + MMCIMASK0);
		host->busy_status = 0;
	}

	return true;
}

/*
 * All the DMA operation mode stuff goes inside this ifdef.
 * This assumes that you have a generic DMA device interface,
 * no custom DMA interfaces are supported.
 */
#ifdef CONFIG_DMA_ENGINE
struct mmci_dmae_next {
	struct dma_async_tx_descriptor *desc;
	struct dma_chan	*chan;
};

struct mmci_dmae_priv {
	struct dma_chan	*cur;
	struct dma_chan	*rx_channel;
	struct dma_chan	*tx_channel;
	struct dma_async_tx_descriptor	*desc_current;
	struct mmci_dmae_next next_data;
};

int mmci_dmae_setup(struct mmci_host *host)
{
	const char *rxname, *txname;
	struct mmci_dmae_priv *dmae;

	dmae = devm_kzalloc(mmc_dev(host->mmc), sizeof(*dmae), GFP_KERNEL);
	if (!dmae)
		return -ENOMEM;

	host->dma_priv = dmae;

	dmae->rx_channel = dma_request_slave_channel(mmc_dev(host->mmc),
						     "rx");
	dmae->tx_channel = dma_request_slave_channel(mmc_dev(host->mmc),
						     "tx");

	/*
	 * If only an RX channel is specified, the driver will
	 * attempt to use it bidirectionally, however if it is
	 * is specified but cannot be located, DMA will be disabled.
	 */
	if (dmae->rx_channel && !dmae->tx_channel)
		dmae->tx_channel = dmae->rx_channel;

	if (dmae->rx_channel)
		rxname = dma_chan_name(dmae->rx_channel);
	else
		rxname = "none";

	if (dmae->tx_channel)
		txname = dma_chan_name(dmae->tx_channel);
	else
		txname = "none";

	dev_info(mmc_dev(host->mmc), "DMA channels RX %s, TX %s\n",
		 rxname, txname);

	/*
	 * Limit the maximum segment size in any SG entry according to
	 * the parameters of the DMA engine device.
	 */
	if (dmae->tx_channel) {
		struct device *dev = dmae->tx_channel->device->dev;
		unsigned int max_seg_size = dma_get_max_seg_size(dev);

		if (max_seg_size < host->mmc->max_seg_size)
			host->mmc->max_seg_size = max_seg_size;
	}
	if (dmae->rx_channel) {
		struct device *dev = dmae->rx_channel->device->dev;
		unsigned int max_seg_size = dma_get_max_seg_size(dev);

		if (max_seg_size < host->mmc->max_seg_size)
			host->mmc->max_seg_size = max_seg_size;
	}

	if (!dmae->tx_channel || !dmae->rx_channel) {
		mmci_dmae_release(host);
		return -EINVAL;
	}

	return 0;
}

/*
 * This is used in or so inline it
 * so it can be discarded.
 */
void mmci_dmae_release(struct mmci_host *host)
{
	struct mmci_dmae_priv *dmae = host->dma_priv;

	if (dmae->rx_channel)
		dma_release_channel(dmae->rx_channel);
	if (dmae->tx_channel)
		dma_release_channel(dmae->tx_channel);
	dmae->rx_channel = dmae->tx_channel = NULL;
}

static void mmci_dma_unmap(struct mmci_host *host, struct mmc_data *data)
{
	struct mmci_dmae_priv *dmae = host->dma_priv;
	struct dma_chan *chan;

	if (data->flags & MMC_DATA_READ)
		chan = dmae->rx_channel;
	else
		chan = dmae->tx_channel;

	dma_unmap_sg(chan->device->dev, data->sg, data->sg_len,
		     mmc_get_dma_dir(data));
}

void mmci_dmae_error(struct mmci_host *host)
{
	struct mmci_dmae_priv *dmae = host->dma_priv;

	if (!dma_inprogress(host))
		return;

	dev_err(mmc_dev(host->mmc), "error during DMA transfer!\n");
	dmaengine_terminate_all(dmae->cur);
	host->dma_in_progress = false;
	dmae->cur = NULL;
	dmae->desc_current = NULL;
	host->data->host_cookie = 0;

	mmci_dma_unmap(host, host->data);
}

void mmci_dmae_finalize(struct mmci_host *host, struct mmc_data *data)
{
	struct mmci_dmae_priv *dmae = host->dma_priv;
	u32 status;
	int i;

	if (!dma_inprogress(host))
		return;

	/* Wait up to 1ms for the DMA to complete */
	for (i = 0; ; i++) {
		status = readl(host->base + MMCISTATUS);
		if (!(status & MCI_RXDATAAVLBLMASK) || i >= 100)
			break;
		udelay(10);
	}

	/*
	 * Check to see whether we still have some data left in the FIFO -
	 * this catches DMA controllers which are unable to monitor the
	 * DMALBREQ and DMALSREQ signals while allowing us to DMA to non-
	 * contiguous buffers.  On TX, we'll get a FIFO underrun error.
	 */
	if (status & MCI_RXDATAAVLBLMASK) {
		mmci_dma_error(host);
		if (!data->error)
			data->error = -EIO;
	} else if (!data->host_cookie) {
		mmci_dma_unmap(host, data);
	}

	/*
	 * Use of DMA with scatter-gather is impossible.
	 * Give up with DMA and switch back to PIO mode.
	 */
	if (status & MCI_RXDATAAVLBLMASK) {
		dev_err(mmc_dev(host->mmc), "buggy DMA detected. Taking evasive action.\n");
		mmci_dma_release(host);
	}

	host->dma_in_progress = false;
	dmae->cur = NULL;
	dmae->desc_current = NULL;
}

/* prepares DMA channel and DMA descriptor, returns non-zero on failure */
static int _mmci_dmae_prep_data(struct mmci_host *host, struct mmc_data *data,
				struct dma_chan **dma_chan,
				struct dma_async_tx_descriptor **dma_desc)
{
	struct mmci_dmae_priv *dmae = host->dma_priv;
	struct variant_data *variant = host->variant;
	struct dma_slave_config conf = {
		.src_addr = host->phybase + MMCIFIFO,
		.dst_addr = host->phybase + MMCIFIFO,
		.src_addr_width = DMA_SLAVE_BUSWIDTH_4_BYTES,
		.dst_addr_width = DMA_SLAVE_BUSWIDTH_4_BYTES,
		.src_maxburst = variant->fifohalfsize >> 2, /* # of words */
		.dst_maxburst = variant->fifohalfsize >> 2, /* # of words */
		.device_fc = false,
	};
	struct dma_chan *chan;
	struct dma_device *device;
	struct dma_async_tx_descriptor *desc;
	int nr_sg;
	unsigned long flags = DMA_CTRL_ACK;

	if (data->flags & MMC_DATA_READ) {
		conf.direction = DMA_DEV_TO_MEM;
		chan = dmae->rx_channel;
	} else {
		conf.direction = DMA_MEM_TO_DEV;
		chan = dmae->tx_channel;
	}

	/* If there's no DMA channel, fall back to PIO */
	if (!chan)
		return -EINVAL;

	/* If less than or equal to the fifo size, don't bother with DMA */
	if (data->blksz * data->blocks <= variant->fifosize)
		return -EINVAL;

	/*
	 * This is necessary to get SDIO working on the Ux500. We do not yet
	 * know if this is a bug in:
	 * - The Ux500 DMA controller (DMA40)
	 * - The MMCI DMA interface on the Ux500
	 * some power of two blocks (such as 64 bytes) are sent regularly
	 * during SDIO traffic and those work fine so for these we enable DMA
	 * transfers.
	 */
	if (host->variant->dma_power_of_2 && !is_power_of_2(data->blksz))
		return -EINVAL;

	device = chan->device;
	nr_sg = dma_map_sg(device->dev, data->sg, data->sg_len,
			   mmc_get_dma_dir(data));
	if (nr_sg == 0)
		return -EINVAL;

	if (host->variant->qcom_dml)
		flags |= DMA_PREP_INTERRUPT;

	dmaengine_slave_config(chan, &conf);
	desc = dmaengine_prep_slave_sg(chan, data->sg, nr_sg,
					    conf.direction, flags);
	if (!desc)
		goto unmap_exit;

	*dma_chan = chan;
	*dma_desc = desc;

	return 0;

 unmap_exit:
	dma_unmap_sg(device->dev, data->sg, data->sg_len,
		     mmc_get_dma_dir(data));
	return -ENOMEM;
}

int mmci_dmae_prep_data(struct mmci_host *host,
			struct mmc_data *data,
			bool next)
{
	struct mmci_dmae_priv *dmae = host->dma_priv;
	struct mmci_dmae_next *nd = &dmae->next_data;

	if (!host->use_dma)
		return -EINVAL;

	if (next)
		return _mmci_dmae_prep_data(host, data, &nd->chan, &nd->desc);
	/* Check if next job is already prepared. */
	if (dmae->cur && dmae->desc_current)
		return 0;

	/* No job were prepared thus do it now. */
	return _mmci_dmae_prep_data(host, data, &dmae->cur,
				    &dmae->desc_current);
}

int mmci_dmae_start(struct mmci_host *host, unsigned int *datactrl)
{
	struct mmci_dmae_priv *dmae = host->dma_priv;
	int ret;

	host->dma_in_progress = true;
	ret = dma_submit_error(dmaengine_submit(dmae->desc_current));
	if (ret < 0) {
		host->dma_in_progress = false;
		return ret;
	}
	dma_async_issue_pending(dmae->cur);

	*datactrl |= MCI_DPSM_DMAENABLE;

	return 0;
}

void mmci_dmae_get_next_data(struct mmci_host *host, struct mmc_data *data)
{
	struct mmci_dmae_priv *dmae = host->dma_priv;
	struct mmci_dmae_next *next = &dmae->next_data;

	if (!host->use_dma)
		return;

	WARN_ON(!data->host_cookie && (next->desc || next->chan));

	dmae->desc_current = next->desc;
	dmae->cur = next->chan;
	next->desc = NULL;
	next->chan = NULL;
}

void mmci_dmae_unprep_data(struct mmci_host *host,
			   struct mmc_data *data, int err)

{
	struct mmci_dmae_priv *dmae = host->dma_priv;

	if (!host->use_dma)
		return;

	mmci_dma_unmap(host, data);

	if (err) {
		struct mmci_dmae_next *next = &dmae->next_data;
		struct dma_chan *chan;
		if (data->flags & MMC_DATA_READ)
			chan = dmae->rx_channel;
		else
			chan = dmae->tx_channel;
		dmaengine_terminate_all(chan);

		if (dmae->desc_current == next->desc)
			dmae->desc_current = NULL;

		if (dmae->cur == next->chan) {
			host->dma_in_progress = false;
			dmae->cur = NULL;
		}

		next->desc = NULL;
		next->chan = NULL;
	}
}

static struct mmci_host_ops mmci_variant_ops = {
	.prep_data = mmci_dmae_prep_data,
	.unprep_data = mmci_dmae_unprep_data,
	.get_datactrl_cfg = mmci_get_dctrl_cfg,
	.get_next_data = mmci_dmae_get_next_data,
	.dma_setup = mmci_dmae_setup,
	.dma_release = mmci_dmae_release,
	.dma_start = mmci_dmae_start,
	.dma_finalize = mmci_dmae_finalize,
	.dma_error = mmci_dmae_error,
};
#else
static struct mmci_host_ops mmci_variant_ops = {
	.get_datactrl_cfg = mmci_get_dctrl_cfg,
};
#endif

void mmci_variant_init(struct mmci_host *host)
{
	host->ops = &mmci_variant_ops;
}

void ux500_variant_init(struct mmci_host *host)
{
	host->ops = &mmci_variant_ops;
	host->ops->busy_complete = ux500_busy_complete;
}

void ux500v2_variant_init(struct mmci_host *host)
{
	host->ops = &mmci_variant_ops;
	host->ops->busy_complete = ux500_busy_complete;
	host->ops->get_datactrl_cfg = ux500v2_get_dctrl_cfg;
}

static void mmci_pre_request(struct mmc_host *mmc, struct mmc_request *mrq)
{
	struct mmci_host *host = mmc_priv(mmc);
	struct mmc_data *data = mrq->data;

	if (!data)
		return;

	WARN_ON(data->host_cookie);

	if (mmci_validate_data(host, data))
		return;

	mmci_prep_data(host, data, true);
}

static void mmci_post_request(struct mmc_host *mmc, struct mmc_request *mrq,
			      int err)
{
	struct mmci_host *host = mmc_priv(mmc);
	struct mmc_data *data = mrq->data;

	if (!data || !data->host_cookie)
		return;

	mmci_unprep_data(host, data, err);
}

static void mmci_start_data(struct mmci_host *host, struct mmc_data *data)
{
	struct variant_data *variant = host->variant;
	unsigned int datactrl, timeout, irqmask;
	unsigned long long clks;
	void __iomem *base;

	dev_dbg(mmc_dev(host->mmc), "blksz %04x blks %04x flags %08x\n",
		data->blksz, data->blocks, data->flags);

	host->data = data;
	host->size = data->blksz * data->blocks;
	data->bytes_xfered = 0;

	clks = (unsigned long long)data->timeout_ns * host->cclk;
	do_div(clks, NSEC_PER_SEC);

	timeout = data->timeout_clks + (unsigned int)clks;

	base = host->base;
	writel(timeout, base + MMCIDATATIMER);
	writel(host->size, base + MMCIDATALENGTH);

	datactrl = host->ops->get_datactrl_cfg(host);
	datactrl |= host->data->flags & MMC_DATA_READ ? MCI_DPSM_DIRECTION : 0;

	if (host->mmc->card && mmc_card_sdio(host->mmc->card)) {
		u32 clk;

		datactrl |= variant->datactrl_mask_sdio;

		/*
		 * The ST Micro variant for SDIO small write transfers
		 * needs to have clock H/W flow control disabled,
		 * otherwise the transfer will not start. The threshold
		 * depends on the rate of MCLK.
		 */
		if (variant->st_sdio && data->flags & MMC_DATA_WRITE &&
		    (host->size < 8 ||
		     (host->size <= 8 && host->mclk > 50000000)))
			clk = host->clk_reg & ~variant->clkreg_enable;
		else
			clk = host->clk_reg | variant->clkreg_enable;

		mmci_write_clkreg(host, clk);
	}

	if (host->mmc->ios.timing == MMC_TIMING_UHS_DDR50 ||
	    host->mmc->ios.timing == MMC_TIMING_MMC_DDR52)
		datactrl |= variant->datactrl_mask_ddrmode;

	/*
	 * Attempt to use DMA operation mode, if this
	 * should fail, fall back to PIO mode
	 */
	if (!mmci_dma_start(host, datactrl))
		return;

	/* IRQ mode, map the SG list for CPU reading/writing */
	mmci_init_sg(host, data);

	if (data->flags & MMC_DATA_READ) {
		irqmask = MCI_RXFIFOHALFFULLMASK;

		/*
		 * If we have less than the fifo 'half-full' threshold to
		 * transfer, trigger a PIO interrupt as soon as any data
		 * is available.
		 */
		if (host->size < variant->fifohalfsize)
			irqmask |= MCI_RXDATAAVLBLMASK;
	} else {
		/*
		 * We don't actually need to include "FIFO empty" here
		 * since its implicit in "FIFO half empty".
		 */
		irqmask = MCI_TXFIFOHALFEMPTYMASK;
	}

	mmci_write_datactrlreg(host, datactrl);
	writel(readl(base + MMCIMASK0) & ~MCI_DATAENDMASK, base + MMCIMASK0);
	mmci_set_mask1(host, irqmask);
}

static void
mmci_start_command(struct mmci_host *host, struct mmc_command *cmd, u32 c)
{
	void __iomem *base = host->base;
	unsigned long long clks;

	dev_dbg(mmc_dev(host->mmc), "op %02x arg %08x flags %08x\n",
	    cmd->opcode, cmd->arg, cmd->flags);

	if (readl(base + MMCICOMMAND) & host->variant->cmdreg_cpsm_enable) {
		writel(0, base + MMCICOMMAND);
		mmci_reg_delay(host);
	}

	if (host->variant->cmdreg_stop &&
	    cmd->opcode == MMC_STOP_TRANSMISSION)
		c |= host->variant->cmdreg_stop;

	c |= cmd->opcode | host->variant->cmdreg_cpsm_enable;
	if (cmd->flags & MMC_RSP_PRESENT) {
		if (cmd->flags & MMC_RSP_136)
			c |= host->variant->cmdreg_lrsp_crc;
		else if (cmd->flags & MMC_RSP_CRC)
			c |= host->variant->cmdreg_srsp_crc;
		else
			c |= host->variant->cmdreg_srsp;
	}

	if (host->variant->busy_timeout && cmd->flags & MMC_RSP_BUSY) {
		if (!cmd->busy_timeout)
			cmd->busy_timeout = 1000;

		clks = (unsigned long long)cmd->busy_timeout * host->cclk;
		do_div(clks, MSEC_PER_SEC);
		writel_relaxed(clks, host->base + MMCIDATATIMER);
	}

	if (host->ops->prep_volt_switch && cmd->opcode == SD_SWITCH_VOLTAGE)
		host->ops->prep_volt_switch(host);

	if (/*interrupt*/0)
		c |= MCI_CPSM_INTERRUPT;

	if (mmc_cmd_type(cmd) == MMC_CMD_ADTC)
		c |= host->variant->data_cmd_enable;

	host->cmd = cmd;

	writel(cmd->arg, base + MMCIARGUMENT);
	writel(c, base + MMCICOMMAND);
}

static void mmci_stop_command(struct mmci_host *host)
{
	host->stop_abort.error = 0;
	mmci_start_command(host, &host->stop_abort, 0);
}

static void
mmci_data_irq(struct mmci_host *host, struct mmc_data *data,
	      unsigned int status)
{
	unsigned int status_err;

	/* Make sure we have data to handle */
	if (!data)
		return;

	/* First check for errors */
	status_err = status & (host->variant->start_err |
			       MCI_DATACRCFAIL | MCI_DATATIMEOUT |
			       MCI_TXUNDERRUN | MCI_RXOVERRUN);

	if (status_err) {
		u32 remain, success;

		/* Terminate the DMA transfer */
		mmci_dma_error(host);

		/*
		 * Calculate how far we are into the transfer.  Note that
		 * the data counter gives the number of bytes transferred
		 * on the MMC bus, not on the host side.  On reads, this
		 * can be as much as a FIFO-worth of data ahead.  This
		 * matters for FIFO overruns only.
		 */
		if (!host->variant->datacnt_useless) {
			remain = readl(host->base + MMCIDATACNT);
			success = data->blksz * data->blocks - remain;
		} else {
			success = 0;
		}

		dev_dbg(mmc_dev(host->mmc), "MCI ERROR IRQ, status 0x%08x at 0x%08x\n",
			status_err, success);
		if (status_err & MCI_DATACRCFAIL) {
			/* Last block was not successful */
			success -= 1;
			data->error = -EILSEQ;
		} else if (status_err & MCI_DATATIMEOUT) {
			data->error = -ETIMEDOUT;
		} else if (status_err & MCI_STARTBITERR) {
			data->error = -ECOMM;
		} else if (status_err & MCI_TXUNDERRUN) {
			data->error = -EIO;
		} else if (status_err & MCI_RXOVERRUN) {
			if (success > host->variant->fifosize)
				success -= host->variant->fifosize;
			else
				success = 0;
			data->error = -EIO;
		}
		data->bytes_xfered = round_down(success, data->blksz);
	}

	if (status & MCI_DATABLOCKEND)
		dev_err(mmc_dev(host->mmc), "stray MCI_DATABLOCKEND interrupt\n");

	if (status & MCI_DATAEND || data->error) {
		mmci_dma_finalize(host, data);

		mmci_stop_data(host);

		if (!data->error)
			/* The error clause is handled above, success! */
			data->bytes_xfered = data->blksz * data->blocks;

		if (!data->stop) {
			if (host->variant->cmdreg_stop && data->error)
				mmci_stop_command(host);
			else
				mmci_request_end(host, data->mrq);
		} else if (host->mrq->sbc && !data->error) {
			mmci_request_end(host, data->mrq);
		} else {
			mmci_start_command(host, data->stop, 0);
		}
	}
}

static void
mmci_cmd_irq(struct mmci_host *host, struct mmc_command *cmd,
	     unsigned int status)
{
	u32 err_msk = MCI_CMDCRCFAIL | MCI_CMDTIMEOUT;
	void __iomem *base = host->base;
	bool sbc, busy_resp;

	if (!cmd)
		return;

	sbc = (cmd == host->mrq->sbc);
	busy_resp = !!(cmd->flags & MMC_RSP_BUSY);

	/*
	 * We need to be one of these interrupts to be considered worth
	 * handling. Note that we tag on any latent IRQs postponed
	 * due to waiting for busy status.
	 */
	if (host->variant->busy_timeout && busy_resp)
		err_msk |= MCI_DATATIMEOUT;

	if (!((status | host->busy_status) &
	      (err_msk | MCI_CMDSENT | MCI_CMDRESPEND)))
		return;

	/* Handle busy detection on DAT0 if the variant supports it. */
	if (busy_resp && host->ops->busy_complete)
		if (!host->ops->busy_complete(host, status, err_msk))
			return;

	host->cmd = NULL;

	if (status & MCI_CMDTIMEOUT) {
		cmd->error = -ETIMEDOUT;
	} else if (status & MCI_CMDCRCFAIL && cmd->flags & MMC_RSP_CRC) {
		cmd->error = -EILSEQ;
	} else if (host->variant->busy_timeout && busy_resp &&
		   status & MCI_DATATIMEOUT) {
		cmd->error = -EDEADLK;
	} else {
		cmd->resp[0] = readl(base + MMCIRESPONSE0);
		cmd->resp[1] = readl(base + MMCIRESPONSE1);
		cmd->resp[2] = readl(base + MMCIRESPONSE2);
		cmd->resp[3] = readl(base + MMCIRESPONSE3);
	}

	if ((!sbc && !cmd->data) || cmd->error) {
		if (host->data) {
			/* Terminate the DMA transfer */
			mmci_dma_error(host);
			mmci_stop_data(host);
			if (host->variant->cmdreg_stop && cmd->error) {
				mmci_stop_command(host);
				return;
			}
		}
		mmci_request_end(host, host->mrq);
	} else if (sbc) {
		mmci_start_command(host, host->mrq->cmd, 0);
	} else if (!host->variant->datactrl_first &&
		   !(cmd->data->flags & MMC_DATA_READ)) {
		mmci_start_data(host, cmd->data);
	}
}

static int mmci_get_rx_fifocnt(struct mmci_host *host, u32 status, int remain)
{
	return remain - (readl(host->base + MMCIFIFOCNT) << 2);
}

static int mmci_qcom_get_rx_fifocnt(struct mmci_host *host, u32 status, int r)
{
	/*
	 * on qcom SDCC4 only 8 words are used in each burst so only 8 addresses
	 * from the fifo range should be used
	 */
	if (status & MCI_RXFIFOHALFFULL)
		return host->variant->fifohalfsize;
	else if (status & MCI_RXDATAAVLBL)
		return 4;

	return 0;
}

static int mmci_pio_read(struct mmci_host *host, char *buffer, unsigned int remain)
{
	void __iomem *base = host->base;
	char *ptr = buffer;
	u32 status = readl(host->base + MMCISTATUS);
	int host_remain = host->size;

	do {
		int count = host->get_rx_fifocnt(host, status, host_remain);

		if (count > remain)
			count = remain;

		if (count <= 0)
			break;

		/*
		 * SDIO especially may want to send something that is
		 * not divisible by 4 (as opposed to card sectors
		 * etc). Therefore make sure to always read the last bytes
		 * while only doing full 32-bit reads towards the FIFO.
		 */
		if (unlikely(count & 0x3)) {
			if (count < 4) {
				unsigned char buf[4];
				ioread32_rep(base + MMCIFIFO, buf, 1);
				memcpy(ptr, buf, count);
			} else {
				ioread32_rep(base + MMCIFIFO, ptr, count >> 2);
				count &= ~0x3;
			}
		} else {
			ioread32_rep(base + MMCIFIFO, ptr, count >> 2);
		}

		ptr += count;
		remain -= count;
		host_remain -= count;

		if (remain == 0)
			break;

		status = readl(base + MMCISTATUS);
	} while (status & MCI_RXDATAAVLBL);

	return ptr - buffer;
}

static int mmci_pio_write(struct mmci_host *host, char *buffer, unsigned int remain, u32 status)
{
	struct variant_data *variant = host->variant;
	void __iomem *base = host->base;
	char *ptr = buffer;

	do {
		unsigned int count, maxcnt;

		maxcnt = status & MCI_TXFIFOEMPTY ?
			 variant->fifosize : variant->fifohalfsize;
		count = min(remain, maxcnt);

		/*
		 * SDIO especially may want to send something that is
		 * not divisible by 4 (as opposed to card sectors
		 * etc), and the FIFO only accept full 32-bit writes.
		 * So compensate by adding +3 on the count, a single
		 * byte become a 32bit write, 7 bytes will be two
		 * 32bit writes etc.
		 */
		iowrite32_rep(base + MMCIFIFO, ptr, (count + 3) >> 2);

		ptr += count;
		remain -= count;

		if (remain == 0)
			break;

		status = readl(base + MMCISTATUS);
	} while (status & MCI_TXFIFOHALFEMPTY);

	return ptr - buffer;
}

/*
 * PIO data transfer IRQ handler.
 */
static irqreturn_t mmci_pio_irq(int irq, void *dev_id)
{
	struct mmci_host *host = dev_id;
	struct sg_mapping_iter *sg_miter = &host->sg_miter;
	struct variant_data *variant = host->variant;
	void __iomem *base = host->base;
	u32 status;

	status = readl(base + MMCISTATUS);

	dev_dbg(mmc_dev(host->mmc), "irq1 (pio) %08x\n", status);

	do {
		unsigned int remain, len;
		char *buffer;

		/*
		 * For write, we only need to test the half-empty flag
		 * here - if the FIFO is completely empty, then by
		 * definition it is more than half empty.
		 *
		 * For read, check for data available.
		 */
		if (!(status & (MCI_TXFIFOHALFEMPTY|MCI_RXDATAAVLBL)))
			break;

		if (!sg_miter_next(sg_miter))
			break;

		buffer = sg_miter->addr;
		remain = sg_miter->length;

		len = 0;
		if (status & MCI_RXACTIVE)
			len = mmci_pio_read(host, buffer, remain);
		if (status & MCI_TXACTIVE)
			len = mmci_pio_write(host, buffer, remain, status);

		sg_miter->consumed = len;

		host->size -= len;
		remain -= len;

		if (remain)
			break;

		status = readl(base + MMCISTATUS);
	} while (1);

	sg_miter_stop(sg_miter);

	/*
	 * If we have less than the fifo 'half-full' threshold to transfer,
	 * trigger a PIO interrupt as soon as any data is available.
	 */
	if (status & MCI_RXACTIVE && host->size < variant->fifohalfsize)
		mmci_set_mask1(host, MCI_RXDATAAVLBLMASK);

	/*
	 * If we run out of data, disable the data IRQs; this
	 * prevents a race where the FIFO becomes empty before
	 * the chip itself has disabled the data path, and
	 * stops us racing with our data end IRQ.
	 */
	if (host->size == 0) {
		mmci_set_mask1(host, 0);
		writel(readl(base + MMCIMASK0) | MCI_DATAENDMASK, base + MMCIMASK0);
	}

	return IRQ_HANDLED;
}

/*
 * Handle completion of command and data transfers.
 */
static irqreturn_t mmci_irq(int irq, void *dev_id)
{
	struct mmci_host *host = dev_id;
	u32 status;
	int ret = 0;

	spin_lock(&host->lock);

	do {
		status = readl(host->base + MMCISTATUS);

		if (host->singleirq) {
			if (status & host->mask1_reg)
				mmci_pio_irq(irq, dev_id);

			status &= ~host->variant->irq_pio_mask;
		}

		/*
		 * Busy detection is managed by mmci_cmd_irq(), including to
		 * clear the corresponding IRQ.
		 */
		status &= readl(host->base + MMCIMASK0);
		if (host->ops->busy_complete)
			writel(status & ~host->variant->busy_detect_mask,
			       host->base + MMCICLEAR);
		else
			writel(status, host->base + MMCICLEAR);

		dev_dbg(mmc_dev(host->mmc), "irq0 (data+cmd) %08x\n", status);

		if (host->variant->reversed_irq_handling) {
			mmci_data_irq(host, host->data, status);
			mmci_cmd_irq(host, host->cmd, status);
		} else {
			mmci_cmd_irq(host, host->cmd, status);
			mmci_data_irq(host, host->data, status);
		}

		/*
		 * Busy detection has been handled by mmci_cmd_irq() above.
		 * Clear the status bit to prevent polling in IRQ context.
		 */
		if (host->variant->busy_detect_flag)
			status &= ~host->variant->busy_detect_flag;

		ret = 1;
	} while (status);

	spin_unlock(&host->lock);

	return IRQ_RETVAL(ret);
}

static void mmci_request(struct mmc_host *mmc, struct mmc_request *mrq)
{
	struct mmci_host *host = mmc_priv(mmc);
	unsigned long flags;

	WARN_ON(host->mrq != NULL);

	mrq->cmd->error = mmci_validate_data(host, mrq->data);
	if (mrq->cmd->error) {
		mmc_request_done(mmc, mrq);
		return;
	}

	spin_lock_irqsave(&host->lock, flags);

	host->mrq = mrq;

	if (mrq->data)
		mmci_get_next_data(host, mrq->data);

	if (mrq->data &&
	    (host->variant->datactrl_first || mrq->data->flags & MMC_DATA_READ))
		mmci_start_data(host, mrq->data);

	if (mrq->sbc)
		mmci_start_command(host, mrq->sbc, 0);
	else
		mmci_start_command(host, mrq->cmd, 0);

	spin_unlock_irqrestore(&host->lock, flags);
}

static void mmci_set_max_busy_timeout(struct mmc_host *mmc)
{
	struct mmci_host *host = mmc_priv(mmc);
	u32 max_busy_timeout = 0;

	if (!host->ops->busy_complete)
		return;

	if (host->variant->busy_timeout && mmc->actual_clock)
		max_busy_timeout = ~0UL / (mmc->actual_clock / MSEC_PER_SEC);

	mmc->max_busy_timeout = max_busy_timeout;
}

static void mmci_set_ios(struct mmc_host *mmc, struct mmc_ios *ios)
{
	struct mmci_host *host = mmc_priv(mmc);
	struct variant_data *variant = host->variant;
	u32 pwr = 0;
	unsigned long flags;
	int ret;

	if (host->plat->ios_handler &&
		host->plat->ios_handler(mmc_dev(mmc), ios))
			dev_err(mmc_dev(mmc), "platform ios_handler failed\n");

	switch (ios->power_mode) {
	case MMC_POWER_OFF:
		if (!IS_ERR(mmc->supply.vmmc))
			mmc_regulator_set_ocr(mmc, mmc->supply.vmmc, 0);

		if (!IS_ERR(mmc->supply.vqmmc) && host->vqmmc_enabled) {
			regulator_disable(mmc->supply.vqmmc);
			host->vqmmc_enabled = false;
		}

		break;
	case MMC_POWER_UP:
		if (!IS_ERR(mmc->supply.vmmc))
			mmc_regulator_set_ocr(mmc, mmc->supply.vmmc, ios->vdd);

		/*
		 * The ST Micro variant doesn't have the PL180s MCI_PWR_UP
		 * and instead uses MCI_PWR_ON so apply whatever value is
		 * configured in the variant data.
		 */
		pwr |= variant->pwrreg_powerup;

		break;
	case MMC_POWER_ON:
		if (!IS_ERR(mmc->supply.vqmmc) && !host->vqmmc_enabled) {
			ret = regulator_enable(mmc->supply.vqmmc);
			if (ret < 0)
				dev_err(mmc_dev(mmc),
					"failed to enable vqmmc regulator\n");
			else
				host->vqmmc_enabled = true;
		}

		pwr |= MCI_PWR_ON;
		break;
	}

	if (variant->signal_direction && ios->power_mode != MMC_POWER_OFF) {
		/*
		 * The ST Micro variant has some additional bits
		 * indicating signal direction for the signals in
		 * the SD/MMC bus and feedback-clock usage.
		 */
		pwr |= host->pwr_reg_add;

		if (ios->bus_width == MMC_BUS_WIDTH_4)
			pwr &= ~MCI_ST_DATA74DIREN;
		else if (ios->bus_width == MMC_BUS_WIDTH_1)
			pwr &= (~MCI_ST_DATA74DIREN &
				~MCI_ST_DATA31DIREN &
				~MCI_ST_DATA2DIREN);
	}

	if (variant->opendrain) {
		if (ios->bus_mode == MMC_BUSMODE_OPENDRAIN)
			pwr |= variant->opendrain;
	} else {
		/*
		 * If the variant cannot configure the pads by its own, then we
		 * expect the pinctrl to be able to do that for us
		 */
		if (ios->bus_mode == MMC_BUSMODE_OPENDRAIN)
			pinctrl_select_state(host->pinctrl, host->pins_opendrain);
		else
			pinctrl_select_state(host->pinctrl, host->pins_default);
	}

	/*
	 * If clock = 0 and the variant requires the MMCIPOWER to be used for
	 * gating the clock, the MCI_PWR_ON bit is cleared.
	 */
	if (!ios->clock && variant->pwrreg_clkgate)
		pwr &= ~MCI_PWR_ON;

	if (host->variant->explicit_mclk_control &&
	    ios->clock != host->clock_cache) {
		ret = clk_set_rate(host->clk, ios->clock);
		if (ret < 0)
			dev_err(mmc_dev(host->mmc),
				"Error setting clock rate (%d)\n", ret);
		else
			host->mclk = clk_get_rate(host->clk);
	}
	host->clock_cache = ios->clock;

	spin_lock_irqsave(&host->lock, flags);

	if (host->ops && host->ops->set_clkreg)
		host->ops->set_clkreg(host, ios->clock);
	else
		mmci_set_clkreg(host, ios->clock);

	mmci_set_max_busy_timeout(mmc);

	if (host->ops && host->ops->set_pwrreg)
		host->ops->set_pwrreg(host, pwr);
	else
		mmci_write_pwrreg(host, pwr);

	mmci_reg_delay(host);

	spin_unlock_irqrestore(&host->lock, flags);
}

static int mmci_get_cd(struct mmc_host *mmc)
{
	struct mmci_host *host = mmc_priv(mmc);
	struct mmci_platform_data *plat = host->plat;
	unsigned int status = mmc_gpio_get_cd(mmc);

	if (status == -ENOSYS) {
		if (!plat->status)
			return 1; /* Assume always present */

		status = plat->status(mmc_dev(host->mmc));
	}
	return status;
}

static int mmci_sig_volt_switch(struct mmc_host *mmc, struct mmc_ios *ios)
{
	struct mmci_host *host = mmc_priv(mmc);
	int ret = 0;

	if (!IS_ERR(mmc->supply.vqmmc)) {

		switch (ios->signal_voltage) {
		case MMC_SIGNAL_VOLTAGE_330:
			ret = regulator_set_voltage(mmc->supply.vqmmc,
						2700000, 3600000);
			break;
		case MMC_SIGNAL_VOLTAGE_180:
			ret = regulator_set_voltage(mmc->supply.vqmmc,
						1700000, 1950000);
			break;
		case MMC_SIGNAL_VOLTAGE_120:
			ret = regulator_set_voltage(mmc->supply.vqmmc,
						1100000, 1300000);
			break;
		}

		if (!ret && host->ops && host->ops->volt_switch)
			ret = host->ops->volt_switch(host, ios);

		if (ret)
			dev_warn(mmc_dev(mmc), "Voltage switch failed\n");
	}

	return ret;
}

static void mmci_hw_unstuck(struct mmc_host *mmc)
{
	struct mmci_host *host = mmc_priv(mmc);

	if (host->rst) {
		reset_control_assert(host->rst);
		udelay(2);
		reset_control_deassert(host->rst);
	}

	mmci_restore(host);
}

static struct mmc_host_ops mmci_ops = {
	.request	= mmci_request,
	.pre_req	= mmci_pre_request,
	.post_req	= mmci_post_request,
	.set_ios	= mmci_set_ios,
	.get_ro		= mmc_gpio_get_ro,
	.get_cd		= mmci_get_cd,
	.start_signal_voltage_switch = mmci_sig_volt_switch,
	.hw_unstuck	= mmci_hw_unstuck,
};

static int mmci_of_parse(struct device_node *np, struct mmc_host *mmc)
{
	struct mmci_host *host = mmc_priv(mmc);
	int ret = mmc_of_parse(mmc);

	if (ret)
		return ret;

	if (of_get_property(np, "st,sig-dir-dat0", NULL))
		host->pwr_reg_add |= MCI_ST_DATA0DIREN;
	if (of_get_property(np, "st,sig-dir-dat2", NULL))
		host->pwr_reg_add |= MCI_ST_DATA2DIREN;
	if (of_get_property(np, "st,sig-dir-dat31", NULL))
		host->pwr_reg_add |= MCI_ST_DATA31DIREN;
	if (of_get_property(np, "st,sig-dir-dat74", NULL))
		host->pwr_reg_add |= MCI_ST_DATA74DIREN;
	if (of_get_property(np, "st,sig-dir-cmd", NULL))
		host->pwr_reg_add |= MCI_ST_CMDDIREN;
	if (of_get_property(np, "st,sig-pin-fbclk", NULL))
		host->pwr_reg_add |= MCI_ST_FBCLKEN;
	if (of_get_property(np, "st,sig-dir", NULL))
		host->pwr_reg_add |= MCI_STM32_DIRPOL;
	if (of_get_property(np, "st,neg-edge", NULL))
		host->clk_reg_add |= MCI_STM32_CLK_NEGEDGE;
	if (of_get_property(np, "st,use-ckin", NULL))
		host->clk_reg_add |= MCI_STM32_CLK_SELCKIN;

	if (of_get_property(np, "mmc-cap-mmc-highspeed", NULL))
		mmc->caps |= MMC_CAP_MMC_HIGHSPEED;
	if (of_get_property(np, "mmc-cap-sd-highspeed", NULL))
		mmc->caps |= MMC_CAP_SD_HIGHSPEED;

	return 0;
}

static int mmci_probe(struct amba_device *dev,
	const struct amba_id *id)
{
	struct mmci_platform_data *plat = dev->dev.platform_data;
	struct device_node *np = dev->dev.of_node;
	struct variant_data *variant = id->data;
	struct mmci_host *host;
	struct mmc_host *mmc;
	int ret;

	/* Must have platform data or Device Tree. */
	if (!plat && !np) {
		dev_err(&dev->dev, "No plat data or DT found\n");
		return -EINVAL;
	}

	if (!plat) {
		plat = devm_kzalloc(&dev->dev, sizeof(*plat), GFP_KERNEL);
		if (!plat)
			return -ENOMEM;
	}

	mmc = mmc_alloc_host(sizeof(struct mmci_host), &dev->dev);
	if (!mmc)
		return -ENOMEM;

	ret = mmci_of_parse(np, mmc);
	if (ret)
		goto host_free;

	host = mmc_priv(mmc);
	host->mmc = mmc;
	host->mmc_ops = &mmci_ops;

	/*
	 * Some variant (STM32) doesn't have opendrain bit, nevertheless
	 * pins can be set accordingly using pinctrl
	 */
	if (!variant->opendrain) {
		host->pinctrl = devm_pinctrl_get(&dev->dev);
		if (IS_ERR(host->pinctrl)) {
			dev_err(&dev->dev, "failed to get pinctrl");
			ret = PTR_ERR(host->pinctrl);
			goto host_free;
		}

		host->pins_default = pinctrl_lookup_state(host->pinctrl,
							  PINCTRL_STATE_DEFAULT);
		if (IS_ERR(host->pins_default)) {
			dev_err(mmc_dev(mmc), "Can't select default pins\n");
			ret = PTR_ERR(host->pins_default);
			goto host_free;
		}

		host->pins_opendrain = pinctrl_lookup_state(host->pinctrl,
							    MMCI_PINCTRL_STATE_OPENDRAIN);
		if (IS_ERR(host->pins_opendrain)) {
			dev_err(mmc_dev(mmc), "Can't select opendrain pins\n");
			ret = PTR_ERR(host->pins_opendrain);
			goto host_free;
		}
	}

	host->hw_designer = amba_manf(dev);
	host->hw_revision = amba_rev(dev);
	dev_dbg(mmc_dev(mmc), "designer ID = 0x%02x\n", host->hw_designer);
	dev_dbg(mmc_dev(mmc), "revision = 0x%01x\n", host->hw_revision);

	host->clk = devm_clk_get(&dev->dev, NULL);
	if (IS_ERR(host->clk)) {
		ret = PTR_ERR(host->clk);
		goto host_free;
	}

	ret = clk_prepare_enable(host->clk);
	if (ret)
		goto host_free;

	if (variant->qcom_fifo)
		host->get_rx_fifocnt = mmci_qcom_get_rx_fifocnt;
	else
		host->get_rx_fifocnt = mmci_get_rx_fifocnt;

	host->plat = plat;
	host->variant = variant;
	host->mclk = clk_get_rate(host->clk);
	/*
	 * According to the spec, mclk is max 100 MHz,
	 * so we try to adjust the clock down to this,
	 * (if possible).
	 */
	if (host->mclk > variant->f_max) {
		ret = clk_set_rate(host->clk, variant->f_max);
		if (ret < 0)
			goto clk_disable;
		host->mclk = clk_get_rate(host->clk);
		dev_dbg(mmc_dev(mmc), "eventual mclk rate: %u Hz\n",
			host->mclk);
	}

	host->phybase = dev->res.start;
	host->base = devm_ioremap_resource(&dev->dev, &dev->res);
	if (IS_ERR(host->base)) {
		ret = PTR_ERR(host->base);
		goto clk_disable;
	}

	if (variant->init)
		variant->init(host);

	/*
	 * The ARM and ST versions of the block have slightly different
	 * clock divider equations which means that the minimum divider
	 * differs too.
	 * on Qualcomm like controllers get the nearest minimum clock to 100Khz
	 */
	if (variant->st_clkdiv)
		mmc->f_min = DIV_ROUND_UP(host->mclk, 257);
	else if (variant->stm32_clkdiv)
		mmc->f_min = DIV_ROUND_UP(host->mclk, 2046);
	else if (variant->explicit_mclk_control)
		mmc->f_min = clk_round_rate(host->clk, 100000);
	else
		mmc->f_min = DIV_ROUND_UP(host->mclk, 512);
	/*
	 * If no maximum operating frequency is supplied, fall back to use
	 * the module parameter, which has a (low) default value in case it
	 * is not specified. Either value must not exceed the clock rate into
	 * the block, of course.
	 */
	if (mmc->f_max)
		mmc->f_max = variant->explicit_mclk_control ?
				min(variant->f_max, mmc->f_max) :
				min(host->mclk, mmc->f_max);
	else
		mmc->f_max = variant->explicit_mclk_control ?
				fmax : min(host->mclk, fmax);


	dev_dbg(mmc_dev(mmc), "clocking block at %u Hz\n", mmc->f_max);

	host->rst = devm_reset_control_get_optional_exclusive(&dev->dev, NULL);
	if (IS_ERR(host->rst)) {
		ret = PTR_ERR(host->rst);
		goto clk_disable;
	}

	/* Get regulators and the supported OCR mask */
	ret = mmc_regulator_get_supply(mmc);
	if (ret)
		goto clk_disable;

	if (!mmc->ocr_avail)
		mmc->ocr_avail = plat->ocr_mask;
	else if (plat->ocr_mask)
		dev_warn(mmc_dev(mmc), "Platform OCR mask is ignored\n");

	host->pwr_reg = readl_relaxed(host->base + MMCIPOWER);

	/* We support these capabilities. */
	mmc->caps |= MMC_CAP_CMD23;

	/*
	 * Enable busy detection.
	 */
	if (host->ops->busy_complete) {
		mmci_ops.card_busy = mmci_card_busy;
		/*
		 * Not all variants have a flag to enable busy detection
		 * in the DPSM, but if they do, set it here.
		 */
		if (variant->busy_dpsm_flag)
			mmci_write_datactrlreg(host,
					       host->variant->busy_dpsm_flag);
		mmc->caps |= MMC_CAP_WAIT_WHILE_BUSY;
	}

	/* Prepare a CMD12 - needed to clear the DPSM on some variants. */
	host->stop_abort.opcode = MMC_STOP_TRANSMISSION;
	host->stop_abort.arg = 0;
	host->stop_abort.flags = MMC_RSP_R1B | MMC_CMD_AC;

	mmc->ops = &mmci_ops;

	/* We support these PM capabilities. */
	mmc->pm_caps |= MMC_PM_KEEP_POWER;

	/*
	 * We can do SGIO
	 */
	mmc->max_segs = NR_SG;

	/*
	 * Since only a certain number of bits are valid in the data length
	 * register, we must ensure that we don't exceed 2^num-1 bytes in a
	 * single request.
	 */
	mmc->max_req_size = (1 << variant->datalength_bits) - 1;

	/*
	 * Set the maximum segment size.  Since we aren't doing DMA
	 * (yet) we are only limited by the data length register.
	 */
	mmc->max_seg_size = mmc->max_req_size;

	/*
	 * Block size can be up to 2048 bytes, but must be a power of two.
	 */
	mmc->max_blk_size = 1 << variant->datactrl_blocksz;

	/*
	 * Limit the number of blocks transferred so that we don't overflow
	 * the maximum request size.
	 */
	mmc->max_blk_count = mmc->max_req_size >> variant->datactrl_blocksz;

	spin_lock_init(&host->lock);

	writel(0, host->base + MMCIMASK0);

	if (variant->mmcimask1)
		writel(0, host->base + MMCIMASK1);

	writel(0xfff, host->base + MMCICLEAR);

	/*
	 * If:
	 * - not using DT but using a descriptor table, or
	 * - using a table of descriptors ALONGSIDE DT, or
	 * look up these descriptors named "cd" and "wp" right here, fail
	 * silently of these do not exist
	 */
	if (!np) {
		ret = mmc_gpiod_request_cd(mmc, "cd", 0, false, 0, NULL);
		if (ret == -EPROBE_DEFER)
			goto clk_disable;

		ret = mmc_gpiod_request_ro(mmc, "wp", 0, 0, NULL);
		if (ret == -EPROBE_DEFER)
			goto clk_disable;
	}

	ret = devm_request_irq(&dev->dev, dev->irq[0], mmci_irq, IRQF_SHARED,
			DRIVER_NAME " (cmd)", host);
	if (ret)
		goto clk_disable;

	if (!dev->irq[1])
		host->singleirq = true;
	else {
		ret = devm_request_irq(&dev->dev, dev->irq[1], mmci_pio_irq,
				IRQF_SHARED, DRIVER_NAME " (pio)", host);
		if (ret)
			goto clk_disable;
	}

	writel(MCI_IRQENABLE | variant->start_err, host->base + MMCIMASK0);

	amba_set_drvdata(dev, mmc);

	dev_info(&dev->dev, "%s: PL%03x manf %x rev%u at 0x%08llx irq %d,%d (pio)\n",
		 mmc_hostname(mmc), amba_part(dev), amba_manf(dev),
		 amba_rev(dev), (unsigned long long)dev->res.start,
		 dev->irq[0], dev->irq[1]);

	mmci_dma_setup(host);

	pm_runtime_set_autosuspend_delay(&dev->dev, 50);
	pm_runtime_use_autosuspend(&dev->dev);

	mmc_add_host(mmc);

	pm_runtime_put(&dev->dev);
	return 0;

 clk_disable:
	clk_disable_unprepare(host->clk);
 host_free:
	mmc_free_host(mmc);
	return ret;
}

static int mmci_remove(struct amba_device *dev)
{
	struct mmc_host *mmc = amba_get_drvdata(dev);

	if (mmc) {
		struct mmci_host *host = mmc_priv(mmc);
		struct variant_data *variant = host->variant;

		/*
		 * Undo pm_runtime_put() in probe.  We use the _sync
		 * version here so that we can access the primecell.
		 */
		pm_runtime_get_sync(&dev->dev);

		mmc_remove_host(mmc);

		writel(0, host->base + MMCIMASK0);

		if (variant->mmcimask1)
			writel(0, host->base + MMCIMASK1);

		writel(0, host->base + MMCICOMMAND);
		writel(0, host->base + MMCIDATACTRL);

		mmci_dma_release(host);
		clk_disable_unprepare(host->clk);
		mmc_free_host(mmc);
	}

	return 0;
}

#ifdef CONFIG_PM
static void mmci_save(struct mmci_host *host)
{
	unsigned long flags;

	spin_lock_irqsave(&host->lock, flags);

	writel(0, host->base + MMCIMASK0);
	if (host->variant->pwrreg_nopower) {
		writel(0, host->base + MMCIDATACTRL);
		writel(0, host->base + MMCIPOWER);
		writel(0, host->base + MMCICLOCK);
	}
	mmci_reg_delay(host);

	spin_unlock_irqrestore(&host->lock, flags);
}

static int mmci_runtime_suspend(struct device *dev)
{
	struct amba_device *adev = to_amba_device(dev);
	struct mmc_host *mmc = amba_get_drvdata(adev);

	if (mmc) {
		struct mmci_host *host = mmc_priv(mmc);
		pinctrl_pm_select_sleep_state(dev);
		mmci_save(host);
		clk_disable_unprepare(host->clk);
	}

	return 0;
}

static int mmci_runtime_resume(struct device *dev)
{
	struct amba_device *adev = to_amba_device(dev);
	struct mmc_host *mmc = amba_get_drvdata(adev);

	if (mmc) {
		struct mmci_host *host = mmc_priv(mmc);
		clk_prepare_enable(host->clk);
		mmci_restore(host);
		pinctrl_pm_select_default_state(dev);
	}

	return 0;
}
#endif

static const struct dev_pm_ops mmci_dev_pm_ops = {
	SET_SYSTEM_SLEEP_PM_OPS(pm_runtime_force_suspend,
				pm_runtime_force_resume)
	SET_RUNTIME_PM_OPS(mmci_runtime_suspend, mmci_runtime_resume, NULL)
};

static const struct amba_id mmci_ids[] = {
	{
		.id	= 0x00041180,
		.mask	= 0xff0fffff,
		.data	= &variant_arm,
	},
	{
		.id	= 0x01041180,
		.mask	= 0xff0fffff,
		.data	= &variant_arm_extended_fifo,
	},
	{
		.id	= 0x02041180,
		.mask	= 0xff0fffff,
		.data	= &variant_arm_extended_fifo_hwfc,
	},
	{
		.id	= 0x00041181,
		.mask	= 0x000fffff,
		.data	= &variant_arm,
	},
	/* ST Micro variants */
	{
		.id     = 0x00180180,
		.mask   = 0x00ffffff,
		.data	= &variant_u300,
	},
	{
		.id     = 0x10180180,
		.mask   = 0xf0ffffff,
		.data	= &variant_nomadik,
	},
	{
		.id     = 0x00280180,
		.mask   = 0x00ffffff,
		.data	= &variant_nomadik,
	},
	{
		.id     = 0x00480180,
		.mask   = 0xf0ffffff,
		.data	= &variant_ux500,
	},
	{
		.id     = 0x10480180,
		.mask   = 0xf0ffffff,
		.data	= &variant_ux500v2,
	},
	{
		.id     = 0x00880180,
		.mask   = 0x00ffffff,
		.data	= &variant_stm32,
	},
	{
		.id     = 0x10153180,
		.mask	= 0xf0ffffff,
		.data	= &variant_stm32_sdmmc,
	},
	{
		.id     = 0x00253180,
		.mask	= 0xf0ffffff,
		.data	= &variant_stm32_sdmmcv2,
	},
	/* Qualcomm variants */
	{
		.id     = 0x00051180,
		.mask	= 0x000fffff,
		.data	= &variant_qcom,
	},
	{ 0, 0 },
};

MODULE_DEVICE_TABLE(amba, mmci_ids);

static struct amba_driver mmci_driver = {
	.drv		= {
		.name	= DRIVER_NAME,
		.pm	= &mmci_dev_pm_ops,
	},
	.probe		= mmci_probe,
	.remove		= mmci_remove,
	.id_table	= mmci_ids,
};

module_amba_driver(mmci_driver);

module_param(fmax, uint, 0444);

MODULE_DESCRIPTION("ARM PrimeCell PL180/181 Multimedia Card Interface driver");
MODULE_LICENSE("GPL");<|MERGE_RESOLUTION|>--- conflicted
+++ resolved
@@ -264,12 +264,8 @@
 	.datacnt_useless	= true,
 	.datalength_bits	= 25,
 	.datactrl_blocksz	= 14,
-<<<<<<< HEAD
 	.datactrl_mask_sdio	= MCI_DPSM_STM32_SDIOEN,
 	.pwrreg_nopower		= true,
-=======
-	.datactrl_any_blocksz	= true,
->>>>>>> 1b940bbc
 	.stm32_idmabsize_mask	= GENMASK(12, 5),
 	.busy_timeout		= true,
 	.busy_detect_flag	= MCI_STM32_BUSYD0,
@@ -505,17 +501,11 @@
 static int mmci_validate_data(struct mmci_host *host,
 			      struct mmc_data *data)
 {
-	struct variant_data *variant = host->variant;
-
 	if (!data)
 		return 0;
-<<<<<<< HEAD
 
 	if ((host->mmc->card && !mmc_card_sdio(host->mmc->card)) &&
 	    !is_power_of_2(data->blksz)) {
-=======
-	if (!is_power_of_2(data->blksz) && !variant->datactrl_any_blocksz) {
->>>>>>> 1b940bbc
 		dev_err(mmc_dev(host->mmc),
 			"unsupported block size (%d bytes)\n", data->blksz);
 		return -EINVAL;
