/*
 *  linux/drivers/mmc/host/mmci.c - ARM PrimeCell MMCI PL180/1 driver
 *
 *  Copyright (C) 2003 Deep Blue Solutions, Ltd, All Rights Reserved.
 *  Copyright (C) 2010 ST-Ericsson SA
 *
 * This program is free software; you can redistribute it and/or modify
 * it under the terms of the GNU General Public License version 2 as
 * published by the Free Software Foundation.
 */
#include <linux/module.h>
#include <linux/moduleparam.h>
#include <linux/init.h>
#include <linux/ioport.h>
#include <linux/device.h>
#include <linux/io.h>
#include <linux/iopoll.h>
#include <linux/interrupt.h>
#include <linux/kernel.h>
#include <linux/slab.h>
#include <linux/delay.h>
#include <linux/err.h>
#include <linux/highmem.h>
#include <linux/log2.h>
#include <linux/mmc/mmc.h>
#include <linux/mmc/pm.h>
#include <linux/mmc/host.h>
#include <linux/mmc/card.h>
#include <linux/mmc/sd.h>
#include <linux/mmc/slot-gpio.h>
#include <linux/amba/bus.h>
#include <linux/clk.h>
#include <linux/scatterlist.h>
#include <linux/of.h>
#include <linux/regulator/consumer.h>
#include <linux/dmaengine.h>
#include <linux/dma-mapping.h>
#include <linux/amba/mmci.h>
#include <linux/pm_runtime.h>
#include <linux/types.h>
#include <linux/pinctrl/consumer.h>
#include <linux/reset.h>

#include <asm/div64.h>
#include <asm/io.h>

#include "mmci.h"
#include "mmci_qcom_dml.h"

#define DRIVER_NAME "mmci-pl18x"

#ifdef CONFIG_DMA_ENGINE
void mmci_variant_init(struct mmci_host *host);
#else
static inline void mmci_variant_init(struct mmci_host *host) {}
#endif

#ifdef CONFIG_MMC_STM32_SDMMC
void sdmmc_variant_init(struct mmci_host *host);
#else
static inline void sdmmc_variant_init(struct mmci_host *host) {}
#endif
static void
mmci_start_command(struct mmci_host *host, struct mmc_command *cmd, u32 c);

static unsigned int fmax = 515633;

static struct variant_data variant_arm = {
	.fifosize		= 16 * 4,
	.fifohalfsize		= 8 * 4,
	.cmdreg_cpsm_enable	= MCI_CPSM_ENABLE,
	.cmdreg_lrsp_crc	= MCI_CPSM_RESPONSE | MCI_CPSM_LONGRSP,
	.cmdreg_srsp_crc	= MCI_CPSM_RESPONSE,
	.cmdreg_srsp		= MCI_CPSM_RESPONSE,
	.datalength_bits	= 16,
	.datactrl_blocksz	= 11,
	.datactrl_dpsm_enable	= MCI_DPSM_ENABLE,
	.pwrreg_powerup		= MCI_PWR_UP,
	.f_max			= 100000000,
	.reversed_irq_handling	= true,
	.mmcimask1		= true,
	.irq_pio_mask		= MCI_IRQ_PIO_MASK,
	.start_err		= MCI_STARTBITERR,
	.opendrain		= MCI_ROD,
	.init			= mmci_variant_init,
};

static struct variant_data variant_arm_extended_fifo = {
	.fifosize		= 128 * 4,
	.fifohalfsize		= 64 * 4,
	.cmdreg_cpsm_enable	= MCI_CPSM_ENABLE,
	.cmdreg_lrsp_crc	= MCI_CPSM_RESPONSE | MCI_CPSM_LONGRSP,
	.cmdreg_srsp_crc	= MCI_CPSM_RESPONSE,
	.cmdreg_srsp		= MCI_CPSM_RESPONSE,
	.datalength_bits	= 16,
	.datactrl_blocksz	= 11,
	.datactrl_dpsm_enable	= MCI_DPSM_ENABLE,
	.pwrreg_powerup		= MCI_PWR_UP,
	.f_max			= 100000000,
	.mmcimask1		= true,
	.irq_pio_mask		= MCI_IRQ_PIO_MASK,
	.start_err		= MCI_STARTBITERR,
	.opendrain		= MCI_ROD,
	.init			= mmci_variant_init,
};

static struct variant_data variant_arm_extended_fifo_hwfc = {
	.fifosize		= 128 * 4,
	.fifohalfsize		= 64 * 4,
	.clkreg_enable		= MCI_ARM_HWFCEN,
	.cmdreg_cpsm_enable	= MCI_CPSM_ENABLE,
	.cmdreg_lrsp_crc	= MCI_CPSM_RESPONSE | MCI_CPSM_LONGRSP,
	.cmdreg_srsp_crc	= MCI_CPSM_RESPONSE,
	.cmdreg_srsp		= MCI_CPSM_RESPONSE,
	.datalength_bits	= 16,
	.datactrl_blocksz	= 11,
	.datactrl_dpsm_enable	= MCI_DPSM_ENABLE,
	.pwrreg_powerup		= MCI_PWR_UP,
	.f_max			= 100000000,
	.mmcimask1		= true,
	.irq_pio_mask		= MCI_IRQ_PIO_MASK,
	.start_err		= MCI_STARTBITERR,
	.opendrain		= MCI_ROD,
	.init			= mmci_variant_init,
};

static struct variant_data variant_u300 = {
	.fifosize		= 16 * 4,
	.fifohalfsize		= 8 * 4,
	.clkreg_enable		= MCI_ST_U300_HWFCEN,
	.clkreg_8bit_bus_enable = MCI_ST_8BIT_BUS,
	.cmdreg_cpsm_enable	= MCI_CPSM_ENABLE,
	.cmdreg_lrsp_crc	= MCI_CPSM_RESPONSE | MCI_CPSM_LONGRSP,
	.cmdreg_srsp_crc	= MCI_CPSM_RESPONSE,
	.cmdreg_srsp		= MCI_CPSM_RESPONSE,
	.datalength_bits	= 16,
	.datactrl_blocksz	= 11,
	.datactrl_dpsm_enable	= MCI_DPSM_ENABLE,
	.datactrl_mask_sdio	= MCI_DPSM_ST_SDIOEN,
	.pwrreg_powerup		= MCI_PWR_ON,
	.f_max			= 100000000,
	.signal_direction	= true,
	.pwrreg_clkgate		= true,
	.pwrreg_nopower		= true,
	.mmcimask1		= true,
	.irq_pio_mask		= MCI_IRQ_PIO_MASK,
	.start_err		= MCI_STARTBITERR,
	.opendrain		= MCI_OD,
	.init			= mmci_variant_init,
	.quirks			= MMCI_QUIRK_ST_SDIO,
};

static struct variant_data variant_nomadik = {
	.fifosize		= 16 * 4,
	.fifohalfsize		= 8 * 4,
	.clkreg			= MCI_CLK_ENABLE,
	.clkreg_8bit_bus_enable = MCI_ST_8BIT_BUS,
	.cmdreg_cpsm_enable	= MCI_CPSM_ENABLE,
	.cmdreg_lrsp_crc	= MCI_CPSM_RESPONSE | MCI_CPSM_LONGRSP,
	.cmdreg_srsp_crc	= MCI_CPSM_RESPONSE,
	.cmdreg_srsp		= MCI_CPSM_RESPONSE,
	.datalength_bits	= 24,
	.datactrl_blocksz	= 11,
	.datactrl_dpsm_enable	= MCI_DPSM_ENABLE,
	.datactrl_mask_sdio	= MCI_DPSM_ST_SDIOEN,
	.st_clkdiv		= true,
	.pwrreg_powerup		= MCI_PWR_ON,
	.f_max			= 100000000,
	.signal_direction	= true,
	.pwrreg_clkgate		= true,
	.pwrreg_nopower		= true,
	.mmcimask1		= true,
	.irq_pio_mask		= MCI_IRQ_PIO_MASK,
	.start_err		= MCI_STARTBITERR,
	.opendrain		= MCI_OD,
	.init			= mmci_variant_init,
	.quirks			= MMCI_QUIRK_ST_SDIO,
};

static struct variant_data variant_ux500 = {
	.fifosize		= 30 * 4,
	.fifohalfsize		= 8 * 4,
	.clkreg			= MCI_CLK_ENABLE,
	.clkreg_enable		= MCI_ST_UX500_HWFCEN,
	.clkreg_8bit_bus_enable = MCI_ST_8BIT_BUS,
	.clkreg_neg_edge_enable	= MCI_ST_UX500_NEG_EDGE,
	.cmdreg_cpsm_enable	= MCI_CPSM_ENABLE,
	.cmdreg_lrsp_crc	= MCI_CPSM_RESPONSE | MCI_CPSM_LONGRSP,
	.cmdreg_srsp_crc	= MCI_CPSM_RESPONSE,
	.cmdreg_srsp		= MCI_CPSM_RESPONSE,
	.datalength_bits	= 24,
	.datactrl_blocksz	= 11,
	.datactrl_dpsm_enable	= MCI_DPSM_ENABLE,
	.datactrl_mask_sdio	= MCI_DPSM_ST_SDIOEN,
	.st_clkdiv		= true,
	.pwrreg_powerup		= MCI_PWR_ON,
	.f_max			= 100000000,
	.signal_direction	= true,
	.pwrreg_clkgate		= true,
	.busy_detect		= true,
	.busy_dpsm_flag		= MCI_DPSM_ST_BUSYMODE,
	.busy_detect_flag	= MCI_ST_CARDBUSY,
	.busy_detect_mask	= MCI_ST_BUSYENDMASK,
	.pwrreg_nopower		= true,
	.mmcimask1		= true,
	.irq_pio_mask		= MCI_IRQ_PIO_MASK,
	.start_err		= MCI_STARTBITERR,
	.opendrain		= MCI_OD,
	.init			= mmci_variant_init,
	.quirks			= MMCI_QUIRK_ST_SDIO,
};

static struct variant_data variant_ux500v2 = {
	.fifosize		= 30 * 4,
	.fifohalfsize		= 8 * 4,
	.clkreg			= MCI_CLK_ENABLE,
	.clkreg_enable		= MCI_ST_UX500_HWFCEN,
	.clkreg_8bit_bus_enable = MCI_ST_8BIT_BUS,
	.clkreg_neg_edge_enable	= MCI_ST_UX500_NEG_EDGE,
	.cmdreg_cpsm_enable	= MCI_CPSM_ENABLE,
	.cmdreg_lrsp_crc	= MCI_CPSM_RESPONSE | MCI_CPSM_LONGRSP,
	.cmdreg_srsp_crc	= MCI_CPSM_RESPONSE,
	.cmdreg_srsp		= MCI_CPSM_RESPONSE,
	.datactrl_mask_ddrmode	= MCI_DPSM_ST_DDRMODE,
	.datalength_bits	= 24,
	.datactrl_blocksz	= 11,
	.datactrl_dpsm_enable	= MCI_DPSM_ENABLE,
	.datactrl_mask_sdio	= MCI_DPSM_ST_SDIOEN,
	.st_clkdiv		= true,
	.blksz_datactrl16	= true,
	.pwrreg_powerup		= MCI_PWR_ON,
	.f_max			= 100000000,
	.signal_direction	= true,
	.pwrreg_clkgate		= true,
	.busy_detect		= true,
	.busy_dpsm_flag		= MCI_DPSM_ST_BUSYMODE,
	.busy_detect_flag	= MCI_ST_CARDBUSY,
	.busy_detect_mask	= MCI_ST_BUSYENDMASK,
	.pwrreg_nopower		= true,
	.mmcimask1		= true,
	.irq_pio_mask		= MCI_IRQ_PIO_MASK,
	.start_err		= MCI_STARTBITERR,
	.opendrain		= MCI_OD,
	.init			= mmci_variant_init,
	.quirks			= MMCI_QUIRK_ST_SDIO,
};

static struct variant_data variant_stm32 = {
	.fifosize		= 32 * 4,
	.fifohalfsize		= 8 * 4,
	.clkreg			= MCI_CLK_ENABLE,
	.clkreg_enable		= MCI_ST_UX500_HWFCEN,
	.clkreg_8bit_bus_enable = MCI_ST_8BIT_BUS,
	.clkreg_neg_edge_enable	= MCI_ST_UX500_NEG_EDGE,
	.cmdreg_cpsm_enable	= MCI_CPSM_ENABLE,
	.cmdreg_lrsp_crc	= MCI_CPSM_RESPONSE | MCI_CPSM_LONGRSP,
	.cmdreg_srsp_crc	= MCI_CPSM_RESPONSE,
	.cmdreg_srsp		= MCI_CPSM_RESPONSE,
	.irq_pio_mask		= MCI_IRQ_PIO_MASK,
	.datalength_bits	= 24,
	.datactrl_blocksz	= 11,
	.datactrl_dpsm_enable	= MCI_DPSM_ENABLE,
	.datactrl_mask_sdio	= MCI_DPSM_ST_SDIOEN,
	.st_clkdiv		= true,
	.pwrreg_powerup		= MCI_PWR_ON,
	.f_max			= 48000000,
	.pwrreg_clkgate		= true,
	.pwrreg_nopower		= true,
	.init			= mmci_variant_init,
	.quirks			= MMCI_QUIRK_ST_SDIO,
};

static struct variant_data variant_stm32_sdmmc = {
	.fifosize		= 16 * 4,
	.fifohalfsize		= 8 * 4,
	.f_max			= 208000000,
	.stm32_clkdiv		= true,
	.cmdreg_cpsm_enable	= MCI_CPSM_STM32_ENABLE,
	.cmdreg_lrsp_crc	= MCI_CPSM_STM32_LRSP_CRC,
	.cmdreg_srsp_crc	= MCI_CPSM_STM32_SRSP_CRC,
	.cmdreg_srsp		= MCI_CPSM_STM32_SRSP,
	.cmdreg_stop		= MCI_CPSM_STM32_CMDSTOP,
	.data_cmd_enable	= MCI_CPSM_STM32_CMDTRANS,
	.irq_pio_mask		= MCI_IRQ_PIO_STM32_MASK,
	.datactrl_first		= true,
	.datacnt_useless	= true,
	.datalength_bits	= 25,
	.datactrl_blocksz	= 14,
	.datactrl_mask_sdio	= MCI_DPSM_STM32_SDIOEN,
	.stm32_idmabsize_mask	= GENMASK(12, 5),
	.busy_detect		= true,
	.busy_timeout		= true,
	.busy_detect_flag	= MCI_STM32_BUSYD0,
	.busy_detect_mask	= MCI_STM32_BUSYD0ENDMASK,
	.init			= sdmmc_variant_init,
	.quirks			= MMCI_QUIRK_STM32_DTMODE |
				  MMCI_QUIRK_STM32_VSWITCH,
};

static struct variant_data variant_stm32_sdmmcv2 = {
	.fifosize		= 16 * 4,
	.fifohalfsize		= 8 * 4,
	.f_max			= 208000000,
	.stm32_clkdiv		= true,
	.cmdreg_cpsm_enable	= MCI_CPSM_STM32_ENABLE,
	.cmdreg_lrsp_crc	= MCI_CPSM_STM32_LRSP_CRC,
	.cmdreg_srsp_crc	= MCI_CPSM_STM32_SRSP_CRC,
	.cmdreg_srsp		= MCI_CPSM_STM32_SRSP,
	.cmdreg_stop		= MCI_CPSM_STM32_CMDSTOP,
	.data_cmd_enable	= MCI_CPSM_STM32_CMDTRANS,
	.irq_pio_mask		= MCI_IRQ_PIO_STM32_MASK,
	.datactrl_first		= true,
	.datacnt_useless	= true,
	.datalength_bits	= 25,
	.datactrl_blocksz	= 14,
	.datactrl_mask_sdio	= MCI_DPSM_STM32_SDIOEN,
	.stm32_idmabsize_mask	= GENMASK(16, 5),
	.dma_lli		= true,
	.busy_detect		= true,
	.busy_timeout		= true,
	.busy_detect_flag	= MCI_STM32_BUSYD0,
	.busy_detect_mask	= MCI_STM32_BUSYD0ENDMASK,
	.init			= sdmmc_variant_init,
	.quirks			= MMCI_QUIRK_STM32_DTMODE |
				  MMCI_QUIRK_STM32_VSWITCH,
};

static struct variant_data variant_qcom = {
	.fifosize		= 16 * 4,
	.fifohalfsize		= 8 * 4,
	.clkreg			= MCI_CLK_ENABLE,
	.clkreg_enable		= MCI_QCOM_CLK_FLOWENA |
				  MCI_QCOM_CLK_SELECT_IN_FBCLK,
	.clkreg_8bit_bus_enable = MCI_QCOM_CLK_WIDEBUS_8,
	.datactrl_mask_ddrmode	= MCI_QCOM_CLK_SELECT_IN_DDR_MODE,
	.cmdreg_cpsm_enable	= MCI_CPSM_ENABLE,
	.cmdreg_lrsp_crc	= MCI_CPSM_RESPONSE | MCI_CPSM_LONGRSP,
	.cmdreg_srsp_crc	= MCI_CPSM_RESPONSE,
	.cmdreg_srsp		= MCI_CPSM_RESPONSE,
	.data_cmd_enable	= MCI_CPSM_QCOM_DATCMD,
	.blksz_datactrl4	= true,
	.datalength_bits	= 24,
	.datactrl_blocksz	= 11,
	.datactrl_dpsm_enable	= MCI_DPSM_ENABLE,
	.pwrreg_powerup		= MCI_PWR_UP,
	.f_max			= 208000000,
	.explicit_mclk_control	= true,
	.qcom_fifo		= true,
	.qcom_dml		= true,
	.mmcimask1		= true,
	.irq_pio_mask		= MCI_IRQ_PIO_MASK,
	.start_err		= MCI_STARTBITERR,
	.opendrain		= MCI_ROD,
	.init			= qcom_variant_init,
};

/* Busy detection for the ST Micro variant */
static int mmci_card_busy(struct mmc_host *mmc)
{
	struct mmci_host *host = mmc_priv(mmc);
	unsigned long flags;
	int busy = 0;

	spin_lock_irqsave(&host->lock, flags);
	if (readl(host->base + MMCISTATUS) & host->variant->busy_detect_flag)
		busy = 1;
	spin_unlock_irqrestore(&host->lock, flags);

	return busy;
}

static void mmci_reg_delay(struct mmci_host *host)
{
	/*
	 * According to the spec, at least three feedback clock cycles
	 * of max 52 MHz must pass between two writes to the MMCICLOCK reg.
	 * Three MCLK clock cycles must pass between two MMCIPOWER reg writes.
	 * Worst delay time during card init is at 100 kHz => 30 us.
	 * Worst delay time when up and running is at 25 MHz => 120 ns.
	 */
	if (host->cclk < 25000000)
		udelay(30);
	else
		ndelay(120);
}

/*
 * This must be called with host->lock held
 */
void mmci_write_clkreg(struct mmci_host *host, u32 clk)
{
	if (host->clk_reg != clk) {
		host->clk_reg = clk;
		writel(clk, host->base + MMCICLOCK);
	}
}

/*
 * This must be called with host->lock held
 */
void mmci_write_pwrreg(struct mmci_host *host, u32 pwr)
{
	if (host->pwr_reg != pwr) {
		host->pwr_reg = pwr;
		writel(pwr, host->base + MMCIPOWER);
	}
}

/*
 * This must be called with host->lock held
 */
static void mmci_write_datactrlreg(struct mmci_host *host, u32 datactrl)
{
	/* Keep busy mode in DPSM if enabled */
	datactrl |= host->datactrl_reg & host->variant->busy_dpsm_flag;

	if (host->datactrl_reg != datactrl) {
		host->datactrl_reg = datactrl;
		writel(datactrl, host->base + MMCIDATACTRL);
	}
}

/*
 * This must be called with host->lock held
 */
static void mmci_set_clkreg(struct mmci_host *host, unsigned int desired)
{
	struct variant_data *variant = host->variant;
	u32 clk = variant->clkreg;

	/* Make sure cclk reflects the current calculated clock */
	host->cclk = 0;

	if (desired) {
		if (variant->explicit_mclk_control) {
			host->cclk = host->mclk;
		} else if (desired >= host->mclk) {
			clk = MCI_CLK_BYPASS;
			if (variant->st_clkdiv)
				clk |= MCI_ST_UX500_NEG_EDGE;
			host->cclk = host->mclk;
		} else if (variant->st_clkdiv) {
			/*
			 * DB8500 TRM says f = mclk / (clkdiv + 2)
			 * => clkdiv = (mclk / f) - 2
			 * Round the divider up so we don't exceed the max
			 * frequency
			 */
			clk = DIV_ROUND_UP(host->mclk, desired) - 2;
			if (clk >= 256)
				clk = 255;
			host->cclk = host->mclk / (clk + 2);
		} else {
			/*
			 * PL180 TRM says f = mclk / (2 * (clkdiv + 1))
			 * => clkdiv = mclk / (2 * f) - 1
			 */
			clk = host->mclk / (2 * desired) - 1;
			if (clk >= 256)
				clk = 255;
			host->cclk = host->mclk / (2 * (clk + 1));
		}

		clk |= variant->clkreg_enable;
		clk |= MCI_CLK_ENABLE;
		/* This hasn't proven to be worthwhile */
		/* clk |= MCI_CLK_PWRSAVE; */
	}

	/* Set actual clock for debug */
	host->mmc->actual_clock = host->cclk;

	if (host->mmc->ios.bus_width == MMC_BUS_WIDTH_4)
		clk |= MCI_4BIT_BUS;
	if (host->mmc->ios.bus_width == MMC_BUS_WIDTH_8)
		clk |= variant->clkreg_8bit_bus_enable;

	if (host->mmc->ios.timing == MMC_TIMING_UHS_DDR50 ||
	    host->mmc->ios.timing == MMC_TIMING_MMC_DDR52)
		clk |= variant->clkreg_neg_edge_enable;

	mmci_write_clkreg(host, clk);
}

void mmci_dma_release(struct mmci_host *host)
{
	if (host->ops && host->ops->dma_release)
		host->ops->dma_release(host);

	host->use_dma = false;
}

void mmci_dma_setup(struct mmci_host *host)
{
	if (!host->ops || !host->ops->dma_setup)
		return;

	if (host->ops->dma_setup(host))
		return;

	/* initialize pre request cookie */
	host->next_cookie = 1;

	host->use_dma = true;
}

/*
 * Validate mmc prerequisites
 */
static int mmci_validate_data(struct mmci_host *host,
			      struct mmc_data *data)
{
	if (!data)
		return 0;

	if ((host->mmc->card && !mmc_card_sdio(host->mmc->card)) &&
	    !is_power_of_2(data->blksz)) {
		dev_err(mmc_dev(host->mmc),
			"unsupported block size (%d bytes)\n", data->blksz);
		return -EINVAL;
	}

	if (host->ops && host->ops->validate_data)
		return host->ops->validate_data(host, data);

	return 0;
}

int mmci_prep_data(struct mmci_host *host, struct mmc_data *data, bool next)
{
	int err;

	if (!host->ops || !host->ops->prep_data)
		return 0;

	err = host->ops->prep_data(host, data, next);

	if (next && !err)
		data->host_cookie = ++host->next_cookie < 0 ?
			1 : host->next_cookie;

	return err;
}

void mmci_unprep_data(struct mmci_host *host, struct mmc_data *data,
		      int err)
{
	if (host->ops && host->ops->unprep_data)
		host->ops->unprep_data(host, data, err);

	data->host_cookie = 0;
}

void mmci_get_next_data(struct mmci_host *host, struct mmc_data *data)
{
	WARN_ON(data->host_cookie && data->host_cookie != host->next_cookie);

	if (host->ops && host->ops->get_next_data)
		host->ops->get_next_data(host, data);
}

int mmci_dma_start(struct mmci_host *host, unsigned int datactrl)
{
	struct mmc_data *data = host->data;
	int ret;

	if (!host->use_dma)
		return -EINVAL;

	ret = mmci_prep_data(host, data, false);
	if (ret)
		return ret;

	if (!host->ops || !host->ops->dma_start)
		return -EINVAL;

	/* Okay, go for it. */
	dev_vdbg(mmc_dev(host->mmc),
		 "Submit MMCI DMA job, sglen %d blksz %04x blks %04x flags %08x\n",
		 data->sg_len, data->blksz, data->blocks, data->flags);

	host->ops->dma_start(host, &datactrl);

	/* Trigger the DMA transfer */
	mmci_write_datactrlreg(host, datactrl);

	/*
	 * Let the MMCI say when the data is ended and it's time
	 * to fire next DMA request. When that happens, MMCI will
	 * call mmci_data_end()
	 */
	writel(readl(host->base + MMCIMASK0) | MCI_DATAENDMASK,
	       host->base + MMCIMASK0);
	return 0;
}

void mmci_dma_finalize(struct mmci_host *host, struct mmc_data *data)
{
	if (!host->use_dma)
		return;

	if (host->ops && host->ops->dma_finalize)
		host->ops->dma_finalize(host, data);
}

void mmci_dma_error(struct mmci_host *host)
{
	if (!host->use_dma)
		return;

	if (host->ops && host->ops->dma_error)
		host->ops->dma_error(host);
}

static void
mmci_request_end(struct mmci_host *host, struct mmc_request *mrq)
{
	/*
	 * If an error happens on command or data step, some variants
	 * require a stop command to reinit the DPSM.
	 * If it's not done the next data command freeze hardware block.
	 */
	if (host->variant->cmdreg_stop) {
		u32 dpsm;

		dpsm = readl_relaxed(host->base + MMCISTATUS);
		dpsm &= MCI_STM32_DPSMACTIVE;

		if (dpsm && ((mrq->cmd && mrq->cmd->error) ||
			     (mrq->data && mrq->data->error))) {
			mmci_start_command(host, &host->stop_abort, 0);
			return;
		}
	}

	writel(0, host->base + MMCICOMMAND);

	BUG_ON(host->data);

	host->mrq = NULL;
	host->cmd = NULL;

	mmc_request_done(host->mmc, mrq);
}

static void mmci_set_mask1(struct mmci_host *host, unsigned int mask)
{
	void __iomem *base = host->base;
	struct variant_data *variant = host->variant;

	if (host->singleirq) {
		unsigned int mask0 = readl(base + MMCIMASK0);

		mask0 &= ~variant->irq_pio_mask;
		mask0 |= mask;

		writel(mask0, base + MMCIMASK0);
	}

	if (variant->mmcimask1)
		writel(mask, base + MMCIMASK1);

	host->mask1_reg = mask;
}

static void mmci_stop_data(struct mmci_host *host)
{
	mmci_write_datactrlreg(host, 0);
	mmci_set_mask1(host, 0);
	host->data = NULL;
}

static void mmci_init_sg(struct mmci_host *host, struct mmc_data *data)
{
	unsigned int flags = SG_MITER_ATOMIC;

	if (data->flags & MMC_DATA_READ)
		flags |= SG_MITER_TO_SG;
	else
		flags |= SG_MITER_FROM_SG;

	sg_miter_start(&host->sg_miter, data->sg, data->sg_len, flags);
}

/*
 * All the DMA operation mode stuff goes inside this ifdef.
 * This assumes that you have a generic DMA device interface,
 * no custom DMA interfaces are supported.
 */
#ifdef CONFIG_DMA_ENGINE
struct mmci_dmae_next {
	struct dma_async_tx_descriptor *desc;
	struct dma_chan	*chan;
};

struct mmci_dmae_priv {
	struct dma_chan	*cur;
	struct dma_chan	*rx_channel;
	struct dma_chan	*tx_channel;
	struct dma_async_tx_descriptor	*desc_current;
	struct mmci_dmae_next next_data;
};

int mmci_dmae_setup(struct mmci_host *host)
{
	const char *rxname, *txname;
	struct mmci_dmae_priv *dmae;

	dmae = devm_kzalloc(mmc_dev(host->mmc), sizeof(*dmae), GFP_KERNEL);
	if (!dmae)
		return -ENOMEM;

	host->dma_priv = dmae;

	dmae->rx_channel = dma_request_slave_channel(mmc_dev(host->mmc),
						     "rx");
	dmae->tx_channel = dma_request_slave_channel(mmc_dev(host->mmc),
						     "tx");

	/*
	 * If only an RX channel is specified, the driver will
	 * attempt to use it bidirectionally, however if it is
	 * is specified but cannot be located, DMA will be disabled.
	 */
	if (dmae->rx_channel && !dmae->tx_channel)
		dmae->tx_channel = dmae->rx_channel;

	if (dmae->rx_channel)
		rxname = dma_chan_name(dmae->rx_channel);
	else
		rxname = "none";

	if (dmae->tx_channel)
		txname = dma_chan_name(dmae->tx_channel);
	else
		txname = "none";

	dev_info(mmc_dev(host->mmc), "DMA channels RX %s, TX %s\n",
		 rxname, txname);

	/*
	 * Limit the maximum segment size in any SG entry according to
	 * the parameters of the DMA engine device.
	 */
	if (dmae->tx_channel) {
		struct device *dev = dmae->tx_channel->device->dev;
		unsigned int max_seg_size = dma_get_max_seg_size(dev);

		if (max_seg_size < host->mmc->max_seg_size)
			host->mmc->max_seg_size = max_seg_size;
	}
	if (dmae->rx_channel) {
		struct device *dev = dmae->rx_channel->device->dev;
		unsigned int max_seg_size = dma_get_max_seg_size(dev);

		if (max_seg_size < host->mmc->max_seg_size)
			host->mmc->max_seg_size = max_seg_size;
	}

	if (!dmae->tx_channel || !dmae->rx_channel) {
		mmci_dmae_release(host);
		return -EINVAL;
	}

	return 0;
}

/*
 * This is used in or so inline it
 * so it can be discarded.
 */
void mmci_dmae_release(struct mmci_host *host)
{
	struct mmci_dmae_priv *dmae = host->dma_priv;

	if (dmae->rx_channel)
		dma_release_channel(dmae->rx_channel);
	if (dmae->tx_channel)
		dma_release_channel(dmae->tx_channel);
	dmae->rx_channel = dmae->tx_channel = NULL;
}

static void mmci_dma_unmap(struct mmci_host *host, struct mmc_data *data)
{
	struct mmci_dmae_priv *dmae = host->dma_priv;
	struct dma_chan *chan;

	if (data->flags & MMC_DATA_READ)
		chan = dmae->rx_channel;
	else
		chan = dmae->tx_channel;

	dma_unmap_sg(chan->device->dev, data->sg, data->sg_len,
		     mmc_get_dma_dir(data));
}

void mmci_dmae_error(struct mmci_host *host)
{
	struct mmci_dmae_priv *dmae = host->dma_priv;

	if (!dma_inprogress(host))
		return;

	dev_err(mmc_dev(host->mmc), "error during DMA transfer!\n");
	dmaengine_terminate_all(dmae->cur);
	host->dma_in_progress = false;
	dmae->cur = NULL;
	dmae->desc_current = NULL;
	host->data->host_cookie = 0;

	mmci_dma_unmap(host, host->data);
}

void mmci_dmae_finalize(struct mmci_host *host, struct mmc_data *data)
{
	struct mmci_dmae_priv *dmae = host->dma_priv;
	u32 status;
	int i;

	if (!dma_inprogress(host))
		return;

	/* Wait up to 1ms for the DMA to complete */
	for (i = 0; ; i++) {
		status = readl(host->base + MMCISTATUS);
		if (!(status & MCI_RXDATAAVLBLMASK) || i >= 100)
			break;
		udelay(10);
	}

	/*
	 * Check to see whether we still have some data left in the FIFO -
	 * this catches DMA controllers which are unable to monitor the
	 * DMALBREQ and DMALSREQ signals while allowing us to DMA to non-
	 * contiguous buffers.  On TX, we'll get a FIFO underrun error.
	 */
	if (status & MCI_RXDATAAVLBLMASK) {
		mmci_dma_error(host);
		if (!data->error)
			data->error = -EIO;
	} else if (!data->host_cookie) {
		mmci_dma_unmap(host, data);
	}

	/*
	 * Use of DMA with scatter-gather is impossible.
	 * Give up with DMA and switch back to PIO mode.
	 */
	if (status & MCI_RXDATAAVLBLMASK) {
		dev_err(mmc_dev(host->mmc), "buggy DMA detected. Taking evasive action.\n");
		mmci_dma_release(host);
	}

	host->dma_in_progress = false;
	dmae->cur = NULL;
	dmae->desc_current = NULL;
}

/* prepares DMA channel and DMA descriptor, returns non-zero on failure */
static int _mmci_dmae_prep_data(struct mmci_host *host, struct mmc_data *data,
				struct dma_chan **dma_chan,
				struct dma_async_tx_descriptor **dma_desc)
{
	struct mmci_dmae_priv *dmae = host->dma_priv;
	struct variant_data *variant = host->variant;
	struct dma_slave_config conf = {
		.src_addr = host->phybase + MMCIFIFO,
		.dst_addr = host->phybase + MMCIFIFO,
		.src_addr_width = DMA_SLAVE_BUSWIDTH_4_BYTES,
		.dst_addr_width = DMA_SLAVE_BUSWIDTH_4_BYTES,
		.src_maxburst = variant->fifohalfsize >> 2, /* # of words */
		.dst_maxburst = variant->fifohalfsize >> 2, /* # of words */
		.device_fc = false,
	};
	struct dma_chan *chan;
	struct dma_device *device;
	struct dma_async_tx_descriptor *desc;
	int nr_sg;
	unsigned long flags = DMA_CTRL_ACK;

	if (data->flags & MMC_DATA_READ) {
		conf.direction = DMA_DEV_TO_MEM;
		chan = dmae->rx_channel;
	} else {
		conf.direction = DMA_MEM_TO_DEV;
		chan = dmae->tx_channel;
	}

	/* If there's no DMA channel, fall back to PIO */
	if (!chan)
		return -EINVAL;

	/* If less than or equal to the fifo size, don't bother with DMA */
	if (data->blksz * data->blocks <= variant->fifosize)
		return -EINVAL;

	device = chan->device;
	nr_sg = dma_map_sg(device->dev, data->sg, data->sg_len,
			   mmc_get_dma_dir(data));
	if (nr_sg == 0)
		return -EINVAL;

	if (host->variant->qcom_dml)
		flags |= DMA_PREP_INTERRUPT;

	dmaengine_slave_config(chan, &conf);
	desc = dmaengine_prep_slave_sg(chan, data->sg, nr_sg,
					    conf.direction, flags);
	if (!desc)
		goto unmap_exit;

	*dma_chan = chan;
	*dma_desc = desc;

	return 0;

 unmap_exit:
	dma_unmap_sg(device->dev, data->sg, data->sg_len,
		     mmc_get_dma_dir(data));
	return -ENOMEM;
}

int mmci_dmae_prep_data(struct mmci_host *host,
			struct mmc_data *data,
			bool next)
{
	struct mmci_dmae_priv *dmae = host->dma_priv;
	struct mmci_dmae_next *nd = &dmae->next_data;

	if (!host->use_dma)
		return -EINVAL;

	if (next)
		return _mmci_dmae_prep_data(host, data, &nd->chan, &nd->desc);
	/* Check if next job is already prepared. */
	if (dmae->cur && dmae->desc_current)
		return 0;

	/* No job were prepared thus do it now. */
	return _mmci_dmae_prep_data(host, data, &dmae->cur,
				    &dmae->desc_current);
}

int mmci_dmae_start(struct mmci_host *host, unsigned int *datactrl)
{
	struct mmci_dmae_priv *dmae = host->dma_priv;
	struct mmc_data *data = host->data;

	host->dma_in_progress = true;
	dmaengine_submit(dmae->desc_current);
	dma_async_issue_pending(dmae->cur);

	if (host->variant->qcom_dml)
		dml_start_xfer(host, data);

	*datactrl |= MCI_DPSM_DMAENABLE;

	return 0;
}

void mmci_dmae_get_next_data(struct mmci_host *host, struct mmc_data *data)
{
	struct mmci_dmae_priv *dmae = host->dma_priv;
	struct mmci_dmae_next *next = &dmae->next_data;

	if (!host->use_dma)
		return;

	WARN_ON(!data->host_cookie && (next->desc || next->chan));

	dmae->desc_current = next->desc;
	dmae->cur = next->chan;
	next->desc = NULL;
	next->chan = NULL;
}

void mmci_dmae_unprep_data(struct mmci_host *host,
			   struct mmc_data *data, int err)

{
	struct mmci_dmae_priv *dmae = host->dma_priv;

	if (!host->use_dma)
		return;

	mmci_dma_unmap(host, data);

	if (err) {
		struct mmci_dmae_next *next = &dmae->next_data;
		struct dma_chan *chan;
		if (data->flags & MMC_DATA_READ)
			chan = dmae->rx_channel;
		else
			chan = dmae->tx_channel;
		dmaengine_terminate_all(chan);

		if (dmae->desc_current == next->desc)
			dmae->desc_current = NULL;

		if (dmae->cur == next->chan) {
			host->dma_in_progress = false;
			dmae->cur = NULL;
		}

		next->desc = NULL;
		next->chan = NULL;
	}
}

static struct mmci_host_ops mmci_variant_ops = {
	.prep_data = mmci_dmae_prep_data,
	.unprep_data = mmci_dmae_unprep_data,
	.get_next_data = mmci_dmae_get_next_data,
	.dma_setup = mmci_dmae_setup,
	.dma_release = mmci_dmae_release,
	.dma_start = mmci_dmae_start,
	.dma_finalize = mmci_dmae_finalize,
	.dma_error = mmci_dmae_error,
};

void mmci_variant_init(struct mmci_host *host)
{
	host->ops = &mmci_variant_ops;
}
#endif

static void mmci_pre_request(struct mmc_host *mmc, struct mmc_request *mrq)
{
	struct mmci_host *host = mmc_priv(mmc);
	struct mmc_data *data = mrq->data;

	if (!data)
		return;

	WARN_ON(data->host_cookie);

	if (mmci_validate_data(host, data))
		return;

	mmci_prep_data(host, data, true);
}

static void mmci_post_request(struct mmc_host *mmc, struct mmc_request *mrq,
			      int err)
{
	struct mmci_host *host = mmc_priv(mmc);
	struct mmc_data *data = mrq->data;

	if (!data || !data->host_cookie)
		return;

	mmci_unprep_data(host, data, err);
}

static void mmci_start_data(struct mmci_host *host, struct mmc_data *data)
{
	struct variant_data *variant = host->variant;
	unsigned int datactrl, timeout, irqmask;
	unsigned long long clks;
	void __iomem *base;
	int blksz_bits;

	dev_dbg(mmc_dev(host->mmc), "blksz %04x blks %04x flags %08x\n",
		data->blksz, data->blocks, data->flags);

	host->data = data;
	host->size = data->blksz * data->blocks;
	data->bytes_xfered = 0;

	clks = (unsigned long long)data->timeout_ns * host->cclk;
	do_div(clks, NSEC_PER_SEC);

	timeout = data->timeout_clks + (unsigned int)clks;

	base = host->base;
	writel(timeout, base + MMCIDATATIMER);
	writel(host->size, base + MMCIDATALENGTH);

	blksz_bits = ffs(data->blksz) - 1;

	if (variant->blksz_datactrl16)
		datactrl = variant->datactrl_dpsm_enable | (data->blksz << 16);
	else if (variant->blksz_datactrl4)
		datactrl = variant->datactrl_dpsm_enable | (data->blksz << 4);
	else
		datactrl = variant->datactrl_dpsm_enable | blksz_bits << 4;

	if (variant->quirks & MMCI_QUIRK_STM32_DTMODE) {
		if (host->mmc->card && mmc_card_sdio(host->mmc->card) &&
		    data->blocks == 1)
			datactrl |= MCI_DPSM_STM32_MODE_SDIO;
		else if (data->stop && !host->mrq->sbc)
			datactrl |= MCI_DPSM_STM32_MODE_BLOCK_STOP;
		else
			datactrl |= MCI_DPSM_STM32_MODE_BLOCK;
	}

	if (data->flags & MMC_DATA_READ)
		datactrl |= MCI_DPSM_DIRECTION;

	if (host->mmc->card && mmc_card_sdio(host->mmc->card)) {
		u32 clk;

		datactrl |= variant->datactrl_mask_sdio;

		/*
		 * The ST Micro variant for SDIO small write transfers
		 * needs to have clock H/W flow control disabled,
		 * otherwise the transfer will not start. The threshold
		 * depends on the rate of MCLK.
		 */
		if (variant->quirks & MMCI_QUIRK_ST_SDIO &&
		    data->flags & MMC_DATA_WRITE &&
		    (host->size < 8 ||
		     (host->size <= 8 && host->mclk > 50000000)))
			clk = host->clk_reg & ~variant->clkreg_enable;
		else
			clk = host->clk_reg | variant->clkreg_enable;

		mmci_write_clkreg(host, clk);
	}

	if (host->mmc->ios.timing == MMC_TIMING_UHS_DDR50 ||
	    host->mmc->ios.timing == MMC_TIMING_MMC_DDR52)
		datactrl |= variant->datactrl_mask_ddrmode;

	/*
	 * Attempt to use DMA operation mode, if this
	 * should fail, fall back to PIO mode
	 */
	if (!mmci_dma_start(host, datactrl))
		return;

	/* IRQ mode, map the SG list for CPU reading/writing */
	mmci_init_sg(host, data);

	if (data->flags & MMC_DATA_READ) {
		irqmask = MCI_RXFIFOHALFFULLMASK;

		/*
		 * If we have less than the fifo 'half-full' threshold to
		 * transfer, trigger a PIO interrupt as soon as any data
		 * is available.
		 */
		if (host->size < variant->fifohalfsize)
			irqmask |= MCI_RXDATAAVLBLMASK;
	} else {
		/*
		 * We don't actually need to include "FIFO empty" here
		 * since its implicit in "FIFO half empty".
		 */
		irqmask = MCI_TXFIFOHALFEMPTYMASK;
	}

	mmci_write_datactrlreg(host, datactrl);
	writel(readl(base + MMCIMASK0) & ~MCI_DATAENDMASK, base + MMCIMASK0);
	mmci_set_mask1(host, irqmask);
}

static void
mmci_start_command(struct mmci_host *host, struct mmc_command *cmd, u32 c)
{
	void __iomem *base = host->base;
	unsigned long long clks;

	dev_dbg(mmc_dev(host->mmc), "op %02x arg %08x flags %08x\n",
	    cmd->opcode, cmd->arg, cmd->flags);

	if (readl(base + MMCICOMMAND) & host->variant->cmdreg_cpsm_enable) {
		writel(0, base + MMCICOMMAND);
		mmci_reg_delay(host);
	}

	if (host->variant->cmdreg_stop &&
	    cmd->opcode == MMC_STOP_TRANSMISSION)
		c |= host->variant->cmdreg_stop;

	c |= cmd->opcode | host->variant->cmdreg_cpsm_enable;
	if (cmd->flags & MMC_RSP_PRESENT) {
		if (cmd->flags & MMC_RSP_136)
			c |= host->variant->cmdreg_lrsp_crc;
		else if (cmd->flags & MMC_RSP_CRC)
			c |= host->variant->cmdreg_srsp_crc;
		else
			c |= host->variant->cmdreg_srsp;
	}

	if (host->variant->busy_timeout && cmd->flags & MMC_RSP_BUSY) {
		if (!cmd->busy_timeout)
			cmd->busy_timeout = 1000;

		clks = (unsigned long long)cmd->busy_timeout * host->cclk;
		do_div(clks, MSEC_PER_SEC);

		writel_relaxed(clks, host->base + MMCIDATATIMER);
	}

	if (host->variant->quirks & MMCI_QUIRK_STM32_VSWITCH &&
	    cmd->opcode == SD_SWITCH_VOLTAGE)
		mmci_write_pwrreg(host, host->pwr_reg | MCI_STM32_VSWITCHEN);

	if (/*interrupt*/0)
		c |= MCI_CPSM_INTERRUPT;

	if (mmc_cmd_type(cmd) == MMC_CMD_ADTC)
		c |= host->variant->data_cmd_enable;

	host->cmd = cmd;

	writel(cmd->arg, base + MMCIARGUMENT);
	writel(c, base + MMCICOMMAND);
}

static void
mmci_data_irq(struct mmci_host *host, struct mmc_data *data,
	      unsigned int status)
{
	unsigned int status_err;

	/* Make sure we have data to handle */
	if (!data)
		return;

	/* First check for errors */
	status_err = status & (host->variant->start_err |
			       MCI_DATACRCFAIL | MCI_DATATIMEOUT |
			       MCI_TXUNDERRUN | MCI_RXOVERRUN);

	if (status_err) {
		u32 remain, success;

		/* Terminate the DMA transfer */
		mmci_dma_error(host);

		/*
		 * Calculate how far we are into the transfer.  Note that
		 * the data counter gives the number of bytes transferred
		 * on the MMC bus, not on the host side.  On reads, this
		 * can be as much as a FIFO-worth of data ahead.  This
		 * matters for FIFO overruns only.
		 */
		if (!host->variant->datacnt_useless) {
			remain = readl(host->base + MMCIDATACNT);
			success = data->blksz * data->blocks - remain;
		} else {
			success = 0;
		}

		dev_dbg(mmc_dev(host->mmc), "MCI ERROR IRQ, status 0x%08x at 0x%08x\n",
			status_err, success);
		if (status_err & MCI_DATACRCFAIL) {
			/* Last block was not successful */
			success -= 1;
			data->error = -EILSEQ;
		} else if (status_err & MCI_DATATIMEOUT) {
			data->error = -ETIMEDOUT;
		} else if (status_err & MCI_STARTBITERR) {
			data->error = -ECOMM;
		} else if (status_err & MCI_TXUNDERRUN) {
			data->error = -EIO;
		} else if (status_err & MCI_RXOVERRUN) {
			if (success > host->variant->fifosize)
				success -= host->variant->fifosize;
			else
				success = 0;
			data->error = -EIO;
		}
		data->bytes_xfered = round_down(success, data->blksz);
	}

	if (status & MCI_DATABLOCKEND)
		dev_err(mmc_dev(host->mmc), "stray MCI_DATABLOCKEND interrupt\n");

	if (status & MCI_DATAEND || data->error) {
		mmci_dma_finalize(host, data);

		mmci_stop_data(host);

		if (!data->error)
			/* The error clause is handled above, success! */
			data->bytes_xfered = data->blksz * data->blocks;

		if (!data->stop || (host->mrq->sbc && !data->error))
			mmci_request_end(host, data->mrq);
		else
			mmci_start_command(host, data->stop, 0);
	}
}

static void
mmci_cmd_irq(struct mmci_host *host, struct mmc_command *cmd,
	     unsigned int status)
{
	void __iomem *base = host->base;
	bool busy_resp, sbc;
	u32 err_msk;

	if (!cmd)
		return;

	busy_resp = !!(cmd->flags & MMC_RSP_BUSY);
	sbc = (cmd == host->mrq->sbc);

	/*
	 * We need to be one of these interrupts to be considered worth
	 * handling. Note that we tag on any latent IRQs postponed
	 * due to waiting for busy status.
	 */
	err_msk = MCI_CMDCRCFAIL | MCI_CMDTIMEOUT;
	if (host->variant->busy_timeout && busy_resp)
		err_msk |= MCI_DATATIMEOUT;

	if (!((status|host->busy_status) &
	      (err_msk|MCI_CMDSENT|MCI_CMDRESPEND)))
		return;

	/*
	 * ST Micro variant: handle busy detection.
	 */
	if (busy_resp && host->variant->busy_detect) {

		/* We are busy with a command, return */
		if (host->busy_status && !(status & (err_msk)) &&
		    (status & host->variant->busy_detect_flag))
			return;

		/*
		 * We were not busy, but we now got a busy response on
		 * something that was not an error, and we double-check
		 * that the special busy status bit is still set before
		 * proceeding.
		 */
		if (!host->busy_status && !(status & (err_msk)) &&
		    (readl(base + MMCISTATUS) &
		     host->variant->busy_detect_flag)) {

			/* Clear the busy start IRQ */
			writel(host->variant->busy_detect_mask,
			       host->base + MMCICLEAR);

			/* Unmask the busy end IRQ */
			writel(readl(base + MMCIMASK0) |
			       host->variant->busy_detect_mask,
			       base + MMCIMASK0);
			/*
			 * Now cache the last response status code (until
			 * the busy bit goes low), and return.
			 */
			host->busy_status =
				status & (MCI_CMDSENT|MCI_CMDRESPEND);
			return;
		}

		/*
		 * At this point we are not busy with a command, we have
		 * not received a new busy request, clear and mask the busy
		 * end IRQ and fall through to process the IRQ.
		 */
		if (host->busy_status) {

			writel(host->variant->busy_detect_mask,
			       host->base + MMCICLEAR);

			writel(readl(base + MMCIMASK0) &
			       ~host->variant->busy_detect_mask,
			       base + MMCIMASK0);
			host->busy_status = 0;
		}
	}

	host->cmd = NULL;

	if (status & MCI_CMDTIMEOUT) {
		cmd->error = -ETIMEDOUT;
	} else if (status & MCI_CMDCRCFAIL && cmd->flags & MMC_RSP_CRC) {
		cmd->error = -EILSEQ;
	} else if (busy_resp && host->variant->busy_timeout &&
		  status & MCI_DATATIMEOUT) {
		cmd->error = -ETIMEDOUT;
	} else {
		cmd->resp[0] = readl(base + MMCIRESPONSE0);
		cmd->resp[1] = readl(base + MMCIRESPONSE1);
		cmd->resp[2] = readl(base + MMCIRESPONSE2);
		cmd->resp[3] = readl(base + MMCIRESPONSE3);
	}

	if ((!sbc && !cmd->data) || cmd->error) {
		if (host->data) {
			/* Terminate the DMA transfer */
			mmci_dma_error(host);

			mmci_stop_data(host);
		}
		mmci_request_end(host, host->mrq);
	} else if (sbc) {
		mmci_start_command(host, host->mrq->cmd, 0);
	} else if (!host->variant->datactrl_first &&
		   !(cmd->data->flags & MMC_DATA_READ)) {
		mmci_start_data(host, cmd->data);
	}
}

static int mmci_get_rx_fifocnt(struct mmci_host *host, u32 status, int remain)
{
	return remain - (readl(host->base + MMCIFIFOCNT) << 2);
}

static int mmci_qcom_get_rx_fifocnt(struct mmci_host *host, u32 status, int r)
{
	/*
	 * on qcom SDCC4 only 8 words are used in each burst so only 8 addresses
	 * from the fifo range should be used
	 */
	if (status & MCI_RXFIFOHALFFULL)
		return host->variant->fifohalfsize;
	else if (status & MCI_RXDATAAVLBL)
		return 4;

	return 0;
}

static int mmci_pio_read(struct mmci_host *host, char *buffer, unsigned int remain)
{
	void __iomem *base = host->base;
	char *ptr = buffer;
	u32 status = readl(host->base + MMCISTATUS);
	int host_remain = host->size;

	do {
		int count = host->get_rx_fifocnt(host, status, host_remain);

		if (count > remain)
			count = remain;

		if (count <= 0)
			break;

		/*
		 * SDIO especially may want to send something that is
		 * not divisible by 4 (as opposed to card sectors
		 * etc). Therefore make sure to always read the last bytes
		 * while only doing full 32-bit reads towards the FIFO.
		 */
		if (unlikely(count & 0x3)) {
			if (count < 4) {
				unsigned char buf[4];
				ioread32_rep(base + MMCIFIFO, buf, 1);
				memcpy(ptr, buf, count);
			} else {
				ioread32_rep(base + MMCIFIFO, ptr, count >> 2);
				count &= ~0x3;
			}
		} else {
			ioread32_rep(base + MMCIFIFO, ptr, count >> 2);
		}

		ptr += count;
		remain -= count;
		host_remain -= count;

		if (remain == 0)
			break;

		status = readl(base + MMCISTATUS);
	} while (status & MCI_RXDATAAVLBL);

	return ptr - buffer;
}

static int mmci_pio_write(struct mmci_host *host, char *buffer, unsigned int remain, u32 status)
{
	struct variant_data *variant = host->variant;
	void __iomem *base = host->base;
	char *ptr = buffer;

	do {
		unsigned int count, maxcnt;

		maxcnt = status & MCI_TXFIFOEMPTY ?
			 variant->fifosize : variant->fifohalfsize;
		count = min(remain, maxcnt);

		/*
		 * SDIO especially may want to send something that is
		 * not divisible by 4 (as opposed to card sectors
		 * etc), and the FIFO only accept full 32-bit writes.
		 * So compensate by adding +3 on the count, a single
		 * byte become a 32bit write, 7 bytes will be two
		 * 32bit writes etc.
		 */
		iowrite32_rep(base + MMCIFIFO, ptr, (count + 3) >> 2);

		ptr += count;
		remain -= count;

		if (remain == 0)
			break;

		status = readl(base + MMCISTATUS);
	} while (status & MCI_TXFIFOHALFEMPTY);

	return ptr - buffer;
}

/*
 * PIO data transfer IRQ handler.
 */
static irqreturn_t mmci_pio_irq(int irq, void *dev_id)
{
	struct mmci_host *host = dev_id;
	struct sg_mapping_iter *sg_miter = &host->sg_miter;
	struct variant_data *variant = host->variant;
	void __iomem *base = host->base;
	u32 status;

	status = readl(base + MMCISTATUS);

	dev_dbg(mmc_dev(host->mmc), "irq1 (pio) %08x\n", status);

	do {
		unsigned int remain, len;
		char *buffer;

		/*
		 * For write, we only need to test the half-empty flag
		 * here - if the FIFO is completely empty, then by
		 * definition it is more than half empty.
		 *
		 * For read, check for data available.
		 */
		if (!(status & (MCI_TXFIFOHALFEMPTY|MCI_RXDATAAVLBL)))
			break;

		if (!sg_miter_next(sg_miter))
			break;

		buffer = sg_miter->addr;
		remain = sg_miter->length;

		len = 0;
		if (status & MCI_RXACTIVE)
			len = mmci_pio_read(host, buffer, remain);
		if (status & MCI_TXACTIVE)
			len = mmci_pio_write(host, buffer, remain, status);

		sg_miter->consumed = len;

		host->size -= len;
		remain -= len;

		if (remain)
			break;

		status = readl(base + MMCISTATUS);
	} while (1);

	sg_miter_stop(sg_miter);

	/*
	 * If we have less than the fifo 'half-full' threshold to transfer,
	 * trigger a PIO interrupt as soon as any data is available.
	 */
	if (status & MCI_RXACTIVE && host->size < variant->fifohalfsize)
		mmci_set_mask1(host, MCI_RXDATAAVLBLMASK);

	/*
	 * If we run out of data, disable the data IRQs; this
	 * prevents a race where the FIFO becomes empty before
	 * the chip itself has disabled the data path, and
	 * stops us racing with our data end IRQ.
	 */
	if (host->size == 0) {
		mmci_set_mask1(host, 0);
		writel(readl(base + MMCIMASK0) | MCI_DATAENDMASK, base + MMCIMASK0);
	}

	return IRQ_HANDLED;
}

/*
 * Handle completion of command and data transfers.
 */
static irqreturn_t mmci_irq(int irq, void *dev_id)
{
	struct mmci_host *host = dev_id;
	bool busy_resp;
	u32 status;
	int ret = 0;

	spin_lock(&host->lock);

	busy_resp = host->cmd ? !!(host->cmd->flags & MMC_RSP_BUSY) : false;

	do {
		status = readl(host->base + MMCISTATUS);

		if (host->singleirq) {
			if (status & host->mask1_reg)
				mmci_pio_irq(irq, dev_id);

			status &= ~host->variant->irq_pio_mask;
		}

		/*
		 * We intentionally clear the MCI_ST_CARDBUSY IRQ (if it's
		 * enabled) in mmci_cmd_irq() function where ST Micro busy
		 * detection variant is handled. Considering the HW seems to be
		 * triggering the IRQ on both edges while monitoring DAT0 for
		 * busy completion and that same status bit is used to monitor
		 * start and end of busy detection, special care must be taken
		 * to make sure that both start and end interrupts are always
		 * cleared one after the other.
		 */
		status &= readl(host->base + MMCIMASK0) |
			host->variant->busy_detect_flag;
		if (host->variant->busy_detect)
			writel(status & ~host->variant->busy_detect_mask,
			       host->base + MMCICLEAR);
		else
			writel(status, host->base + MMCICLEAR);

		dev_dbg(mmc_dev(host->mmc), "irq0 (data+cmd) %08x\n", status);

		if (host->variant->reversed_irq_handling) {
			mmci_data_irq(host, host->data, status);
			mmci_cmd_irq(host, host->cmd, status);
		} else {
			mmci_cmd_irq(host, host->cmd, status);
			mmci_data_irq(host, host->data, status);
		}

		/*
<<<<<<< HEAD
		 * Don't poll for:
		 * -busy completion in irq context.
		 * -cmd without busy response check like cmd11
		 */
		if (host->variant->busy_detect &&
		    (!busy_resp || host->busy_status))
=======
		 * Busy detection has been handled by mmci_cmd_irq() above.
		 * Clear the status bit to prevent polling in IRQ context.
		 */
		if (host->variant->busy_detect_flag)
>>>>>>> ee809c7e
			status &= ~host->variant->busy_detect_flag;

		ret = 1;

	} while (status);

	spin_unlock(&host->lock);

	return IRQ_RETVAL(ret);
}

static void mmci_request(struct mmc_host *mmc, struct mmc_request *mrq)
{
	struct mmci_host *host = mmc_priv(mmc);
	unsigned long flags;

	WARN_ON(host->mrq != NULL);

	mrq->cmd->error = mmci_validate_data(host, mrq->data);
	if (mrq->cmd->error) {
		mmc_request_done(mmc, mrq);
		return;
	}

	spin_lock_irqsave(&host->lock, flags);

	host->mrq = mrq;

	if (mrq->data)
		mmci_get_next_data(host, mrq->data);

	if (mrq->data &&
	    (host->variant->datactrl_first || mrq->data->flags & MMC_DATA_READ))
		mmci_start_data(host, mrq->data);

	if (mrq->sbc)
		mmci_start_command(host, mrq->sbc, 0);
	else
		mmci_start_command(host, mrq->cmd, 0);

	spin_unlock_irqrestore(&host->lock, flags);
}

static void mmci_set_ios(struct mmc_host *mmc, struct mmc_ios *ios)
{
	struct mmci_host *host = mmc_priv(mmc);
	struct variant_data *variant = host->variant;
	u32 pwr = 0;
	unsigned long flags;
	int ret;

	if (host->plat->ios_handler &&
		host->plat->ios_handler(mmc_dev(mmc), ios))
			dev_err(mmc_dev(mmc), "platform ios_handler failed\n");

	switch (ios->power_mode) {
	case MMC_POWER_OFF:
		if (!IS_ERR(mmc->supply.vmmc))
			mmc_regulator_set_ocr(mmc, mmc->supply.vmmc, 0);

		if (!IS_ERR(mmc->supply.vqmmc) && host->vqmmc_enabled) {
			regulator_disable(mmc->supply.vqmmc);
			host->vqmmc_enabled = false;
		}

		break;
	case MMC_POWER_UP:
		if (!IS_ERR(mmc->supply.vmmc))
			mmc_regulator_set_ocr(mmc, mmc->supply.vmmc, ios->vdd);

		/*
		 * The ST Micro variant doesn't have the PL180s MCI_PWR_UP
		 * and instead uses MCI_PWR_ON so apply whatever value is
		 * configured in the variant data.
		 */
		pwr |= variant->pwrreg_powerup;

		break;
	case MMC_POWER_ON:
		if (!IS_ERR(mmc->supply.vqmmc) && !host->vqmmc_enabled) {
			ret = regulator_enable(mmc->supply.vqmmc);
			if (ret < 0)
				dev_err(mmc_dev(mmc),
					"failed to enable vqmmc regulator\n");
			else
				host->vqmmc_enabled = true;
		}

		pwr |= MCI_PWR_ON;
		break;
	}

	if (variant->signal_direction && ios->power_mode != MMC_POWER_OFF) {
		/*
		 * The ST Micro variant has some additional bits
		 * indicating signal direction for the signals in
		 * the SD/MMC bus and feedback-clock usage.
		 */
		pwr |= host->pwr_reg_add;

		if (ios->bus_width == MMC_BUS_WIDTH_4)
			pwr &= ~MCI_ST_DATA74DIREN;
		else if (ios->bus_width == MMC_BUS_WIDTH_1)
			pwr &= (~MCI_ST_DATA74DIREN &
				~MCI_ST_DATA31DIREN &
				~MCI_ST_DATA2DIREN);
	}

	if (variant->opendrain) {
		if (ios->bus_mode == MMC_BUSMODE_OPENDRAIN)
			pwr |= variant->opendrain;
	} else {
		/*
		 * If the variant cannot configure the pads by its own, then we
		 * expect the pinctrl to be able to do that for us
		 */
		if (ios->bus_mode == MMC_BUSMODE_OPENDRAIN)
			pinctrl_select_state(host->pinctrl, host->pins_opendrain);
		else
			pinctrl_select_state(host->pinctrl, host->pins_default);
	}

	/*
	 * If clock = 0 and the variant requires the MMCIPOWER to be used for
	 * gating the clock, the MCI_PWR_ON bit is cleared.
	 */
	if (!ios->clock && variant->pwrreg_clkgate)
		pwr &= ~MCI_PWR_ON;

	if (host->variant->explicit_mclk_control &&
	    ios->clock != host->clock_cache) {
		ret = clk_set_rate(host->clk, ios->clock);
		if (ret < 0)
			dev_err(mmc_dev(host->mmc),
				"Error setting clock rate (%d)\n", ret);
		else
			host->mclk = clk_get_rate(host->clk);
	}
	host->clock_cache = ios->clock;

	spin_lock_irqsave(&host->lock, flags);

	if (host->ops && host->ops->set_clkreg)
		host->ops->set_clkreg(host, ios->clock);
	else
		mmci_set_clkreg(host, ios->clock);

	if (host->ops && host->ops->set_pwrreg)
		host->ops->set_pwrreg(host, pwr);
	else
		mmci_write_pwrreg(host, pwr);

	mmci_reg_delay(host);

	spin_unlock_irqrestore(&host->lock, flags);
}

static int mmci_get_cd(struct mmc_host *mmc)
{
	struct mmci_host *host = mmc_priv(mmc);
	struct mmci_platform_data *plat = host->plat;
	unsigned int status = mmc_gpio_get_cd(mmc);

	if (status == -ENOSYS) {
		if (!plat->status)
			return 1; /* Assume always present */

		status = plat->status(mmc_dev(host->mmc));
	}
	return status;
}

static int mmci_sig_volt_switch(struct mmc_host *mmc, struct mmc_ios *ios)
{
	struct mmci_host *host = mmc_priv(mmc);
	unsigned long flags;
	int ret = 0;

	if (!IS_ERR(mmc->supply.vqmmc)) {

		switch (ios->signal_voltage) {
		case MMC_SIGNAL_VOLTAGE_330:
			ret = regulator_set_voltage(mmc->supply.vqmmc,
						2700000, 3600000);
			break;
		case MMC_SIGNAL_VOLTAGE_180:
			ret = regulator_set_voltage(mmc->supply.vqmmc,
						1700000, 1950000);

			if (ret)
				break;

			if (host->variant->quirks & MMCI_QUIRK_STM32_VSWITCH) {
				u32 status;

				spin_lock_irqsave(&host->lock, flags);

				mmci_write_pwrreg(host, host->pwr_reg |
						  MCI_STM32_VSWITCH);

				spin_unlock_irqrestore(&host->lock, flags);

				/* wait voltage switch completion while 10ms */
				ret = readl_relaxed_poll_timeout(
						 host->base + MMCISTATUS,
						 status,
						 (status & MCI_STM32_VSWEND),
						 10, 10000);
			}

			break;
		case MMC_SIGNAL_VOLTAGE_120:
			ret = regulator_set_voltage(mmc->supply.vqmmc,
						1100000, 1300000);
			break;
		}

		if (ret)
			dev_warn(mmc_dev(mmc), "Voltage switch failed\n");
	}

	return ret;
}

static int mmci_execute_tuning(struct mmc_host *mmc, u32 opcode)
{
	struct mmci_host *host = mmc_priv(mmc);

	if (host->ops && host->ops->execute_tuning)
		return host->ops->execute_tuning(mmc, opcode);

	return -EINVAL;
}

static struct mmc_host_ops mmci_ops = {
	.request	= mmci_request,
	.pre_req	= mmci_pre_request,
	.post_req	= mmci_post_request,
	.set_ios	= mmci_set_ios,
	.get_ro		= mmc_gpio_get_ro,
	.get_cd		= mmci_get_cd,
	.start_signal_voltage_switch = mmci_sig_volt_switch,
	.execute_tuning = mmci_execute_tuning,
};

static int mmci_of_parse(struct device_node *np, struct mmc_host *mmc)
{
	struct mmci_host *host = mmc_priv(mmc);
	int ret = mmc_of_parse(mmc);

	if (ret)
		return ret;

	if (of_get_property(np, "st,sig-dir-dat0", NULL))
		host->pwr_reg_add |= MCI_ST_DATA0DIREN;
	if (of_get_property(np, "st,sig-dir-dat2", NULL))
		host->pwr_reg_add |= MCI_ST_DATA2DIREN;
	if (of_get_property(np, "st,sig-dir-dat31", NULL))
		host->pwr_reg_add |= MCI_ST_DATA31DIREN;
	if (of_get_property(np, "st,sig-dir-dat74", NULL))
		host->pwr_reg_add |= MCI_ST_DATA74DIREN;
	if (of_get_property(np, "st,sig-dir-cmd", NULL))
		host->pwr_reg_add |= MCI_ST_CMDDIREN;
	if (of_get_property(np, "st,sig-pin-fbclk", NULL))
		host->pwr_reg_add |= MCI_ST_FBCLKEN;
	if (of_get_property(np, "st,sig-dir", NULL))
		host->pwr_reg_add |= MCI_STM32_DIRPOL;
	if (of_get_property(np, "st,neg-edge", NULL))
		host->clk_reg_add |= MCI_STM32_CLK_NEGEDGE;
	if (of_get_property(np, "st,use-ckin", NULL))
		host->clk_reg_add |= MCI_STM32_CLK_SELCKIN;

	if (of_get_property(np, "mmc-cap-mmc-highspeed", NULL))
		mmc->caps |= MMC_CAP_MMC_HIGHSPEED;
	if (of_get_property(np, "mmc-cap-sd-highspeed", NULL))
		mmc->caps |= MMC_CAP_SD_HIGHSPEED;

	return 0;
}

static int mmci_probe(struct amba_device *dev,
	const struct amba_id *id)
{
	struct mmci_platform_data *plat = dev->dev.platform_data;
	struct device_node *np = dev->dev.of_node;
	struct variant_data *variant = id->data;
	struct mmci_host *host;
	struct mmc_host *mmc;
	int ret;

	/* Must have platform data or Device Tree. */
	if (!plat && !np) {
		dev_err(&dev->dev, "No plat data or DT found\n");
		return -EINVAL;
	}

	if (!plat) {
		plat = devm_kzalloc(&dev->dev, sizeof(*plat), GFP_KERNEL);
		if (!plat)
			return -ENOMEM;
	}

	mmc = mmc_alloc_host(sizeof(struct mmci_host), &dev->dev);
	if (!mmc)
		return -ENOMEM;

	ret = mmci_of_parse(np, mmc);
	if (ret)
		goto host_free;

	host = mmc_priv(mmc);
	host->mmc = mmc;

	/*
	 * Some variant (STM32) doesn't have opendrain bit, nevertheless
	 * pins can be set accordingly using pinctrl
	 */
	if (!variant->opendrain) {
		host->pinctrl = devm_pinctrl_get(&dev->dev);
		if (IS_ERR(host->pinctrl)) {
			dev_err(&dev->dev, "failed to get pinctrl");
			ret = PTR_ERR(host->pinctrl);
			goto host_free;
		}

		host->pins_default = pinctrl_lookup_state(host->pinctrl,
							  PINCTRL_STATE_DEFAULT);
		if (IS_ERR(host->pins_default)) {
			dev_err(mmc_dev(mmc), "Can't select default pins\n");
			ret = PTR_ERR(host->pins_default);
			goto host_free;
		}

		host->pins_opendrain = pinctrl_lookup_state(host->pinctrl,
							    MMCI_PINCTRL_STATE_OPENDRAIN);
		if (IS_ERR(host->pins_opendrain)) {
			dev_err(mmc_dev(mmc), "Can't select opendrain pins\n");
			ret = PTR_ERR(host->pins_opendrain);
			goto host_free;
		}
	}

	host->hw_designer = amba_manf(dev);
	host->hw_revision = amba_rev(dev);
	dev_dbg(mmc_dev(mmc), "designer ID = 0x%02x\n", host->hw_designer);
	dev_dbg(mmc_dev(mmc), "revision = 0x%01x\n", host->hw_revision);

	host->clk = devm_clk_get(&dev->dev, NULL);
	if (IS_ERR(host->clk)) {
		ret = PTR_ERR(host->clk);
		goto host_free;
	}

	ret = clk_prepare_enable(host->clk);
	if (ret)
		goto host_free;

	if (variant->qcom_fifo)
		host->get_rx_fifocnt = mmci_qcom_get_rx_fifocnt;
	else
		host->get_rx_fifocnt = mmci_get_rx_fifocnt;

	host->plat = plat;
	host->variant = variant;
	host->mclk = clk_get_rate(host->clk);
	/*
	 * According to the spec, mclk is max 100 MHz,
	 * so we try to adjust the clock down to this,
	 * (if possible).
	 */
	if (host->mclk > variant->f_max) {
		ret = clk_set_rate(host->clk, variant->f_max);
		if (ret < 0)
			goto clk_disable;
		host->mclk = clk_get_rate(host->clk);
		dev_dbg(mmc_dev(mmc), "eventual mclk rate: %u Hz\n",
			host->mclk);
	}

	host->phybase = dev->res.start;
	host->base = devm_ioremap_resource(&dev->dev, &dev->res);
	if (IS_ERR(host->base)) {
		ret = PTR_ERR(host->base);
		goto clk_disable;
	}

	if (variant->init)
		variant->init(host);

	/*
	 * The ARM and ST versions of the block have slightly different
	 * clock divider equations which means that the minimum divider
	 * differs too.
	 * on Qualcomm like controllers get the nearest minimum clock to 100Khz
	 */
	if (variant->st_clkdiv)
		mmc->f_min = DIV_ROUND_UP(host->mclk, 257);
	else if (variant->stm32_clkdiv)
		mmc->f_min = DIV_ROUND_UP(host->mclk, 2046);
	else if (variant->explicit_mclk_control)
		mmc->f_min = clk_round_rate(host->clk, 100000);
	else
		mmc->f_min = DIV_ROUND_UP(host->mclk, 512);
	/*
	 * If no maximum operating frequency is supplied, fall back to use
	 * the module parameter, which has a (low) default value in case it
	 * is not specified. Either value must not exceed the clock rate into
	 * the block, of course.
	 */
	if (mmc->f_max)
		mmc->f_max = variant->explicit_mclk_control ?
				min(variant->f_max, mmc->f_max) :
				min(host->mclk, mmc->f_max);
	else
		mmc->f_max = variant->explicit_mclk_control ?
				fmax : min(host->mclk, fmax);


	dev_dbg(mmc_dev(mmc), "clocking block at %u Hz\n", mmc->f_max);

	host->rst = devm_reset_control_get_optional_exclusive(&dev->dev, NULL);
	if (IS_ERR(host->rst)) {
		ret = PTR_ERR(host->rst);
		goto clk_disable;
	}

	/* Get regulators and the supported OCR mask */
	ret = mmc_regulator_get_supply(mmc);
	if (ret)
		goto clk_disable;

	if (!mmc->ocr_avail)
		mmc->ocr_avail = plat->ocr_mask;
	else if (plat->ocr_mask)
		dev_warn(mmc_dev(mmc), "Platform OCR mask is ignored\n");

	host->pwr_reg = readl_relaxed(host->base + MMCIPOWER);

	/* We support these capabilities. */
	mmc->caps |= MMC_CAP_CMD23;

	/*
	 * Enable busy detection.
	 */
	if (variant->busy_detect) {
		u32 max_busy_timeout = 0;

		mmci_ops.card_busy = mmci_card_busy;
		/*
		 * Not all variants have a flag to enable busy detection
		 * in the DPSM, but if they do, set it here.
		 */
		if (variant->busy_dpsm_flag)
			mmci_write_datactrlreg(host,
					       host->variant->busy_dpsm_flag);
		mmc->caps |= MMC_CAP_WAIT_WHILE_BUSY;

		if (variant->busy_timeout)
			max_busy_timeout = ~0UL / (mmc->f_max / MSEC_PER_SEC);

		mmc->max_busy_timeout = max_busy_timeout;
	}

	/* prepare the stop command, used to abort and reinitialized the DPSM */
	if (variant->cmdreg_stop) {
		host->stop_abort.opcode = MMC_STOP_TRANSMISSION;
		host->stop_abort.arg = 0;
		host->stop_abort.flags = MMC_RSP_R1B | MMC_CMD_AC;
	}

	mmc->ops = &mmci_ops;

	/* We support these PM capabilities. */
	mmc->pm_caps |= MMC_PM_KEEP_POWER;

	/*
	 * We can do SGIO
	 */
	mmc->max_segs = NR_SG;

	/*
	 * Since only a certain number of bits are valid in the data length
	 * register, we must ensure that we don't exceed 2^num-1 bytes in a
	 * single request.
	 */
	mmc->max_req_size = (1 << variant->datalength_bits) - 1;

	/*
	 * Set the maximum segment size.  Since we aren't doing DMA
	 * (yet) we are only limited by the data length register.
	 */
	mmc->max_seg_size = mmc->max_req_size;

	/*
	 * Block size can be up to 2048 bytes, but must be a power of two.
	 */
	mmc->max_blk_size = 1 << variant->datactrl_blocksz;

	/*
	 * Limit the number of blocks transferred so that we don't overflow
	 * the maximum request size.
	 */
	mmc->max_blk_count = mmc->max_req_size >> variant->datactrl_blocksz;

	spin_lock_init(&host->lock);

	writel(0, host->base + MMCIMASK0);

	if (variant->mmcimask1)
		writel(0, host->base + MMCIMASK1);

	writel(0xfff, host->base + MMCICLEAR);

	/*
	 * If:
	 * - not using DT but using a descriptor table, or
	 * - using a table of descriptors ALONGSIDE DT, or
	 * look up these descriptors named "cd" and "wp" right here, fail
	 * silently of these do not exist
	 */
	if (!np) {
		ret = mmc_gpiod_request_cd(mmc, "cd", 0, false, 0, NULL);
		if (ret == -EPROBE_DEFER)
			goto clk_disable;

		ret = mmc_gpiod_request_ro(mmc, "wp", 0, false, 0, NULL);
		if (ret == -EPROBE_DEFER)
			goto clk_disable;
	}

	ret = devm_request_irq(&dev->dev, dev->irq[0], mmci_irq, IRQF_SHARED,
			DRIVER_NAME " (cmd)", host);
	if (ret)
		goto clk_disable;

	if (!dev->irq[1])
		host->singleirq = true;
	else {
		ret = devm_request_irq(&dev->dev, dev->irq[1], mmci_pio_irq,
				IRQF_SHARED, DRIVER_NAME " (pio)", host);
		if (ret)
			goto clk_disable;
	}

	writel(MCI_IRQENABLE | variant->start_err, host->base + MMCIMASK0);

	amba_set_drvdata(dev, mmc);

	dev_info(&dev->dev, "%s: PL%03x manf %x rev%u at 0x%08llx irq %d,%d (pio)\n",
		 mmc_hostname(mmc), amba_part(dev), amba_manf(dev),
		 amba_rev(dev), (unsigned long long)dev->res.start,
		 dev->irq[0], dev->irq[1]);

	mmci_dma_setup(host);

	pm_runtime_set_autosuspend_delay(&dev->dev, 50);
	pm_runtime_use_autosuspend(&dev->dev);

	mmc_add_host(mmc);

	pm_runtime_put(&dev->dev);
	return 0;

 clk_disable:
	clk_disable_unprepare(host->clk);
 host_free:
	mmc_free_host(mmc);
	return ret;
}

static int mmci_remove(struct amba_device *dev)
{
	struct mmc_host *mmc = amba_get_drvdata(dev);

	if (mmc) {
		struct mmci_host *host = mmc_priv(mmc);
		struct variant_data *variant = host->variant;

		/*
		 * Undo pm_runtime_put() in probe.  We use the _sync
		 * version here so that we can access the primecell.
		 */
		pm_runtime_get_sync(&dev->dev);

		mmc_remove_host(mmc);

		writel(0, host->base + MMCIMASK0);

		if (variant->mmcimask1)
			writel(0, host->base + MMCIMASK1);

		writel(0, host->base + MMCICOMMAND);
		writel(0, host->base + MMCIDATACTRL);

		mmci_dma_release(host);
		clk_disable_unprepare(host->clk);
		mmc_free_host(mmc);
	}

	return 0;
}

#ifdef CONFIG_PM
static void mmci_save(struct mmci_host *host)
{
	unsigned long flags;

	spin_lock_irqsave(&host->lock, flags);

	writel(0, host->base + MMCIMASK0);
	if (host->variant->pwrreg_nopower) {
		writel(0, host->base + MMCIDATACTRL);
		writel(0, host->base + MMCIPOWER);
		writel(0, host->base + MMCICLOCK);
	}
	mmci_reg_delay(host);

	spin_unlock_irqrestore(&host->lock, flags);
}

static void mmci_restore(struct mmci_host *host)
{
	unsigned long flags;

	spin_lock_irqsave(&host->lock, flags);

	if (host->variant->pwrreg_nopower) {
		writel(host->clk_reg, host->base + MMCICLOCK);
		writel(host->datactrl_reg, host->base + MMCIDATACTRL);
		writel(host->pwr_reg, host->base + MMCIPOWER);
	}
	writel(MCI_IRQENABLE | host->variant->start_err,
	       host->base + MMCIMASK0);
	mmci_reg_delay(host);

	spin_unlock_irqrestore(&host->lock, flags);
}

static int mmci_runtime_suspend(struct device *dev)
{
	struct amba_device *adev = to_amba_device(dev);
	struct mmc_host *mmc = amba_get_drvdata(adev);

	if (mmc) {
		struct mmci_host *host = mmc_priv(mmc);
		pinctrl_pm_select_sleep_state(dev);
		mmci_save(host);
		clk_disable_unprepare(host->clk);
	}

	return 0;
}

static int mmci_runtime_resume(struct device *dev)
{
	struct amba_device *adev = to_amba_device(dev);
	struct mmc_host *mmc = amba_get_drvdata(adev);

	if (mmc) {
		struct mmci_host *host = mmc_priv(mmc);
		clk_prepare_enable(host->clk);
		mmci_restore(host);
		pinctrl_pm_select_default_state(dev);
	}

	return 0;
}
#endif

static const struct dev_pm_ops mmci_dev_pm_ops = {
	SET_SYSTEM_SLEEP_PM_OPS(pm_runtime_force_suspend,
				pm_runtime_force_resume)
	SET_RUNTIME_PM_OPS(mmci_runtime_suspend, mmci_runtime_resume, NULL)
};

static const struct amba_id mmci_ids[] = {
	{
		.id	= 0x00041180,
		.mask	= 0xff0fffff,
		.data	= &variant_arm,
	},
	{
		.id	= 0x01041180,
		.mask	= 0xff0fffff,
		.data	= &variant_arm_extended_fifo,
	},
	{
		.id	= 0x02041180,
		.mask	= 0xff0fffff,
		.data	= &variant_arm_extended_fifo_hwfc,
	},
	{
		.id	= 0x00041181,
		.mask	= 0x000fffff,
		.data	= &variant_arm,
	},
	/* ST Micro variants */
	{
		.id     = 0x00180180,
		.mask   = 0x00ffffff,
		.data	= &variant_u300,
	},
	{
		.id     = 0x10180180,
		.mask   = 0xf0ffffff,
		.data	= &variant_nomadik,
	},
	{
		.id     = 0x00280180,
		.mask   = 0x00ffffff,
		.data	= &variant_nomadik,
	},
	{
		.id     = 0x00480180,
		.mask   = 0xf0ffffff,
		.data	= &variant_ux500,
	},
	{
		.id     = 0x10480180,
		.mask   = 0xf0ffffff,
		.data	= &variant_ux500v2,
	},
	{
		.id     = 0x00880180,
		.mask   = 0x00ffffff,
		.data	= &variant_stm32,
	},
	{
		.id     = 0x10153180,
		.mask	= 0xf0ffffff,
		.data	= &variant_stm32_sdmmc,
	},
	{
		.id     = 0x00253180,
		.mask	= 0xf0ffffff,
		.data	= &variant_stm32_sdmmcv2,
	},
	/* Qualcomm variants */
	{
		.id     = 0x00051180,
		.mask	= 0x000fffff,
		.data	= &variant_qcom,
	},
	{ 0, 0 },
};

MODULE_DEVICE_TABLE(amba, mmci_ids);

static struct amba_driver mmci_driver = {
	.drv		= {
		.name	= DRIVER_NAME,
		.pm	= &mmci_dev_pm_ops,
	},
	.probe		= mmci_probe,
	.remove		= mmci_remove,
	.id_table	= mmci_ids,
};

module_amba_driver(mmci_driver);

module_param(fmax, uint, 0444);

MODULE_DESCRIPTION("ARM PrimeCell PL180/181 Multimedia Card Interface driver");
MODULE_LICENSE("GPL");<|MERGE_RESOLUTION|>--- conflicted
+++ resolved
@@ -1583,13 +1583,10 @@
 static irqreturn_t mmci_irq(int irq, void *dev_id)
 {
 	struct mmci_host *host = dev_id;
-	bool busy_resp;
 	u32 status;
 	int ret = 0;
 
 	spin_lock(&host->lock);
-
-	busy_resp = host->cmd ? !!(host->cmd->flags & MMC_RSP_BUSY) : false;
 
 	do {
 		status = readl(host->base + MMCISTATUS);
@@ -1630,23 +1627,13 @@
 		}
 
 		/*
-<<<<<<< HEAD
-		 * Don't poll for:
-		 * -busy completion in irq context.
-		 * -cmd without busy response check like cmd11
-		 */
-		if (host->variant->busy_detect &&
-		    (!busy_resp || host->busy_status))
-=======
 		 * Busy detection has been handled by mmci_cmd_irq() above.
 		 * Clear the status bit to prevent polling in IRQ context.
 		 */
 		if (host->variant->busy_detect_flag)
->>>>>>> ee809c7e
 			status &= ~host->variant->busy_detect_flag;
 
 		ret = 1;
-
 	} while (status);
 
 	spin_unlock(&host->lock);
