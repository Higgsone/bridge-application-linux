--- conflicted
+++ resolved
@@ -192,32 +192,15 @@
 	return 0;
 }
 
-<<<<<<< HEAD
 static unsigned long stm32_get_char_pio(struct uart_port *port)
-=======
-static unsigned long stm32_get_char(struct uart_port *port, u32 *sr,
-				    int *last_res)
->>>>>>> 7472c402
 {
 	struct stm32_port *stm32_port = to_stm32_port(port);
 	struct stm32_usart_offsets *ofs = &stm32_port->info->ofs;
 	unsigned long c;
 
-<<<<<<< HEAD
 	c = readl_relaxed(port->membase + ofs->rdr);
 	/* Apply RDR data mask */
 	c &= stm32_port->rdr_mask;
-=======
-	if (stm32_port->rx_ch) {
-		c = stm32_port->rx_buf[RX_BUF_L - (*last_res)--];
-		if ((*last_res) == 0)
-			*last_res = RX_BUF_L;
-	} else {
-		c = readl_relaxed(port->membase + ofs->rdr);
-		/* apply RDR data mask */
-		c &= stm32_port->rdr_mask;
-	}
->>>>>>> 7472c402
 
 	return c;
 }
@@ -249,11 +232,7 @@
 			writel_relaxed(sr & USART_SR_ERR_MASK,
 				       port->membase + ofs->icr);
 
-<<<<<<< HEAD
 		c = stm32_get_char_pio(port);
-=======
-		c = stm32_get_char(port, &sr, &stm32_port->last_res);
->>>>>>> 7472c402
 		port->icount.rx++;
 		if (sr & USART_SR_ERR_MASK) {
 			if (sr & USART_SR_ORE) {
@@ -272,10 +251,6 @@
 			}
 
 			sr &= port->read_status_mask;
-<<<<<<< HEAD
-=======
-
->>>>>>> 7472c402
 			if (sr & USART_SR_PE) {
 				flag = TTY_PARITY;
 			} else if (sr & USART_SR_FE) {
@@ -387,10 +362,7 @@
 	struct uart_port *port = arg;
 	struct stm32_port *stm32port = to_stm32_port(port);
 	struct stm32_usart_offsets *ofs = &stm32port->info->ofs;
-<<<<<<< HEAD
 	unsigned long flags;
-=======
->>>>>>> 7472c402
 
 	dmaengine_terminate_async(stm32port->tx_ch);
 	stm32_clr_bits(port, ofs->cr3, USART_CR3_DMAT);
@@ -527,14 +499,10 @@
 	}
 
 	if (uart_circ_empty(xmit) || uart_tx_stopped(port)) {
-<<<<<<< HEAD
 		if (stm32_port->fifoen)
 			stm32_clr_bits(port, ofs->cr3, USART_CR3_TXFTIE);
 		else
 			stm32_clr_bits(port, ofs->cr1, USART_CR1_TXEIE);
-=======
-		stm32_clr_bits(port, ofs->cr1, USART_CR1_TXEIE);
->>>>>>> 7472c402
 		return;
 	}
 
@@ -551,17 +519,12 @@
 	if (uart_circ_chars_pending(xmit) < WAKEUP_CHARS)
 		uart_write_wakeup(port);
 
-<<<<<<< HEAD
 	if (uart_circ_empty(xmit)) {
 		if (stm32_port->fifoen)
 			stm32_clr_bits(port, ofs->cr3, USART_CR3_TXFTIE);
 		else
 			stm32_clr_bits(port, ofs->cr1, USART_CR1_TXEIE);
 	}
-=======
-	if (uart_circ_empty(xmit))
-		stm32_clr_bits(port, ofs->cr1, USART_CR1_TXEIE);
->>>>>>> 7472c402
 }
 
 static irqreturn_t stm32_interrupt(int irq, void *ptr)
@@ -748,7 +711,6 @@
 	if (ret)
 		return ret;
 
-<<<<<<< HEAD
 	/* RX FIFO Flush */
 	if (ofs->rqr != UNDEF_REG)
 		stm32_set_bits(port, ofs->rqr, USART_RQR_RXFRQ);
@@ -784,11 +746,6 @@
 
 	/* RX enabling */
 	val = stm32_port->cr1_irq | USART_CR1_RE;
-=======
-	val = USART_CR1_RXNEIE | USART_CR1_TE | USART_CR1_RE;
-	if (stm32_port->fifoen)
-		val |= USART_CR1_FIFOEN;
->>>>>>> 7472c402
 	stm32_set_bits(port, ofs->cr1, val);
 
 	return 0;
@@ -814,21 +771,14 @@
 		val |= USART_CR1_FIFOEN;
 
 	ret = readl_relaxed_poll_timeout(port->membase + ofs->isr,
-<<<<<<< HEAD
-						isr,
-						(isr & USART_SR_TC),
-						10, 100000);
-=======
 					 isr, (isr & USART_SR_TC),
 					 10, 100000);
->>>>>>> 7472c402
 
 	if (ret)
 		dev_err(port->dev, "transmission complete not set\n");
 
 	stm32_clr_bits(port, ofs->cr1, val);
 
-<<<<<<< HEAD
 	if (stm32_port->fifoen)
 		stm32_clr_bits(port, ofs->cr3,
 			       USART_CR3_TXFTIE | USART_CR3_RXFTIE);
@@ -840,12 +790,6 @@
 }
 
 static int stm32_get_databits(struct ktermios *termios)
-=======
-	free_irq(port->irq, port);
-}
-
-unsigned int stm32_get_databits(struct ktermios *termios)
->>>>>>> 7472c402
 {
 	unsigned int bits;
 
@@ -872,11 +816,7 @@
 		break;
 	}
 
-<<<<<<< HEAD
-	return (bits);
-=======
 	return bits;
->>>>>>> 7472c402
 }
 
 static void stm32_set_termios(struct uart_port *port, struct ktermios *termios,
@@ -940,12 +880,8 @@
 		cr1 |= USART_CR1_PCE;
 	}
 
-<<<<<<< HEAD
-	/* Word length configuration:
-=======
 	/*
 	 * Word length configuration:
->>>>>>> 7472c402
 	 * CS8 + parity, 9 bits word aka [M1:M0] = 0b01
 	 * CS7 or (CS6 + parity), 7 bits word aka [M1:M0] = 0b10
 	 * CS8 or (CS7 + parity), 8 bits word aka [M1:M0] = 0b00
@@ -959,7 +895,6 @@
 		dev_dbg(port->dev, "Unsupported data bits config: %u bits\n"
 			, bits);
 
-<<<<<<< HEAD
 	if (ofs->rtor != UNDEF_REG && (stm32_port->rx_ch ||
 				       stm32_port->fifoen)) {
 		if (cflag & CSTOPB)
@@ -980,8 +915,6 @@
 	cr1 |= stm32_port->cr1_irq;
 	cr3 |= stm32_port->cr3_irq;
 
-=======
->>>>>>> 7472c402
 	if (cflag & PARODD)
 		cr1 |= USART_CR1_PS;
 
@@ -1398,7 +1331,6 @@
 		ret = device_init_wakeup(&pdev->dev, true);
 		if (ret)
 			goto err_uninit;
-<<<<<<< HEAD
 
 		ret = dev_pm_set_dedicated_wake_irq(&pdev->dev,
 						    stm32port->wakeirq);
@@ -1407,20 +1339,6 @@
 
 		device_set_wakeup_enable(&pdev->dev, false);
 	}
-=======
-
-		ret = dev_pm_set_dedicated_wake_irq(&pdev->dev,
-						    stm32port->wakeirq);
-		if (ret)
-			goto err_nowup;
-
-		device_set_wakeup_enable(&pdev->dev, false);
-	}
-
-	ret = uart_add_one_port(&stm32_usart_driver, &stm32port->port);
-	if (ret)
-		goto err_wirq;
->>>>>>> 7472c402
 
 	ret = stm32_of_dma_rx_probe(stm32port, pdev);
 	if (ret)
@@ -1443,7 +1361,6 @@
 
 	return 0;
 
-<<<<<<< HEAD
 err_dma:
 	if (stm32port->rx_ch)
 		dma_release_chan_linked(&pdev->dev, stm32port->rx_ch);
@@ -1464,10 +1381,6 @@
 				  stm32port->tx_dma_buf);
 
 	if (stm32port->wakeirq > 0)
-=======
-err_wirq:
-	if (stm32port->info->cfg.has_wakeup && stm32port->wakeirq >= 0)
->>>>>>> 7472c402
 		dev_pm_clear_wake_irq(&pdev->dev);
 
 err_nowup:
@@ -1519,11 +1432,7 @@
 				  TX_BUF_L, stm32_port->tx_buf,
 				  stm32_port->tx_dma_buf);
 
-<<<<<<< HEAD
 	if (stm32_port->wakeirq > 0) {
-=======
-	if (cfg->has_wakeup && stm32_port->wakeirq >= 0) {
->>>>>>> 7472c402
 		dev_pm_clear_wake_irq(&pdev->dev);
 		device_init_wakeup(&pdev->dev, false);
 	}
