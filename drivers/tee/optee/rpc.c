// SPDX-License-Identifier: GPL-2.0-only
/*
 * Copyright (c) 2015-2016, Linaro Limited
 */

#define pr_fmt(fmt) KBUILD_MODNAME ": " fmt

#include <linux/delay.h>
#include <linux/device.h>
#include <linux/i2c.h>
#include <linux/slab.h>
#include <linux/tee_drv.h>
#include "optee_private.h"
#include "optee_smc.h"
#include "optee_rpc_cmd.h"

struct wq_entry {
	struct list_head link;
	struct completion c;
	u32 key;
};

void optee_wait_queue_init(struct optee_wait_queue *priv)
{
	mutex_init(&priv->mu);
	INIT_LIST_HEAD(&priv->db);
}

void optee_wait_queue_exit(struct optee_wait_queue *priv)
{
	mutex_destroy(&priv->mu);
}

static void handle_rpc_func_cmd_get_time(struct optee_msg_arg *arg)
{
	struct timespec64 ts;

	if (arg->num_params != 1)
		goto bad;
	if ((arg->params[0].attr & OPTEE_MSG_ATTR_TYPE_MASK) !=
			OPTEE_MSG_ATTR_TYPE_VALUE_OUTPUT)
		goto bad;

	ktime_get_real_ts64(&ts);
	arg->params[0].u.value.a = ts.tv_sec;
	arg->params[0].u.value.b = ts.tv_nsec;

	arg->ret = TEEC_SUCCESS;
	return;
bad:
	arg->ret = TEEC_ERROR_BAD_PARAMETERS;
}

#if IS_REACHABLE(CONFIG_I2C)
static void handle_rpc_func_cmd_i2c_transfer(struct tee_context *ctx,
					     struct optee_msg_arg *arg)
{
	struct tee_param *params;
	struct i2c_adapter *adapter;
	struct i2c_msg msg = { };
	size_t i;
	int ret = -EOPNOTSUPP;
	u8 attr[] = {
		TEE_IOCTL_PARAM_ATTR_TYPE_VALUE_INPUT,
		TEE_IOCTL_PARAM_ATTR_TYPE_VALUE_INPUT,
		TEE_IOCTL_PARAM_ATTR_TYPE_MEMREF_INOUT,
		TEE_IOCTL_PARAM_ATTR_TYPE_VALUE_OUTPUT,
	};

	if (arg->num_params != ARRAY_SIZE(attr)) {
		arg->ret = TEEC_ERROR_BAD_PARAMETERS;
		return;
	}

	params = kmalloc_array(arg->num_params, sizeof(struct tee_param),
			       GFP_KERNEL);
	if (!params) {
		arg->ret = TEEC_ERROR_OUT_OF_MEMORY;
		return;
	}

	if (optee_from_msg_param(params, arg->num_params, arg->params))
		goto bad;

	for (i = 0; i < arg->num_params; i++) {
		if (params[i].attr != attr[i])
			goto bad;
	}

	adapter = i2c_get_adapter(params[0].u.value.b);
	if (!adapter)
		goto bad;

<<<<<<< HEAD
	if (params[1].u.value.a & OPTEE_RPC_I2C_FLAGS_TEN_BIT) {
		if (!i2c_check_functionality(client.adapter,
=======
	if (params[1].u.value.a & OPTEE_MSG_RPC_CMD_I2C_FLAGS_TEN_BIT) {
		if (!i2c_check_functionality(adapter,
>>>>>>> 67bc8097
					     I2C_FUNC_10BIT_ADDR)) {
			i2c_put_adapter(adapter);
			goto bad;
		}

		msg.flags = I2C_M_TEN;
	}

	msg.addr = params[0].u.value.c;
	msg.buf  = params[2].u.memref.shm->kaddr;
	msg.len  = params[2].u.memref.size;

	switch (params[0].u.value.a) {
<<<<<<< HEAD
	case OPTEE_RPC_I2C_TRANSFER_RD:
		ret = i2c_master_recv(&client, params[2].u.memref.shm->kaddr,
				      params[2].u.memref.size);
		break;
	case OPTEE_RPC_I2C_TRANSFER_WR:
		ret = i2c_master_send(&client, params[2].u.memref.shm->kaddr,
				      params[2].u.memref.size);
=======
	case OPTEE_MSG_RPC_CMD_I2C_TRANSFER_RD:
		msg.flags |= I2C_M_RD;
		break;
	case OPTEE_MSG_RPC_CMD_I2C_TRANSFER_WR:
>>>>>>> 67bc8097
		break;
	default:
		i2c_put_adapter(adapter);
		goto bad;
	}

	ret = i2c_transfer(adapter, &msg, 1);

	if (ret < 0) {
		arg->ret = TEEC_ERROR_COMMUNICATION;
	} else {
		params[3].u.value.a = msg.len;
		if (optee_to_msg_param(arg->params, arg->num_params, params))
			arg->ret = TEEC_ERROR_BAD_PARAMETERS;
		else
			arg->ret = TEEC_SUCCESS;
	}

	i2c_put_adapter(adapter);
	kfree(params);
	return;
bad:
	kfree(params);
	arg->ret = TEEC_ERROR_BAD_PARAMETERS;
}
#else
static void handle_rpc_func_cmd_i2c_transfer(struct tee_context *ctx,
					     struct optee_msg_arg *arg)
{
	arg->ret = TEEC_ERROR_NOT_SUPPORTED;
}
#endif

static struct wq_entry *wq_entry_get(struct optee_wait_queue *wq, u32 key)
{
	struct wq_entry *w;

	mutex_lock(&wq->mu);

	list_for_each_entry(w, &wq->db, link)
		if (w->key == key)
			goto out;

	w = kmalloc(sizeof(*w), GFP_KERNEL);
	if (w) {
		init_completion(&w->c);
		w->key = key;
		list_add_tail(&w->link, &wq->db);
	}
out:
	mutex_unlock(&wq->mu);
	return w;
}

static void wq_sleep(struct optee_wait_queue *wq, u32 key)
{
	struct wq_entry *w = wq_entry_get(wq, key);

	if (w) {
		wait_for_completion(&w->c);
		mutex_lock(&wq->mu);
		list_del(&w->link);
		mutex_unlock(&wq->mu);
		kfree(w);
	}
}

static void wq_wakeup(struct optee_wait_queue *wq, u32 key)
{
	struct wq_entry *w = wq_entry_get(wq, key);

	if (w)
		complete(&w->c);
}

static void handle_rpc_func_cmd_wq(struct optee *optee,
				   struct optee_msg_arg *arg)
{
	if (arg->num_params != 1)
		goto bad;

	if ((arg->params[0].attr & OPTEE_MSG_ATTR_TYPE_MASK) !=
			OPTEE_MSG_ATTR_TYPE_VALUE_INPUT)
		goto bad;

	switch (arg->params[0].u.value.a) {
	case OPTEE_RPC_WAIT_QUEUE_SLEEP:
		wq_sleep(&optee->wait_queue, arg->params[0].u.value.b);
		break;
	case OPTEE_RPC_WAIT_QUEUE_WAKEUP:
		wq_wakeup(&optee->wait_queue, arg->params[0].u.value.b);
		break;
	default:
		goto bad;
	}

	arg->ret = TEEC_SUCCESS;
	return;
bad:
	arg->ret = TEEC_ERROR_BAD_PARAMETERS;
}

static void handle_rpc_func_cmd_wait(struct optee_msg_arg *arg)
{
	u32 msec_to_wait;

	if (arg->num_params != 1)
		goto bad;

	if ((arg->params[0].attr & OPTEE_MSG_ATTR_TYPE_MASK) !=
			OPTEE_MSG_ATTR_TYPE_VALUE_INPUT)
		goto bad;

	msec_to_wait = arg->params[0].u.value.a;

	/* Go to interruptible sleep */
	msleep_interruptible(msec_to_wait);

	arg->ret = TEEC_SUCCESS;
	return;
bad:
	arg->ret = TEEC_ERROR_BAD_PARAMETERS;
}

static void handle_rpc_supp_cmd(struct tee_context *ctx,
				struct optee_msg_arg *arg)
{
	struct tee_param *params;

	arg->ret_origin = TEEC_ORIGIN_COMMS;

	params = kmalloc_array(arg->num_params, sizeof(struct tee_param),
			       GFP_KERNEL);
	if (!params) {
		arg->ret = TEEC_ERROR_OUT_OF_MEMORY;
		return;
	}

	if (optee_from_msg_param(params, arg->num_params, arg->params)) {
		arg->ret = TEEC_ERROR_BAD_PARAMETERS;
		goto out;
	}

	arg->ret = optee_supp_thrd_req(ctx, arg->cmd, arg->num_params, params);

	if (optee_to_msg_param(arg->params, arg->num_params, params))
		arg->ret = TEEC_ERROR_BAD_PARAMETERS;
out:
	kfree(params);
}

static struct tee_shm *cmd_alloc_suppl(struct tee_context *ctx, size_t sz)
{
	u32 ret;
	struct tee_param param;
	struct optee *optee = tee_get_drvdata(ctx->teedev);
	struct tee_shm *shm;

	param.attr = TEE_IOCTL_PARAM_ATTR_TYPE_VALUE_INOUT;
	param.u.value.a = OPTEE_RPC_SHM_TYPE_APPL;
	param.u.value.b = sz;
	param.u.value.c = 0;

	ret = optee_supp_thrd_req(ctx, OPTEE_RPC_CMD_SHM_ALLOC, 1, &param);
	if (ret)
		return ERR_PTR(-ENOMEM);

	mutex_lock(&optee->supp.mutex);
	/* Increases count as secure world doesn't have a reference */
	shm = tee_shm_get_from_id(optee->supp.ctx, param.u.value.c);
	mutex_unlock(&optee->supp.mutex);
	return shm;
}

static void handle_rpc_func_cmd_shm_alloc(struct tee_context *ctx,
					  struct optee_msg_arg *arg,
					  struct optee_call_ctx *call_ctx)
{
	phys_addr_t pa;
	struct tee_shm *shm;
	size_t sz;
	size_t n;

	arg->ret_origin = TEEC_ORIGIN_COMMS;

	if (!arg->num_params ||
	    arg->params[0].attr != OPTEE_MSG_ATTR_TYPE_VALUE_INPUT) {
		arg->ret = TEEC_ERROR_BAD_PARAMETERS;
		return;
	}

	for (n = 1; n < arg->num_params; n++) {
		if (arg->params[n].attr != OPTEE_MSG_ATTR_TYPE_NONE) {
			arg->ret = TEEC_ERROR_BAD_PARAMETERS;
			return;
		}
	}

	sz = arg->params[0].u.value.b;
	switch (arg->params[0].u.value.a) {
	case OPTEE_RPC_SHM_TYPE_APPL:
		shm = cmd_alloc_suppl(ctx, sz);
		break;
	case OPTEE_RPC_SHM_TYPE_KERNEL:
		shm = tee_shm_alloc(ctx, sz, TEE_SHM_MAPPED);
		break;
	default:
		arg->ret = TEEC_ERROR_BAD_PARAMETERS;
		return;
	}

	if (IS_ERR(shm)) {
		arg->ret = TEEC_ERROR_OUT_OF_MEMORY;
		return;
	}

	if (tee_shm_get_pa(shm, 0, &pa)) {
		arg->ret = TEEC_ERROR_BAD_PARAMETERS;
		goto bad;
	}

	sz = tee_shm_get_size(shm);

	if (tee_shm_is_registered(shm)) {
		struct page **pages;
		u64 *pages_list;
		size_t page_num;

		pages = tee_shm_get_pages(shm, &page_num);
		if (!pages || !page_num) {
			arg->ret = TEEC_ERROR_OUT_OF_MEMORY;
			goto bad;
		}

		pages_list = optee_allocate_pages_list(page_num);
		if (!pages_list) {
			arg->ret = TEEC_ERROR_OUT_OF_MEMORY;
			goto bad;
		}

		call_ctx->pages_list = pages_list;
		call_ctx->num_entries = page_num;

		arg->params[0].attr = OPTEE_MSG_ATTR_TYPE_TMEM_OUTPUT |
				      OPTEE_MSG_ATTR_NONCONTIG;
		/*
		 * In the least bits of u.tmem.buf_ptr we store buffer offset
		 * from 4k page, as described in OP-TEE ABI.
		 */
		arg->params[0].u.tmem.buf_ptr = virt_to_phys(pages_list) |
			(tee_shm_get_page_offset(shm) &
			 (OPTEE_MSG_NONCONTIG_PAGE_SIZE - 1));
		arg->params[0].u.tmem.size = tee_shm_get_size(shm);
		arg->params[0].u.tmem.shm_ref = (unsigned long)shm;

		optee_fill_pages_list(pages_list, pages, page_num,
				      tee_shm_get_page_offset(shm));
	} else {
		arg->params[0].attr = OPTEE_MSG_ATTR_TYPE_TMEM_OUTPUT;
		arg->params[0].u.tmem.buf_ptr = pa;
		arg->params[0].u.tmem.size = sz;
		arg->params[0].u.tmem.shm_ref = (unsigned long)shm;
	}

	arg->ret = TEEC_SUCCESS;
	return;
bad:
	tee_shm_free(shm);
}

static void cmd_free_suppl(struct tee_context *ctx, struct tee_shm *shm)
{
	struct tee_param param;

	param.attr = TEE_IOCTL_PARAM_ATTR_TYPE_VALUE_INOUT;
	param.u.value.a = OPTEE_RPC_SHM_TYPE_APPL;
	param.u.value.b = tee_shm_get_id(shm);
	param.u.value.c = 0;

	/*
	 * Match the tee_shm_get_from_id() in cmd_alloc_suppl() as secure
	 * world has released its reference.
	 *
	 * It's better to do this before sending the request to supplicant
	 * as we'd like to let the process doing the initial allocation to
	 * do release the last reference too in order to avoid stacking
	 * many pending fput() on the client process. This could otherwise
	 * happen if secure world does many allocate and free in a single
	 * invoke.
	 */
	tee_shm_put(shm);

	optee_supp_thrd_req(ctx, OPTEE_RPC_CMD_SHM_FREE, 1, &param);
}

static void handle_rpc_func_cmd_shm_free(struct tee_context *ctx,
					 struct optee_msg_arg *arg)
{
	struct tee_shm *shm;

	arg->ret_origin = TEEC_ORIGIN_COMMS;

	if (arg->num_params != 1 ||
	    arg->params[0].attr != OPTEE_MSG_ATTR_TYPE_VALUE_INPUT) {
		arg->ret = TEEC_ERROR_BAD_PARAMETERS;
		return;
	}

	shm = (struct tee_shm *)(unsigned long)arg->params[0].u.value.b;
	switch (arg->params[0].u.value.a) {
	case OPTEE_RPC_SHM_TYPE_APPL:
		cmd_free_suppl(ctx, shm);
		break;
	case OPTEE_RPC_SHM_TYPE_KERNEL:
		tee_shm_free(shm);
		break;
	default:
		arg->ret = TEEC_ERROR_BAD_PARAMETERS;
	}
	arg->ret = TEEC_SUCCESS;
}

static void free_pages_list(struct optee_call_ctx *call_ctx)
{
	if (call_ctx->pages_list) {
		optee_free_pages_list(call_ctx->pages_list,
				      call_ctx->num_entries);
		call_ctx->pages_list = NULL;
		call_ctx->num_entries = 0;
	}
}

void optee_rpc_finalize_call(struct optee_call_ctx *call_ctx)
{
	free_pages_list(call_ctx);
}

static void handle_rpc_func_cmd(struct tee_context *ctx, struct optee *optee,
				struct tee_shm *shm,
				struct optee_call_ctx *call_ctx)
{
	struct optee_msg_arg *arg;

	arg = tee_shm_get_va(shm, 0);
	if (IS_ERR(arg)) {
		pr_err("%s: tee_shm_get_va %p failed\n", __func__, shm);
		return;
	}

	switch (arg->cmd) {
	case OPTEE_RPC_CMD_GET_TIME:
		handle_rpc_func_cmd_get_time(arg);
		break;
	case OPTEE_RPC_CMD_WAIT_QUEUE:
		handle_rpc_func_cmd_wq(optee, arg);
		break;
	case OPTEE_RPC_CMD_SUSPEND:
		handle_rpc_func_cmd_wait(arg);
		break;
	case OPTEE_RPC_CMD_SHM_ALLOC:
		free_pages_list(call_ctx);
		handle_rpc_func_cmd_shm_alloc(ctx, arg, call_ctx);
		break;
	case OPTEE_RPC_CMD_SHM_FREE:
		handle_rpc_func_cmd_shm_free(ctx, arg);
		break;
	case OPTEE_RPC_CMD_I2C_TRANSFER:
		handle_rpc_func_cmd_i2c_transfer(ctx, arg);
		break;
	default:
		handle_rpc_supp_cmd(ctx, arg);
	}
}

/**
 * optee_handle_rpc() - handle RPC from secure world
 * @ctx:	context doing the RPC
 * @param:	value of registers for the RPC
 * @call_ctx:	call context. Preserved during one OP-TEE invocation
 *
 * Result of RPC is written back into @param.
 */
void optee_handle_rpc(struct tee_context *ctx, struct optee_rpc_param *param,
		      struct optee_call_ctx *call_ctx)
{
	struct tee_device *teedev = ctx->teedev;
	struct optee *optee = tee_get_drvdata(teedev);
	struct tee_shm *shm;
	phys_addr_t pa;

	switch (OPTEE_SMC_RETURN_GET_RPC_FUNC(param->a0)) {
	case OPTEE_SMC_RPC_FUNC_ALLOC:
		shm = tee_shm_alloc(ctx, param->a1, TEE_SHM_MAPPED);
		if (!IS_ERR(shm) && !tee_shm_get_pa(shm, 0, &pa)) {
			reg_pair_from_64(&param->a1, &param->a2, pa);
			reg_pair_from_64(&param->a4, &param->a5,
					 (unsigned long)shm);
		} else {
			param->a1 = 0;
			param->a2 = 0;
			param->a4 = 0;
			param->a5 = 0;
		}
		break;
	case OPTEE_SMC_RPC_FUNC_FREE:
		shm = reg_pair_to_ptr(param->a1, param->a2);
		tee_shm_free(shm);
		break;
	case OPTEE_SMC_RPC_FUNC_FOREIGN_INTR:
		/*
		 * A foreign interrupt was raised while secure world was
		 * executing, since they are handled in Linux a dummy RPC is
		 * performed to let Linux take the interrupt through the normal
		 * vector.
		 */
		break;
	case OPTEE_SMC_RPC_FUNC_CMD:
		shm = reg_pair_to_ptr(param->a1, param->a2);
		handle_rpc_func_cmd(ctx, optee, shm, call_ctx);
		break;
	default:
		pr_warn("Unknown RPC func 0x%x\n",
			(u32)OPTEE_SMC_RETURN_GET_RPC_FUNC(param->a0));
		break;
	}

	param->a0 = OPTEE_SMC_CALL_RETURN_FROM_RPC;
}<|MERGE_RESOLUTION|>--- conflicted
+++ resolved
@@ -91,13 +91,8 @@
 	if (!adapter)
 		goto bad;
 
-<<<<<<< HEAD
 	if (params[1].u.value.a & OPTEE_RPC_I2C_FLAGS_TEN_BIT) {
-		if (!i2c_check_functionality(client.adapter,
-=======
-	if (params[1].u.value.a & OPTEE_MSG_RPC_CMD_I2C_FLAGS_TEN_BIT) {
 		if (!i2c_check_functionality(adapter,
->>>>>>> 67bc8097
 					     I2C_FUNC_10BIT_ADDR)) {
 			i2c_put_adapter(adapter);
 			goto bad;
@@ -111,20 +106,10 @@
 	msg.len  = params[2].u.memref.size;
 
 	switch (params[0].u.value.a) {
-<<<<<<< HEAD
 	case OPTEE_RPC_I2C_TRANSFER_RD:
-		ret = i2c_master_recv(&client, params[2].u.memref.shm->kaddr,
-				      params[2].u.memref.size);
+		msg.flags |= I2C_M_RD;
 		break;
 	case OPTEE_RPC_I2C_TRANSFER_WR:
-		ret = i2c_master_send(&client, params[2].u.memref.shm->kaddr,
-				      params[2].u.memref.size);
-=======
-	case OPTEE_MSG_RPC_CMD_I2C_TRANSFER_RD:
-		msg.flags |= I2C_M_RD;
-		break;
-	case OPTEE_MSG_RPC_CMD_I2C_TRANSFER_WR:
->>>>>>> 67bc8097
 		break;
 	default:
 		i2c_put_adapter(adapter);
