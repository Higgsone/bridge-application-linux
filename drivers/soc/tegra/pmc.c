--- conflicted
+++ resolved
@@ -1076,7 +1076,6 @@
 {
 	struct device_node *np, *child;
 	int err = 0;
-<<<<<<< HEAD
 
 	np = of_get_child_by_name(parent, "powergates");
 	if (!np)
@@ -1106,37 +1105,6 @@
 
 	kfree(pg->clks);
 
-=======
-
-	np = of_get_child_by_name(parent, "powergates");
-	if (!np)
-		return 0;
-
-	for_each_child_of_node(np, child) {
-		err = tegra_powergate_add(pmc, child);
-		if (err < 0) {
-			of_node_put(child);
-			break;
-		}
-	}
-
-	of_node_put(np);
-
-	return err;
-}
-
-static void tegra_powergate_remove(struct generic_pm_domain *genpd)
-{
-	struct tegra_powergate *pg = to_powergate(genpd);
-
-	reset_control_put(pg->reset);
-
-	while (pg->num_clks--)
-		clk_put(pg->clks[pg->num_clks]);
-
-	kfree(pg->clks);
-
->>>>>>> 4b972a01
 	set_bit(pg->id, pmc->powergates_available);
 
 	kfree(pg);
