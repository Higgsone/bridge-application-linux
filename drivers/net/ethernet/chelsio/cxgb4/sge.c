--- conflicted
+++ resolved
@@ -2553,26 +2553,14 @@
 
 	pkt_len = ETH_HLEN + sizeof(CXGB4_SELFTEST_LB_STR);
 
-<<<<<<< HEAD
-	flits = DIV_ROUND_UP(pkt_len + sizeof(struct cpl_tx_pkt) +
-			     sizeof(*wr), sizeof(__be64));
-=======
 	flits = DIV_ROUND_UP(pkt_len + sizeof(*cpl) + sizeof(*wr),
 			     sizeof(__be64));
->>>>>>> d012a719
 	ndesc = flits_to_desc(flits);
 
 	lb = &pi->ethtool_lb;
 	lb->loopback = 1;
 
 	q = &adap->sge.ethtxq[pi->first_qset];
-<<<<<<< HEAD
-
-	reclaim_completed_tx(adap, &q->q, -1, true);
-	credits = txq_avail(&q->q) - ndesc;
-	if (unlikely(credits < 0))
-		return -ENOMEM;
-=======
 	__netif_tx_lock(q->txq, smp_processor_id());
 
 	reclaim_completed_tx(adap, &q->q, -1, true);
@@ -2581,7 +2569,6 @@
 		__netif_tx_unlock(q->txq);
 		return -ENOMEM;
 	}
->>>>>>> d012a719
 
 	wr = (void *)&q->q.desc[q->q.pidx];
 	memset(wr, 0, sizeof(struct tx_desc));
@@ -2614,10 +2601,7 @@
 	init_completion(&lb->completion);
 	txq_advance(&q->q, ndesc);
 	cxgb4_ring_tx_db(adap, &q->q, ndesc);
-<<<<<<< HEAD
-=======
 	__netif_tx_unlock(q->txq);
->>>>>>> d012a719
 
 	/* wait for the pkt to return */
 	ret = wait_for_completion_timeout(&lb->completion, 10 * HZ);
