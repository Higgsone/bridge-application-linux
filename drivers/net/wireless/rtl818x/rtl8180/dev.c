--- conflicted
+++ resolved
@@ -638,9 +638,6 @@
 
 	if (priv->r8185) {
 		reg = rtl818x_ioread8(priv, &priv->map->CW_CONF);
-<<<<<<< HEAD
-		reg &= ~RTL818X_CW_CONF_PERPACKET_CW;
-=======
 
 		/* CW is not on per-packet basis.
 		 * in rtl8185 the CW_VALUE reg is used.
@@ -650,18 +647,14 @@
 		 * the short and long retry limit in TX_CONF
 		 * reg are ignored
 		 */
->>>>>>> 4e3b3bcd
 		reg |= RTL818X_CW_CONF_PERPACKET_RETRY;
 		rtl818x_iowrite8(priv, &priv->map->CW_CONF, reg);
 
 		reg = rtl818x_ioread8(priv, &priv->map->TX_AGC_CTL);
-<<<<<<< HEAD
-=======
 		/* TX antenna and TX gain are not on per-packet basis.
 		 * TX Antenna is selected by ANTSEL reg (RX in BB regs).
 		 * TX gain is selected with CCK_TX_AGC and OFDM_TX_AGC regs
 		 */
->>>>>>> 4e3b3bcd
 		reg &= ~RTL818X_TX_AGC_CTL_PERPACKET_GAIN;
 		reg &= ~RTL818X_TX_AGC_CTL_PERPACKET_ANTSEL;
 		reg |=  RTL818X_TX_AGC_CTL_FEEDBACK_ANT;
