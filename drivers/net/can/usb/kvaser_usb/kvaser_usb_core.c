// SPDX-License-Identifier: GPL-2.0
/* Parts of this driver are based on the following:
 *  - Kvaser linux leaf driver (version 4.78)
 *  - CAN driver for esd CAN-USB/2
 *  - Kvaser linux usbcanII driver (version 5.3)
 *  - Kvaser linux mhydra driver (version 5.24)
 *
 * Copyright (C) 2002-2018 KVASER AB, Sweden. All rights reserved.
 * Copyright (C) 2010 Matthias Fuchs <matthias.fuchs@esd.eu>, esd gmbh
 * Copyright (C) 2012 Olivier Sobrie <olivier@sobrie.be>
 * Copyright (C) 2015 Valeo S.A.
 */

#include <linux/completion.h>
#include <linux/device.h>
#include <linux/gfp.h>
#include <linux/if.h>
#include <linux/kernel.h>
#include <linux/module.h>
#include <linux/netdevice.h>
#include <linux/spinlock.h>
#include <linux/types.h>
#include <linux/usb.h>

#include <linux/can.h>
#include <linux/can/dev.h>
#include <linux/can/error.h>
#include <linux/can/netlink.h>

#include "kvaser_usb.h"

/* Kvaser USB vendor id. */
#define KVASER_VENDOR_ID			0x0bfd

/* Kvaser Leaf USB devices product ids */
#define USB_LEAF_DEVEL_PRODUCT_ID		10
#define USB_LEAF_LITE_PRODUCT_ID		11
#define USB_LEAF_PRO_PRODUCT_ID			12
#define USB_LEAF_SPRO_PRODUCT_ID		14
#define USB_LEAF_PRO_LS_PRODUCT_ID		15
#define USB_LEAF_PRO_SWC_PRODUCT_ID		16
#define USB_LEAF_PRO_LIN_PRODUCT_ID		17
#define USB_LEAF_SPRO_LS_PRODUCT_ID		18
#define USB_LEAF_SPRO_SWC_PRODUCT_ID		19
#define USB_MEMO2_DEVEL_PRODUCT_ID		22
#define USB_MEMO2_HSHS_PRODUCT_ID		23
#define USB_UPRO_HSHS_PRODUCT_ID		24
#define USB_LEAF_LITE_GI_PRODUCT_ID		25
#define USB_LEAF_PRO_OBDII_PRODUCT_ID		26
#define USB_MEMO2_HSLS_PRODUCT_ID		27
#define USB_LEAF_LITE_CH_PRODUCT_ID		28
#define USB_BLACKBIRD_SPRO_PRODUCT_ID		29
#define USB_OEM_MERCURY_PRODUCT_ID		34
#define USB_OEM_LEAF_PRODUCT_ID			35
#define USB_CAN_R_PRODUCT_ID			39
#define USB_LEAF_LITE_V2_PRODUCT_ID		288
#define USB_MINI_PCIE_HS_PRODUCT_ID		289
#define USB_LEAF_LIGHT_HS_V2_OEM_PRODUCT_ID	290
#define USB_USBCAN_LIGHT_2HS_PRODUCT_ID		291
#define USB_MINI_PCIE_2HS_PRODUCT_ID		292
#define USB_USBCAN_R_V2_PRODUCT_ID		294
#define USB_LEAF_LIGHT_R_V2_PRODUCT_ID		295
#define USB_LEAF_LIGHT_HS_V2_OEM2_PRODUCT_ID	296
#define USB_LEAF_PRODUCT_ID_END \
	USB_LEAF_LIGHT_HS_V2_OEM2_PRODUCT_ID

/* Kvaser USBCan-II devices product ids */
#define USB_USBCAN_REVB_PRODUCT_ID		2
#define USB_VCI2_PRODUCT_ID			3
#define USB_USBCAN2_PRODUCT_ID			4
#define USB_MEMORATOR_PRODUCT_ID		5

/* Kvaser Minihydra USB devices product ids */
#define USB_BLACKBIRD_V2_PRODUCT_ID		258
#define USB_MEMO_PRO_5HS_PRODUCT_ID		260
#define USB_USBCAN_PRO_5HS_PRODUCT_ID		261
#define USB_USBCAN_LIGHT_4HS_PRODUCT_ID		262
#define USB_LEAF_PRO_HS_V2_PRODUCT_ID		263
#define USB_USBCAN_PRO_2HS_V2_PRODUCT_ID	264
#define USB_MEMO_2HS_PRODUCT_ID			265
#define USB_MEMO_PRO_2HS_V2_PRODUCT_ID		266
#define USB_HYBRID_CANLIN_PRODUCT_ID		267
#define USB_ATI_USBCAN_PRO_2HS_V2_PRODUCT_ID	268
#define USB_ATI_MEMO_PRO_2HS_V2_PRODUCT_ID	269
#define USB_HYBRID_PRO_CANLIN_PRODUCT_ID	270
#define USB_U100_PRODUCT_ID			273
#define USB_U100P_PRODUCT_ID			274
#define USB_U100S_PRODUCT_ID			275
<<<<<<< HEAD
#define USB_HYDRA_PRODUCT_ID_END \
	USB_U100S_PRODUCT_ID
=======
#define USB_USBCAN_PRO_4HS_PRODUCT_ID		276
#define USB_HYDRA_PRODUCT_ID_END \
	USB_USBCAN_PRO_4HS_PRODUCT_ID
>>>>>>> 7aef27f0

static inline bool kvaser_is_leaf(const struct usb_device_id *id)
{
	return (id->idProduct >= USB_LEAF_DEVEL_PRODUCT_ID &&
		id->idProduct <= USB_CAN_R_PRODUCT_ID) ||
		(id->idProduct >= USB_LEAF_LITE_V2_PRODUCT_ID &&
		 id->idProduct <= USB_LEAF_PRODUCT_ID_END);
}

static inline bool kvaser_is_usbcan(const struct usb_device_id *id)
{
	return id->idProduct >= USB_USBCAN_REVB_PRODUCT_ID &&
	       id->idProduct <= USB_MEMORATOR_PRODUCT_ID;
}

static inline bool kvaser_is_hydra(const struct usb_device_id *id)
{
	return id->idProduct >= USB_BLACKBIRD_V2_PRODUCT_ID &&
	       id->idProduct <= USB_HYDRA_PRODUCT_ID_END;
}

static const struct usb_device_id kvaser_usb_table[] = {
	/* Leaf USB product IDs */
	{ USB_DEVICE(KVASER_VENDOR_ID, USB_LEAF_DEVEL_PRODUCT_ID) },
	{ USB_DEVICE(KVASER_VENDOR_ID, USB_LEAF_LITE_PRODUCT_ID) },
	{ USB_DEVICE(KVASER_VENDOR_ID, USB_LEAF_PRO_PRODUCT_ID),
		.driver_info = KVASER_USB_HAS_TXRX_ERRORS |
			       KVASER_USB_HAS_SILENT_MODE },
	{ USB_DEVICE(KVASER_VENDOR_ID, USB_LEAF_SPRO_PRODUCT_ID),
		.driver_info = KVASER_USB_HAS_TXRX_ERRORS |
			       KVASER_USB_HAS_SILENT_MODE },
	{ USB_DEVICE(KVASER_VENDOR_ID, USB_LEAF_PRO_LS_PRODUCT_ID),
		.driver_info = KVASER_USB_HAS_TXRX_ERRORS |
			       KVASER_USB_HAS_SILENT_MODE },
	{ USB_DEVICE(KVASER_VENDOR_ID, USB_LEAF_PRO_SWC_PRODUCT_ID),
		.driver_info = KVASER_USB_HAS_TXRX_ERRORS |
			       KVASER_USB_HAS_SILENT_MODE },
	{ USB_DEVICE(KVASER_VENDOR_ID, USB_LEAF_PRO_LIN_PRODUCT_ID),
		.driver_info = KVASER_USB_HAS_TXRX_ERRORS |
			       KVASER_USB_HAS_SILENT_MODE },
	{ USB_DEVICE(KVASER_VENDOR_ID, USB_LEAF_SPRO_LS_PRODUCT_ID),
		.driver_info = KVASER_USB_HAS_TXRX_ERRORS |
			       KVASER_USB_HAS_SILENT_MODE },
	{ USB_DEVICE(KVASER_VENDOR_ID, USB_LEAF_SPRO_SWC_PRODUCT_ID),
		.driver_info = KVASER_USB_HAS_TXRX_ERRORS |
			       KVASER_USB_HAS_SILENT_MODE },
	{ USB_DEVICE(KVASER_VENDOR_ID, USB_MEMO2_DEVEL_PRODUCT_ID),
		.driver_info = KVASER_USB_HAS_TXRX_ERRORS |
			       KVASER_USB_HAS_SILENT_MODE },
	{ USB_DEVICE(KVASER_VENDOR_ID, USB_MEMO2_HSHS_PRODUCT_ID),
		.driver_info = KVASER_USB_HAS_TXRX_ERRORS |
			       KVASER_USB_HAS_SILENT_MODE },
	{ USB_DEVICE(KVASER_VENDOR_ID, USB_UPRO_HSHS_PRODUCT_ID),
		.driver_info = KVASER_USB_HAS_TXRX_ERRORS },
	{ USB_DEVICE(KVASER_VENDOR_ID, USB_LEAF_LITE_GI_PRODUCT_ID) },
	{ USB_DEVICE(KVASER_VENDOR_ID, USB_LEAF_PRO_OBDII_PRODUCT_ID),
		.driver_info = KVASER_USB_HAS_TXRX_ERRORS |
			       KVASER_USB_HAS_SILENT_MODE },
	{ USB_DEVICE(KVASER_VENDOR_ID, USB_MEMO2_HSLS_PRODUCT_ID),
		.driver_info = KVASER_USB_HAS_TXRX_ERRORS },
	{ USB_DEVICE(KVASER_VENDOR_ID, USB_LEAF_LITE_CH_PRODUCT_ID),
		.driver_info = KVASER_USB_HAS_TXRX_ERRORS },
	{ USB_DEVICE(KVASER_VENDOR_ID, USB_BLACKBIRD_SPRO_PRODUCT_ID),
		.driver_info = KVASER_USB_HAS_TXRX_ERRORS },
	{ USB_DEVICE(KVASER_VENDOR_ID, USB_OEM_MERCURY_PRODUCT_ID),
		.driver_info = KVASER_USB_HAS_TXRX_ERRORS },
	{ USB_DEVICE(KVASER_VENDOR_ID, USB_OEM_LEAF_PRODUCT_ID),
		.driver_info = KVASER_USB_HAS_TXRX_ERRORS },
	{ USB_DEVICE(KVASER_VENDOR_ID, USB_CAN_R_PRODUCT_ID),
		.driver_info = KVASER_USB_HAS_TXRX_ERRORS },
	{ USB_DEVICE(KVASER_VENDOR_ID, USB_LEAF_LITE_V2_PRODUCT_ID) },
	{ USB_DEVICE(KVASER_VENDOR_ID, USB_MINI_PCIE_HS_PRODUCT_ID) },
	{ USB_DEVICE(KVASER_VENDOR_ID, USB_LEAF_LIGHT_HS_V2_OEM_PRODUCT_ID) },
	{ USB_DEVICE(KVASER_VENDOR_ID, USB_USBCAN_LIGHT_2HS_PRODUCT_ID) },
	{ USB_DEVICE(KVASER_VENDOR_ID, USB_MINI_PCIE_2HS_PRODUCT_ID) },
	{ USB_DEVICE(KVASER_VENDOR_ID, USB_USBCAN_R_V2_PRODUCT_ID) },
	{ USB_DEVICE(KVASER_VENDOR_ID, USB_LEAF_LIGHT_R_V2_PRODUCT_ID) },
	{ USB_DEVICE(KVASER_VENDOR_ID, USB_LEAF_LIGHT_HS_V2_OEM2_PRODUCT_ID) },

	/* USBCANII USB product IDs */
	{ USB_DEVICE(KVASER_VENDOR_ID, USB_USBCAN2_PRODUCT_ID),
		.driver_info = KVASER_USB_HAS_TXRX_ERRORS },
	{ USB_DEVICE(KVASER_VENDOR_ID, USB_USBCAN_REVB_PRODUCT_ID),
		.driver_info = KVASER_USB_HAS_TXRX_ERRORS },
	{ USB_DEVICE(KVASER_VENDOR_ID, USB_MEMORATOR_PRODUCT_ID),
		.driver_info = KVASER_USB_HAS_TXRX_ERRORS },
	{ USB_DEVICE(KVASER_VENDOR_ID, USB_VCI2_PRODUCT_ID),
		.driver_info = KVASER_USB_HAS_TXRX_ERRORS },

	/* Minihydra USB product IDs */
	{ USB_DEVICE(KVASER_VENDOR_ID, USB_BLACKBIRD_V2_PRODUCT_ID) },
	{ USB_DEVICE(KVASER_VENDOR_ID, USB_MEMO_PRO_5HS_PRODUCT_ID) },
	{ USB_DEVICE(KVASER_VENDOR_ID, USB_USBCAN_PRO_5HS_PRODUCT_ID) },
	{ USB_DEVICE(KVASER_VENDOR_ID, USB_USBCAN_LIGHT_4HS_PRODUCT_ID) },
	{ USB_DEVICE(KVASER_VENDOR_ID, USB_LEAF_PRO_HS_V2_PRODUCT_ID) },
	{ USB_DEVICE(KVASER_VENDOR_ID, USB_USBCAN_PRO_2HS_V2_PRODUCT_ID) },
	{ USB_DEVICE(KVASER_VENDOR_ID, USB_MEMO_2HS_PRODUCT_ID) },
	{ USB_DEVICE(KVASER_VENDOR_ID, USB_MEMO_PRO_2HS_V2_PRODUCT_ID) },
	{ USB_DEVICE(KVASER_VENDOR_ID, USB_HYBRID_CANLIN_PRODUCT_ID) },
	{ USB_DEVICE(KVASER_VENDOR_ID, USB_ATI_USBCAN_PRO_2HS_V2_PRODUCT_ID) },
	{ USB_DEVICE(KVASER_VENDOR_ID, USB_ATI_MEMO_PRO_2HS_V2_PRODUCT_ID) },
	{ USB_DEVICE(KVASER_VENDOR_ID, USB_HYBRID_PRO_CANLIN_PRODUCT_ID) },
	{ USB_DEVICE(KVASER_VENDOR_ID, USB_U100_PRODUCT_ID) },
	{ USB_DEVICE(KVASER_VENDOR_ID, USB_U100P_PRODUCT_ID) },
	{ USB_DEVICE(KVASER_VENDOR_ID, USB_U100S_PRODUCT_ID) },
<<<<<<< HEAD
=======
	{ USB_DEVICE(KVASER_VENDOR_ID, USB_USBCAN_PRO_4HS_PRODUCT_ID) },
>>>>>>> 7aef27f0
	{ }
};
MODULE_DEVICE_TABLE(usb, kvaser_usb_table);

int kvaser_usb_send_cmd(const struct kvaser_usb *dev, void *cmd, int len)
{
	int actual_len; /* Not used */

	return usb_bulk_msg(dev->udev,
			    usb_sndbulkpipe(dev->udev,
					    dev->bulk_out->bEndpointAddress),
			    cmd, len, &actual_len, KVASER_USB_TIMEOUT);
}

int kvaser_usb_recv_cmd(const struct kvaser_usb *dev, void *cmd, int len,
			int *actual_len)
{
	return usb_bulk_msg(dev->udev,
			    usb_rcvbulkpipe(dev->udev,
					    dev->bulk_in->bEndpointAddress),
			    cmd, len, actual_len, KVASER_USB_TIMEOUT);
}

static void kvaser_usb_send_cmd_callback(struct urb *urb)
{
	struct net_device *netdev = urb->context;

	kfree(urb->transfer_buffer);

	if (urb->status)
		netdev_warn(netdev, "urb status received: %d\n", urb->status);
}

int kvaser_usb_send_cmd_async(struct kvaser_usb_net_priv *priv, void *cmd,
			      int len)
{
	struct kvaser_usb *dev = priv->dev;
	struct net_device *netdev = priv->netdev;
	struct urb *urb;
	int err;

	urb = usb_alloc_urb(0, GFP_ATOMIC);
	if (!urb)
		return -ENOMEM;

	usb_fill_bulk_urb(urb, dev->udev,
			  usb_sndbulkpipe(dev->udev,
					  dev->bulk_out->bEndpointAddress),
			  cmd, len, kvaser_usb_send_cmd_callback, netdev);
	usb_anchor_urb(urb, &priv->tx_submitted);

	err = usb_submit_urb(urb, GFP_ATOMIC);
	if (err) {
		netdev_err(netdev, "Error transmitting URB\n");
		usb_unanchor_urb(urb);
	}
	usb_free_urb(urb);

	return 0;
}

int kvaser_usb_can_rx_over_error(struct net_device *netdev)
{
	struct net_device_stats *stats = &netdev->stats;
	struct can_frame *cf;
	struct sk_buff *skb;

	stats->rx_over_errors++;
	stats->rx_errors++;

	skb = alloc_can_err_skb(netdev, &cf);
	if (!skb) {
		stats->rx_dropped++;
		netdev_warn(netdev, "No memory left for err_skb\n");
		return -ENOMEM;
	}

	cf->can_id |= CAN_ERR_CRTL;
	cf->data[1] = CAN_ERR_CRTL_RX_OVERFLOW;

	stats->rx_packets++;
	stats->rx_bytes += cf->len;
	netif_rx(skb);

	return 0;
}

static void kvaser_usb_read_bulk_callback(struct urb *urb)
{
	struct kvaser_usb *dev = urb->context;
	int err;
	unsigned int i;

	switch (urb->status) {
	case 0:
		break;
	case -ENOENT:
	case -EPIPE:
	case -EPROTO:
	case -ESHUTDOWN:
		return;
	default:
		dev_info(&dev->intf->dev, "Rx URB aborted (%d)\n", urb->status);
		goto resubmit_urb;
	}

	dev->ops->dev_read_bulk_callback(dev, urb->transfer_buffer,
					 urb->actual_length);

resubmit_urb:
	usb_fill_bulk_urb(urb, dev->udev,
			  usb_rcvbulkpipe(dev->udev,
					  dev->bulk_in->bEndpointAddress),
			  urb->transfer_buffer, KVASER_USB_RX_BUFFER_SIZE,
			  kvaser_usb_read_bulk_callback, dev);

	err = usb_submit_urb(urb, GFP_ATOMIC);
	if (err == -ENODEV) {
		for (i = 0; i < dev->nchannels; i++) {
			if (!dev->nets[i])
				continue;

			netif_device_detach(dev->nets[i]->netdev);
		}
	} else if (err) {
		dev_err(&dev->intf->dev,
			"Failed resubmitting read bulk urb: %d\n", err);
	}
}

static int kvaser_usb_setup_rx_urbs(struct kvaser_usb *dev)
{
	int i, err = 0;

	if (dev->rxinitdone)
		return 0;

	for (i = 0; i < KVASER_USB_MAX_RX_URBS; i++) {
		struct urb *urb = NULL;
		u8 *buf = NULL;
		dma_addr_t buf_dma;

		urb = usb_alloc_urb(0, GFP_KERNEL);
		if (!urb) {
			err = -ENOMEM;
			break;
		}

		buf = usb_alloc_coherent(dev->udev, KVASER_USB_RX_BUFFER_SIZE,
					 GFP_KERNEL, &buf_dma);
		if (!buf) {
			dev_warn(&dev->intf->dev,
				 "No memory left for USB buffer\n");
			usb_free_urb(urb);
			err = -ENOMEM;
			break;
		}

		usb_fill_bulk_urb(urb, dev->udev,
				  usb_rcvbulkpipe
					(dev->udev,
					 dev->bulk_in->bEndpointAddress),
				  buf, KVASER_USB_RX_BUFFER_SIZE,
				  kvaser_usb_read_bulk_callback, dev);
		urb->transfer_dma = buf_dma;
		urb->transfer_flags |= URB_NO_TRANSFER_DMA_MAP;
		usb_anchor_urb(urb, &dev->rx_submitted);

		err = usb_submit_urb(urb, GFP_KERNEL);
		if (err) {
			usb_unanchor_urb(urb);
			usb_free_coherent(dev->udev,
					  KVASER_USB_RX_BUFFER_SIZE, buf,
					  buf_dma);
			usb_free_urb(urb);
			break;
		}

		dev->rxbuf[i] = buf;
		dev->rxbuf_dma[i] = buf_dma;

		usb_free_urb(urb);
	}

	if (i == 0) {
		dev_warn(&dev->intf->dev, "Cannot setup read URBs, error %d\n",
			 err);
		return err;
	} else if (i < KVASER_USB_MAX_RX_URBS) {
		dev_warn(&dev->intf->dev, "RX performances may be slow\n");
	}

	dev->rxinitdone = true;

	return 0;
}

static int kvaser_usb_open(struct net_device *netdev)
{
	struct kvaser_usb_net_priv *priv = netdev_priv(netdev);
	struct kvaser_usb *dev = priv->dev;
	int err;

	err = open_candev(netdev);
	if (err)
		return err;

	err = kvaser_usb_setup_rx_urbs(dev);
	if (err)
		goto error;

	err = dev->ops->dev_set_opt_mode(priv);
	if (err)
		goto error;

	err = dev->ops->dev_start_chip(priv);
	if (err) {
		netdev_warn(netdev, "Cannot start device, error %d\n", err);
		goto error;
	}

	priv->can.state = CAN_STATE_ERROR_ACTIVE;

	return 0;

error:
	close_candev(netdev);
	return err;
}

static void kvaser_usb_reset_tx_urb_contexts(struct kvaser_usb_net_priv *priv)
{
	int i, max_tx_urbs;

	max_tx_urbs = priv->dev->max_tx_urbs;

	priv->active_tx_contexts = 0;
	for (i = 0; i < max_tx_urbs; i++)
		priv->tx_contexts[i].echo_index = max_tx_urbs;
}

/* This method might sleep. Do not call it in the atomic context
 * of URB completions.
 */
static void kvaser_usb_unlink_tx_urbs(struct kvaser_usb_net_priv *priv)
{
	usb_kill_anchored_urbs(&priv->tx_submitted);
	kvaser_usb_reset_tx_urb_contexts(priv);
}

static void kvaser_usb_unlink_all_urbs(struct kvaser_usb *dev)
{
	int i;

	usb_kill_anchored_urbs(&dev->rx_submitted);

	for (i = 0; i < KVASER_USB_MAX_RX_URBS; i++)
		usb_free_coherent(dev->udev, KVASER_USB_RX_BUFFER_SIZE,
				  dev->rxbuf[i], dev->rxbuf_dma[i]);

	for (i = 0; i < dev->nchannels; i++) {
		struct kvaser_usb_net_priv *priv = dev->nets[i];

		if (priv)
			kvaser_usb_unlink_tx_urbs(priv);
	}
}

static int kvaser_usb_close(struct net_device *netdev)
{
	struct kvaser_usb_net_priv *priv = netdev_priv(netdev);
	struct kvaser_usb *dev = priv->dev;
	int err;

	netif_stop_queue(netdev);

	err = dev->ops->dev_flush_queue(priv);
	if (err)
		netdev_warn(netdev, "Cannot flush queue, error %d\n", err);

	if (dev->ops->dev_reset_chip) {
		err = dev->ops->dev_reset_chip(dev, priv->channel);
		if (err)
			netdev_warn(netdev, "Cannot reset card, error %d\n",
				    err);
	}

	err = dev->ops->dev_stop_chip(priv);
	if (err)
		netdev_warn(netdev, "Cannot stop device, error %d\n", err);

	/* reset tx contexts */
	kvaser_usb_unlink_tx_urbs(priv);

	priv->can.state = CAN_STATE_STOPPED;
	close_candev(priv->netdev);

	return 0;
}

static void kvaser_usb_write_bulk_callback(struct urb *urb)
{
	struct kvaser_usb_tx_urb_context *context = urb->context;
	struct kvaser_usb_net_priv *priv;
	struct net_device *netdev;

	if (WARN_ON(!context))
		return;

	priv = context->priv;
	netdev = priv->netdev;

	kfree(urb->transfer_buffer);

	if (!netif_device_present(netdev))
		return;

	if (urb->status)
		netdev_info(netdev, "Tx URB aborted (%d)\n", urb->status);
}

static netdev_tx_t kvaser_usb_start_xmit(struct sk_buff *skb,
					 struct net_device *netdev)
{
	struct kvaser_usb_net_priv *priv = netdev_priv(netdev);
	struct kvaser_usb *dev = priv->dev;
	struct net_device_stats *stats = &netdev->stats;
	struct kvaser_usb_tx_urb_context *context = NULL;
	struct urb *urb;
	void *buf;
	int cmd_len = 0;
	int err, ret = NETDEV_TX_OK;
	unsigned int i;
	unsigned long flags;

	if (can_dropped_invalid_skb(netdev, skb))
		return NETDEV_TX_OK;

	urb = usb_alloc_urb(0, GFP_ATOMIC);
	if (!urb) {
		stats->tx_dropped++;
		dev_kfree_skb(skb);
		return NETDEV_TX_OK;
	}

	spin_lock_irqsave(&priv->tx_contexts_lock, flags);
	for (i = 0; i < dev->max_tx_urbs; i++) {
		if (priv->tx_contexts[i].echo_index == dev->max_tx_urbs) {
			context = &priv->tx_contexts[i];

			context->echo_index = i;
			++priv->active_tx_contexts;
			if (priv->active_tx_contexts >= (int)dev->max_tx_urbs)
				netif_stop_queue(netdev);

			break;
		}
	}
	spin_unlock_irqrestore(&priv->tx_contexts_lock, flags);

	/* This should never happen; it implies a flow control bug */
	if (!context) {
		netdev_warn(netdev, "cannot find free context\n");

		ret = NETDEV_TX_BUSY;
		goto freeurb;
	}

	buf = dev->ops->dev_frame_to_cmd(priv, skb, &context->dlc, &cmd_len,
					 context->echo_index);
	if (!buf) {
		stats->tx_dropped++;
		dev_kfree_skb(skb);
		spin_lock_irqsave(&priv->tx_contexts_lock, flags);

		context->echo_index = dev->max_tx_urbs;
		--priv->active_tx_contexts;
		netif_wake_queue(netdev);

		spin_unlock_irqrestore(&priv->tx_contexts_lock, flags);
		goto freeurb;
	}

	context->priv = priv;

	can_put_echo_skb(skb, netdev, context->echo_index, 0);

	usb_fill_bulk_urb(urb, dev->udev,
			  usb_sndbulkpipe(dev->udev,
					  dev->bulk_out->bEndpointAddress),
			  buf, cmd_len, kvaser_usb_write_bulk_callback,
			  context);
	usb_anchor_urb(urb, &priv->tx_submitted);

	err = usb_submit_urb(urb, GFP_ATOMIC);
	if (unlikely(err)) {
		spin_lock_irqsave(&priv->tx_contexts_lock, flags);

		can_free_echo_skb(netdev, context->echo_index);
		context->echo_index = dev->max_tx_urbs;
		--priv->active_tx_contexts;
		netif_wake_queue(netdev);

		spin_unlock_irqrestore(&priv->tx_contexts_lock, flags);

		usb_unanchor_urb(urb);
		kfree(buf);

		stats->tx_dropped++;

		if (err == -ENODEV)
			netif_device_detach(netdev);
		else
			netdev_warn(netdev, "Failed tx_urb %d\n", err);

		goto freeurb;
	}

	ret = NETDEV_TX_OK;

freeurb:
	usb_free_urb(urb);
	return ret;
}

static const struct net_device_ops kvaser_usb_netdev_ops = {
	.ndo_open = kvaser_usb_open,
	.ndo_stop = kvaser_usb_close,
	.ndo_start_xmit = kvaser_usb_start_xmit,
	.ndo_change_mtu = can_change_mtu,
};

static void kvaser_usb_remove_interfaces(struct kvaser_usb *dev)
{
	int i;

	for (i = 0; i < dev->nchannels; i++) {
		if (!dev->nets[i])
			continue;

		unregister_candev(dev->nets[i]->netdev);
	}

	kvaser_usb_unlink_all_urbs(dev);

	for (i = 0; i < dev->nchannels; i++) {
		if (!dev->nets[i])
			continue;

		free_candev(dev->nets[i]->netdev);
	}
}

static int kvaser_usb_init_one(struct kvaser_usb *dev,
			       const struct usb_device_id *id, int channel)
{
	struct net_device *netdev;
	struct kvaser_usb_net_priv *priv;
	int err;

	if (dev->ops->dev_reset_chip) {
		err = dev->ops->dev_reset_chip(dev, channel);
		if (err)
			return err;
	}

	netdev = alloc_candev(struct_size(priv, tx_contexts, dev->max_tx_urbs),
			      dev->max_tx_urbs);
	if (!netdev) {
		dev_err(&dev->intf->dev, "Cannot alloc candev\n");
		return -ENOMEM;
	}

	priv = netdev_priv(netdev);

	init_usb_anchor(&priv->tx_submitted);
	init_completion(&priv->start_comp);
	init_completion(&priv->stop_comp);
	priv->can.ctrlmode_supported = 0;

	priv->dev = dev;
	priv->netdev = netdev;
	priv->channel = channel;

	spin_lock_init(&priv->tx_contexts_lock);
	kvaser_usb_reset_tx_urb_contexts(priv);

	priv->can.state = CAN_STATE_STOPPED;
	priv->can.clock.freq = dev->cfg->clock.freq;
	priv->can.bittiming_const = dev->cfg->bittiming_const;
	priv->can.do_set_bittiming = dev->ops->dev_set_bittiming;
	priv->can.do_set_mode = dev->ops->dev_set_mode;
	if ((id->driver_info & KVASER_USB_HAS_TXRX_ERRORS) ||
	    (priv->dev->card_data.capabilities & KVASER_USB_CAP_BERR_CAP))
		priv->can.do_get_berr_counter = dev->ops->dev_get_berr_counter;
	if (id->driver_info & KVASER_USB_HAS_SILENT_MODE)
		priv->can.ctrlmode_supported |= CAN_CTRLMODE_LISTENONLY;

	priv->can.ctrlmode_supported |= dev->card_data.ctrlmode_supported;

	if (priv->can.ctrlmode_supported & CAN_CTRLMODE_FD) {
		priv->can.data_bittiming_const = dev->cfg->data_bittiming_const;
		priv->can.do_set_data_bittiming =
					dev->ops->dev_set_data_bittiming;
	}

	netdev->flags |= IFF_ECHO;

	netdev->netdev_ops = &kvaser_usb_netdev_ops;

	SET_NETDEV_DEV(netdev, &dev->intf->dev);
	netdev->dev_id = channel;

	dev->nets[channel] = priv;

	err = register_candev(netdev);
	if (err) {
		dev_err(&dev->intf->dev, "Failed to register CAN device\n");
		free_candev(netdev);
		dev->nets[channel] = NULL;
		return err;
	}

	netdev_dbg(netdev, "device registered\n");

	return 0;
}

static int kvaser_usb_probe(struct usb_interface *intf,
			    const struct usb_device_id *id)
{
	struct kvaser_usb *dev;
	int err;
	int i;

	dev = devm_kzalloc(&intf->dev, sizeof(*dev), GFP_KERNEL);
	if (!dev)
		return -ENOMEM;

	if (kvaser_is_leaf(id)) {
		dev->card_data.leaf.family = KVASER_LEAF;
		dev->ops = &kvaser_usb_leaf_dev_ops;
	} else if (kvaser_is_usbcan(id)) {
		dev->card_data.leaf.family = KVASER_USBCAN;
		dev->ops = &kvaser_usb_leaf_dev_ops;
	} else if (kvaser_is_hydra(id)) {
		dev->ops = &kvaser_usb_hydra_dev_ops;
	} else {
		dev_err(&intf->dev,
			"Product ID (%d) is not a supported Kvaser USB device\n",
			id->idProduct);
		return -ENODEV;
	}

	dev->intf = intf;

	err = dev->ops->dev_setup_endpoints(dev);
	if (err) {
		dev_err(&intf->dev, "Cannot get usb endpoint(s)");
		return err;
	}

	dev->udev = interface_to_usbdev(intf);

	init_usb_anchor(&dev->rx_submitted);

	usb_set_intfdata(intf, dev);

	dev->card_data.ctrlmode_supported = 0;
	dev->card_data.capabilities = 0;
	err = dev->ops->dev_init_card(dev);
	if (err) {
		dev_err(&intf->dev,
			"Failed to initialize card, error %d\n", err);
		return err;
	}

	err = dev->ops->dev_get_software_info(dev);
	if (err) {
		dev_err(&intf->dev,
			"Cannot get software info, error %d\n", err);
		return err;
	}

	if (dev->ops->dev_get_software_details) {
		err = dev->ops->dev_get_software_details(dev);
		if (err) {
			dev_err(&intf->dev,
				"Cannot get software details, error %d\n", err);
			return err;
		}
	}

	if (WARN_ON(!dev->cfg))
		return -ENODEV;

	dev_dbg(&intf->dev, "Firmware version: %d.%d.%d\n",
		((dev->fw_version >> 24) & 0xff),
		((dev->fw_version >> 16) & 0xff),
		(dev->fw_version & 0xffff));

	dev_dbg(&intf->dev, "Max outstanding tx = %d URBs\n", dev->max_tx_urbs);

	err = dev->ops->dev_get_card_info(dev);
	if (err) {
		dev_err(&intf->dev, "Cannot get card info, error %d\n", err);
		return err;
	}

	if (dev->ops->dev_get_capabilities) {
		err = dev->ops->dev_get_capabilities(dev);
		if (err) {
			dev_err(&intf->dev,
				"Cannot get capabilities, error %d\n", err);
			kvaser_usb_remove_interfaces(dev);
			return err;
		}
	}

	for (i = 0; i < dev->nchannels; i++) {
		err = kvaser_usb_init_one(dev, id, i);
		if (err) {
			kvaser_usb_remove_interfaces(dev);
			return err;
		}
	}

	return 0;
}

static void kvaser_usb_disconnect(struct usb_interface *intf)
{
	struct kvaser_usb *dev = usb_get_intfdata(intf);

	usb_set_intfdata(intf, NULL);

	if (!dev)
		return;

	kvaser_usb_remove_interfaces(dev);
}

static struct usb_driver kvaser_usb_driver = {
	.name = "kvaser_usb",
	.probe = kvaser_usb_probe,
	.disconnect = kvaser_usb_disconnect,
	.id_table = kvaser_usb_table,
};

module_usb_driver(kvaser_usb_driver);

MODULE_AUTHOR("Olivier Sobrie <olivier@sobrie.be>");
MODULE_AUTHOR("Kvaser AB <support@kvaser.com>");
MODULE_DESCRIPTION("CAN driver for Kvaser CAN/USB devices");
MODULE_LICENSE("GPL v2");<|MERGE_RESOLUTION|>--- conflicted
+++ resolved
@@ -86,14 +86,9 @@
 #define USB_U100_PRODUCT_ID			273
 #define USB_U100P_PRODUCT_ID			274
 #define USB_U100S_PRODUCT_ID			275
-<<<<<<< HEAD
-#define USB_HYDRA_PRODUCT_ID_END \
-	USB_U100S_PRODUCT_ID
-=======
 #define USB_USBCAN_PRO_4HS_PRODUCT_ID		276
 #define USB_HYDRA_PRODUCT_ID_END \
 	USB_USBCAN_PRO_4HS_PRODUCT_ID
->>>>>>> 7aef27f0
 
 static inline bool kvaser_is_leaf(const struct usb_device_id *id)
 {
@@ -199,10 +194,7 @@
 	{ USB_DEVICE(KVASER_VENDOR_ID, USB_U100_PRODUCT_ID) },
 	{ USB_DEVICE(KVASER_VENDOR_ID, USB_U100P_PRODUCT_ID) },
 	{ USB_DEVICE(KVASER_VENDOR_ID, USB_U100S_PRODUCT_ID) },
-<<<<<<< HEAD
-=======
 	{ USB_DEVICE(KVASER_VENDOR_ID, USB_USBCAN_PRO_4HS_PRODUCT_ID) },
->>>>>>> 7aef27f0
 	{ }
 };
 MODULE_DEVICE_TABLE(usb, kvaser_usb_table);
