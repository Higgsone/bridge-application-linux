// SPDX-License-Identifier: GPL-2.0
/*
 * Driver for STMicroelectronics STM32F7 I2C controller
 *
 * This I2C controller is described in the STM32F75xxx and STM32F74xxx Soc
 * reference manual.
 * Please see below a link to the documentation:
 * http://www.st.com/resource/en/reference_manual/dm00124865.pdf
 *
 * Copyright (C) M'boumba Cedric Madianga 2017
 * Copyright (C) STMicroelectronics 2017
 * Author: M'boumba Cedric Madianga <cedric.madianga@gmail.com>
 *
 * This driver is based on i2c-stm32f4.c
 *
 */
#include <linux/clk.h>
#include <linux/delay.h>
#include <linux/err.h>
#include <linux/i2c.h>
#include <linux/i2c-smbus.h>
#include <linux/interrupt.h>
#include <linux/io.h>
#include <linux/iopoll.h>
#include <linux/mfd/syscon.h>
#include <linux/module.h>
#include <linux/of.h>
#include <linux/of_address.h>
#include <linux/of_platform.h>
#include <linux/platform_device.h>
#include <linux/pinctrl/consumer.h>
#include <linux/pm_runtime.h>
#include <linux/pm_wakeirq.h>
#include <linux/regmap.h>
#include <linux/reset.h>
#include <linux/slab.h>

#include "i2c-stm32.h"

/* STM32F7 I2C registers */
#define STM32F7_I2C_CR1				0x00
#define STM32F7_I2C_CR2				0x04
#define STM32F7_I2C_OAR1			0x08
#define STM32F7_I2C_OAR2			0x0C
#define STM32F7_I2C_PECR			0x20
#define STM32F7_I2C_TIMINGR			0x10
#define STM32F7_I2C_ISR				0x18
#define STM32F7_I2C_ICR				0x1C
#define STM32F7_I2C_RXDR			0x24
#define STM32F7_I2C_TXDR			0x28

/* STM32F7 I2C control 1 */
#define STM32F7_I2C_CR1_PECEN			BIT(23)
#define STM32F7_I2C_CR1_ALERTEN			BIT(22)
#define STM32F7_I2C_CR1_SMBHEN			BIT(20)
#define STM32F7_I2C_CR1_WUPEN			BIT(18)
#define STM32F7_I2C_CR1_SBC			BIT(16)
#define STM32F7_I2C_CR1_RXDMAEN			BIT(15)
#define STM32F7_I2C_CR1_TXDMAEN			BIT(14)
#define STM32F7_I2C_CR1_ANFOFF			BIT(12)
#define STM32F7_I2C_CR1_ERRIE			BIT(7)
#define STM32F7_I2C_CR1_TCIE			BIT(6)
#define STM32F7_I2C_CR1_STOPIE			BIT(5)
#define STM32F7_I2C_CR1_NACKIE			BIT(4)
#define STM32F7_I2C_CR1_ADDRIE			BIT(3)
#define STM32F7_I2C_CR1_RXIE			BIT(2)
#define STM32F7_I2C_CR1_TXIE			BIT(1)
#define STM32F7_I2C_CR1_PE			BIT(0)
#define STM32F7_I2C_ALL_IRQ_MASK		(STM32F7_I2C_CR1_ERRIE \
						| STM32F7_I2C_CR1_TCIE \
						| STM32F7_I2C_CR1_STOPIE \
						| STM32F7_I2C_CR1_NACKIE \
						| STM32F7_I2C_CR1_RXIE \
						| STM32F7_I2C_CR1_TXIE)
#define STM32F7_I2C_XFER_IRQ_MASK		(STM32F7_I2C_CR1_TCIE \
						| STM32F7_I2C_CR1_STOPIE \
						| STM32F7_I2C_CR1_NACKIE \
						| STM32F7_I2C_CR1_RXIE \
						| STM32F7_I2C_CR1_TXIE)

/* STM32F7 I2C control 2 */
#define STM32F7_I2C_CR2_PECBYTE			BIT(26)
#define STM32F7_I2C_CR2_RELOAD			BIT(24)
#define STM32F7_I2C_CR2_NBYTES_MASK		GENMASK(23, 16)
#define STM32F7_I2C_CR2_NBYTES(n)		(((n) & 0xff) << 16)
#define STM32F7_I2C_CR2_NACK			BIT(15)
#define STM32F7_I2C_CR2_STOP			BIT(14)
#define STM32F7_I2C_CR2_START			BIT(13)
#define STM32F7_I2C_CR2_HEAD10R			BIT(12)
#define STM32F7_I2C_CR2_ADD10			BIT(11)
#define STM32F7_I2C_CR2_RD_WRN			BIT(10)
#define STM32F7_I2C_CR2_SADD10_MASK		GENMASK(9, 0)
#define STM32F7_I2C_CR2_SADD10(n)		(((n) & \
						STM32F7_I2C_CR2_SADD10_MASK))
#define STM32F7_I2C_CR2_SADD7_MASK		GENMASK(7, 1)
#define STM32F7_I2C_CR2_SADD7(n)		(((n) & 0x7f) << 1)

/* STM32F7 I2C Own Address 1 */
#define STM32F7_I2C_OAR1_OA1EN			BIT(15)
#define STM32F7_I2C_OAR1_OA1MODE		BIT(10)
#define STM32F7_I2C_OAR1_OA1_10_MASK		GENMASK(9, 0)
#define STM32F7_I2C_OAR1_OA1_10(n)		(((n) & \
						STM32F7_I2C_OAR1_OA1_10_MASK))
#define STM32F7_I2C_OAR1_OA1_7_MASK		GENMASK(7, 1)
#define STM32F7_I2C_OAR1_OA1_7(n)		(((n) & 0x7f) << 1)
#define STM32F7_I2C_OAR1_MASK			(STM32F7_I2C_OAR1_OA1_7_MASK \
						| STM32F7_I2C_OAR1_OA1_10_MASK \
						| STM32F7_I2C_OAR1_OA1EN \
						| STM32F7_I2C_OAR1_OA1MODE)

/* STM32F7 I2C Own Address 2 */
#define STM32F7_I2C_OAR2_OA2EN			BIT(15)
#define STM32F7_I2C_OAR2_OA2MSK_MASK		GENMASK(10, 8)
#define STM32F7_I2C_OAR2_OA2MSK(n)		(((n) & 0x7) << 8)
#define STM32F7_I2C_OAR2_OA2_7_MASK		GENMASK(7, 1)
#define STM32F7_I2C_OAR2_OA2_7(n)		(((n) & 0x7f) << 1)
#define STM32F7_I2C_OAR2_MASK			(STM32F7_I2C_OAR2_OA2MSK_MASK \
						| STM32F7_I2C_OAR2_OA2_7_MASK \
						| STM32F7_I2C_OAR2_OA2EN)

/* STM32F7 I2C Interrupt Status */
#define STM32F7_I2C_ISR_ADDCODE_MASK		GENMASK(23, 17)
#define STM32F7_I2C_ISR_ADDCODE_GET(n) \
				(((n) & STM32F7_I2C_ISR_ADDCODE_MASK) >> 17)
#define STM32F7_I2C_ISR_DIR			BIT(16)
#define STM32F7_I2C_ISR_BUSY			BIT(15)
#define STM32F7_I2C_ISR_ALERT			BIT(13)
#define STM32F7_I2C_ISR_PECERR			BIT(11)
#define STM32F7_I2C_ISR_ARLO			BIT(9)
#define STM32F7_I2C_ISR_BERR			BIT(8)
#define STM32F7_I2C_ISR_TCR			BIT(7)
#define STM32F7_I2C_ISR_TC			BIT(6)
#define STM32F7_I2C_ISR_STOPF			BIT(5)
#define STM32F7_I2C_ISR_NACKF			BIT(4)
#define STM32F7_I2C_ISR_ADDR			BIT(3)
#define STM32F7_I2C_ISR_RXNE			BIT(2)
#define STM32F7_I2C_ISR_TXIS			BIT(1)
#define STM32F7_I2C_ISR_TXE			BIT(0)

/* STM32F7 I2C Interrupt Clear */
#define STM32F7_I2C_ICR_ALERTCF			BIT(13)
#define STM32F7_I2C_ICR_PECCF			BIT(11)
#define STM32F7_I2C_ICR_ARLOCF			BIT(9)
#define STM32F7_I2C_ICR_BERRCF			BIT(8)
#define STM32F7_I2C_ICR_STOPCF			BIT(5)
#define STM32F7_I2C_ICR_NACKCF			BIT(4)
#define STM32F7_I2C_ICR_ADDRCF			BIT(3)

/* STM32F7 I2C Timing */
#define STM32F7_I2C_TIMINGR_PRESC(n)		(((n) & 0xf) << 28)
#define STM32F7_I2C_TIMINGR_SCLDEL(n)		(((n) & 0xf) << 20)
#define STM32F7_I2C_TIMINGR_SDADEL(n)		(((n) & 0xf) << 16)
#define STM32F7_I2C_TIMINGR_SCLH(n)		(((n) & 0xff) << 8)
#define STM32F7_I2C_TIMINGR_SCLL(n)		((n) & 0xff)

#define STM32F7_I2C_MAX_LEN			0xff
#define STM32F7_I2C_DMA_LEN_MIN			0x16
#define STM32F7_I2C_MAX_SLAVE			0x3

#define STM32F7_I2C_DNF_DEFAULT			0
#define STM32F7_I2C_DNF_MAX			16

#define STM32F7_I2C_ANALOG_FILTER_ENABLE	1
#define STM32F7_I2C_ANALOG_FILTER_DELAY_MIN	50	/* ns */
#define STM32F7_I2C_ANALOG_FILTER_DELAY_MAX	260	/* ns */

#define STM32F7_I2C_RISE_TIME_DEFAULT		25	/* ns */
#define STM32F7_I2C_FALL_TIME_DEFAULT		10	/* ns */

#define STM32F7_PRESC_MAX			BIT(4)
#define STM32F7_SCLDEL_MAX			BIT(4)
#define STM32F7_SDADEL_MAX			BIT(4)
#define STM32F7_SCLH_MAX			BIT(8)
#define STM32F7_SCLL_MAX			BIT(8)

#define STM32F7_AUTOSUSPEND_DELAY		(HZ / 100)

/**
 * struct stm32f7_i2c_regs - i2c f7 registers backup
 * @cr1: Control register 1
 * @cr2: Control register 2
 * @oar1: Own address 1 register
 * @oar2: Own address 2 register
 * @pecr: PEC register
 * @tmgr: Timing register
 */
struct stm32f7_i2c_regs {
	u32 cr1;
	u32 cr2;
	u32 oar1;
	u32 oar2;
	u32 pecr;
	u32 tmgr;
};

/**
 * struct stm32f7_i2c_spec - private i2c specification timing
 * @rate: I2C bus speed (Hz)
 * @fall_max: Max fall time of both SDA and SCL signals (ns)
 * @rise_max: Max rise time of both SDA and SCL signals (ns)
 * @hddat_min: Min data hold time (ns)
 * @vddat_max: Max data valid time (ns)
 * @sudat_min: Min data setup time (ns)
 * @l_min: Min low period of the SCL clock (ns)
 * @h_min: Min high period of the SCL clock (ns)
 */
struct stm32f7_i2c_spec {
	u32 rate;
	u32 fall_max;
	u32 rise_max;
	u32 hddat_min;
	u32 vddat_max;
	u32 sudat_min;
	u32 l_min;
	u32 h_min;
};

/**
 * struct stm32f7_i2c_setup - private I2C timing setup parameters
 * @speed_freq: I2C speed frequency  (Hz)
 * @clock_src: I2C clock source frequency (Hz)
 * @rise_time: Rise time (ns)
 * @fall_time: Fall time (ns)
 * @dnf: Digital filter coefficient (0-16)
 * @analog_filter: Analog filter delay (On/Off)
 */
struct stm32f7_i2c_setup {
	u32 speed_freq;
	u32 clock_src;
	u32 rise_time;
	u32 fall_time;
	u8 dnf;
	bool analog_filter;
};

/**
 * struct stm32f7_i2c_timings - private I2C output parameters
 * @node: List entry
 * @presc: Prescaler value
 * @scldel: Data setup time
 * @sdadel: Data hold time
 * @sclh: SCL high period (master mode)
 * @scll: SCL low period (master mode)
 */
struct stm32f7_i2c_timings {
	struct list_head node;
	u8 presc;
	u8 scldel;
	u8 sdadel;
	u8 sclh;
	u8 scll;
};

/**
 * struct stm32f7_i2c_msg - client specific data
 * @addr: 8-bit or 10-bit slave addr, including r/w bit
 * @count: number of bytes to be transferred
 * @buf: data buffer
 * @result: result of the transfer
 * @stop: last I2C msg to be sent, i.e. STOP to be generated
 * @smbus: boolean to know if the I2C IP is used in SMBus mode
 * @size: type of SMBus protocol
 * @read_write: direction of SMBus protocol
 * SMBus block read and SMBus block write - block read process call protocols
 * @smbus_buf: buffer to be used for SMBus protocol transfer. It will
 * contain a maximum of 32 bytes of data + byte command + byte count + PEC
 * This buffer has to be 32-bit aligned to be compliant with memory address
 * register in DMA mode.
 */
struct stm32f7_i2c_msg {
	u16 addr;
	u32 count;
	u8 *buf;
	int result;
	bool stop;
	bool smbus;
	int size;
	char read_write;
	u8 smbus_buf[I2C_SMBUS_BLOCK_MAX + 3] __aligned(4);
};

/**
 * struct stm32f7_i2c_host - SMBus host specific data
 * @client: I2C slave device that represents SMBus host
 * @notify_start: indicate that this is the start of the notify transaction
 * @addr: device address of SMBus device that initiate SMBus host protocol
 */
struct stm32f7_i2c_host {
	struct i2c_client *client;
	bool notify_start;
	u8 addr;
};

/**
 * struct stm32f7_i2c_alert - SMBus alert specific data
 * @setup: platform data for the smbus_alert i2c client
 * @ara: I2C slave device used to respond to the SMBus Alert with Alert
 * Response Address
 */
struct stm32f7_i2c_alert {
	struct i2c_smbus_alert_setup setup;
	struct i2c_client *ara;
};

/**
 * struct stm32f7_i2c_dev - private data of the controller
 * @adap: I2C adapter for this controller
 * @dev: device for this controller
 * @irq_event: interrupt event line for the controller
 * @irq_wakeup: interrupt wakeup line for the controller
 * @base: virtual memory area
 * @complete: completion of I2C message
 * @clk: hw i2c clock
 * @bus_rate: I2C clock frequency of the controller.
 * @msg: Pointer to data to be written
 * @msg_num: number of I2C messages to be executed
 * @msg_id: message identifiant
 * @f7_msg: customized i2c msg for driver usage
 * @setup: I2C timing input setup
 * @timing: I2C computed timings
 * @slave: list of slave devices registered on the I2C bus
 * @slave_running: slave device currently used
 * @regs: backup of i2c controller registers (for suspend/resume)
 * @slave_dir: transfer direction for the current slave device
 * @master_mode: boolean to know in which mode the I2C is running (master or
 * slave)
 * @dma: dma data
 * @use_dma: boolean to know if dma is used in the current transfer
 * @sregmap: holds SYSCFG phandle for Fast Mode Plus bits
 * @cregmap: holds SYSCFG phandle for Fast Mode Plus clear bits
 * @regmap_sreg: register address for setting Fast Mode Plus bits
 * @regmap_smask: mask for Fast Mode Plus bits in set register
 * @regmap_creg: register address for setting Fast Mode Plus bits
 * @regmap_cmask: mask for Fast Mode Plus bits in set register
 * @is_suspended: boolean to know if the driver has been suspended
 * @host: SMBus host protocol specific data
 * @alert: SMBus alert specific data
*/
struct stm32f7_i2c_dev {
	struct i2c_adapter adap;
	struct device *dev;
	void __iomem *base;
	int irq_event;
	int irq_wakeup;
	struct completion complete;
	struct clk *clk;
	unsigned int bus_rate;
	struct i2c_msg *msg;
	unsigned int msg_num;
	unsigned int msg_id;
	struct stm32f7_i2c_msg f7_msg;
	struct stm32f7_i2c_setup setup;
	struct stm32f7_i2c_timings timing;
	struct i2c_client *slave[STM32F7_I2C_MAX_SLAVE];
	struct i2c_client *slave_running;
	struct stm32f7_i2c_regs regs;
	u32 slave_dir;
	bool master_mode;
	struct stm32_i2c_dma *dma;
	bool use_dma;
	struct regmap *sregmap;
	struct regmap *cregmap;
	u32 regmap_sreg;
	u32 regmap_smask;
	u32 regmap_creg;
	u32 regmap_cmask;
	bool is_suspended;
	struct stm32f7_i2c_host *host;
	struct stm32f7_i2c_alert *alert;
};

/*
 * All these values are coming from I2C Specification, Version 6.0, 4th of
 * April 2014.
 *
 * Table10. Characteristics of the SDA and SCL bus lines for Standard, Fast,
 * and Fast-mode Plus I2C-bus devices
 */
#define I2C_STD_RATE 100000
#define I2C_FAST_RATE 400000
#define I2C_FASTPLUS_RATE 1000000
static struct stm32f7_i2c_spec i2c_specs[] = {
	/* Standard - 100KHz */
	{
		.rate = I2C_STD_RATE,
		.fall_max = 300,
		.rise_max = 1000,
		.hddat_min = 0,
		.vddat_max = 3450,
		.sudat_min = 250,
		.l_min = 4700,
		.h_min = 4000,
	},
	/* Fast - 400KHz */
	{
		.rate = I2C_FAST_RATE,
		.fall_max = 300,
		.rise_max = 300,
		.hddat_min = 0,
		.vddat_max = 900,
		.sudat_min = 100,
		.l_min = 1300,
		.h_min = 600,
	},
	/* FastPlus - 1MHz */
	{
		.rate = I2C_FASTPLUS_RATE,
		.fall_max = 100,
		.rise_max = 120,
		.hddat_min = 0,
		.vddat_max = 450,
		.sudat_min = 50,
		.l_min = 500,
		.h_min = 260,
	},
};

static const struct stm32f7_i2c_setup stm32f7_setup = {
	.rise_time = STM32F7_I2C_RISE_TIME_DEFAULT,
	.fall_time = STM32F7_I2C_FALL_TIME_DEFAULT,
	.dnf = STM32F7_I2C_DNF_DEFAULT,
	.analog_filter = STM32F7_I2C_ANALOG_FILTER_ENABLE,
};

static inline void stm32f7_i2c_set_bits(void __iomem *reg, u32 mask)
{
	writel_relaxed(readl_relaxed(reg) | mask, reg);
}

static inline void stm32f7_i2c_clr_bits(void __iomem *reg, u32 mask)
{
	writel_relaxed(readl_relaxed(reg) & ~mask, reg);
}

static void stm32f7_i2c_disable_irq(struct stm32f7_i2c_dev *i2c_dev, u32 mask)
{
	stm32f7_i2c_clr_bits(i2c_dev->base + STM32F7_I2C_CR1, mask);
}

static struct stm32f7_i2c_spec *get_specs(u32 rate)
{
	int i;

	for (i = 0; i < ARRAY_SIZE(i2c_specs); i++)
		if (rate <= i2c_specs[i].rate)
			return &i2c_specs[i];

	/* NOT REACHED */
	return ERR_PTR(-EINVAL);
}

#define RATE_MIN(rate)	(rate / 100 * 80)
static int stm32f7_i2c_compute_timing(struct stm32f7_i2c_dev *i2c_dev,
				      struct stm32f7_i2c_setup *setup,
				      struct stm32f7_i2c_timings *output)
{
	struct stm32f7_i2c_spec *specs;
	u32 p_prev = STM32F7_PRESC_MAX;
	u32 i2cclk = DIV_ROUND_CLOSEST(NSEC_PER_SEC,
				       setup->clock_src);
	u32 i2cbus = DIV_ROUND_CLOSEST(NSEC_PER_SEC,
				       setup->speed_freq);
	u32 clk_error_prev = i2cbus;
	u32 tsync;
	u32 af_delay_min, af_delay_max;
	u32 dnf_delay;
	u32 clk_min, clk_max;
	int sdadel_min, sdadel_max;
	int scldel_min;
	struct stm32f7_i2c_timings *v, *_v, *s;
	struct list_head solutions;
	u16 p, l, a, h;
	int ret = 0;

	specs = get_specs(setup->speed_freq);
	if (specs == ERR_PTR(-EINVAL)) {
		dev_err(i2c_dev->dev, "speed out of bound {%d}\n",
			setup->speed_freq);
		return -EINVAL;
	}

	if ((setup->rise_time > specs->rise_max) ||
	    (setup->fall_time > specs->fall_max)) {
		dev_err(i2c_dev->dev,
			"timings out of bound Rise{%d>%d}/Fall{%d>%d}\n",
			setup->rise_time, specs->rise_max,
			setup->fall_time, specs->fall_max);
		return -EINVAL;
	}

	if (setup->dnf > STM32F7_I2C_DNF_MAX) {
		dev_err(i2c_dev->dev,
			"DNF out of bound %d/%d\n",
			setup->dnf, STM32F7_I2C_DNF_MAX);
		return -EINVAL;
	}

	/*  Analog and Digital Filters */
	af_delay_min =
		(setup->analog_filter ?
		 STM32F7_I2C_ANALOG_FILTER_DELAY_MIN : 0);
	af_delay_max =
		(setup->analog_filter ?
		 STM32F7_I2C_ANALOG_FILTER_DELAY_MAX : 0);
	dnf_delay = setup->dnf * i2cclk;

	sdadel_min = specs->hddat_min + setup->fall_time -
		af_delay_min - (setup->dnf + 3) * i2cclk;

	sdadel_max = specs->vddat_max - setup->rise_time -
		af_delay_max - (setup->dnf + 4) * i2cclk;

	scldel_min = setup->rise_time + specs->sudat_min;

	if (sdadel_min < 0)
		sdadel_min = 0;
	if (sdadel_max < 0)
		sdadel_max = 0;

	dev_dbg(i2c_dev->dev, "SDADEL(min/max): %i/%i, SCLDEL(Min): %i\n",
		sdadel_min, sdadel_max, scldel_min);

	INIT_LIST_HEAD(&solutions);
	/* Compute possible values for PRESC, SCLDEL and SDADEL */
	for (p = 0; p < STM32F7_PRESC_MAX; p++) {
		for (l = 0; l < STM32F7_SCLDEL_MAX; l++) {
			u32 scldel = (l + 1) * (p + 1) * i2cclk;

			if (scldel < scldel_min)
				continue;

			for (a = 0; a < STM32F7_SDADEL_MAX; a++) {
				u32 sdadel = (a * (p + 1) + 1) * i2cclk;

				if (((sdadel >= sdadel_min) &&
				     (sdadel <= sdadel_max)) &&
				    (p != p_prev)) {
					v = kmalloc(sizeof(*v), GFP_KERNEL);
					if (!v) {
						ret = -ENOMEM;
						goto exit;
					}

					v->presc = p;
					v->scldel = l;
					v->sdadel = a;
					p_prev = p;

					list_add_tail(&v->node,
						      &solutions);
					break;
				}
			}

			if (p_prev == p)
				break;
		}
	}

	if (list_empty(&solutions)) {
		dev_err(i2c_dev->dev, "no Prescaler solution\n");
		ret = -EPERM;
		goto exit;
	}

	tsync = af_delay_min + dnf_delay + (2 * i2cclk);
	s = NULL;
	clk_max = NSEC_PER_SEC / RATE_MIN(setup->speed_freq);
	clk_min = NSEC_PER_SEC / setup->speed_freq;

	/*
	 * Among Prescaler possibilities discovered above figures out SCL Low
	 * and High Period. Provided:
	 * - SCL Low Period has to be higher than SCL Clock Low Period
	 *   defined by I2C Specification. I2C Clock has to be lower than
	 *   (SCL Low Period - Analog/Digital filters) / 4.
	 * - SCL High Period has to be lower than SCL Clock High Period
	 *   defined by I2C Specification
	 * - I2C Clock has to be lower than SCL High Period
	 */
	list_for_each_entry(v, &solutions, node) {
		u32 prescaler = (v->presc + 1) * i2cclk;

		for (l = 0; l < STM32F7_SCLL_MAX; l++) {
			u32 tscl_l = (l + 1) * prescaler + tsync;

			if ((tscl_l < specs->l_min) ||
			    (i2cclk >=
			     ((tscl_l - af_delay_min - dnf_delay) / 4))) {
				continue;
			}

			for (h = 0; h < STM32F7_SCLH_MAX; h++) {
				u32 tscl_h = (h + 1) * prescaler + tsync;
				u32 tscl = tscl_l + tscl_h +
					setup->rise_time + setup->fall_time;

				if ((tscl >= clk_min) && (tscl <= clk_max) &&
				    (tscl_h >= specs->h_min) &&
				    (i2cclk < tscl_h)) {
					int clk_error = tscl - i2cbus;

					if (clk_error < 0)
						clk_error = -clk_error;

					if (clk_error < clk_error_prev) {
						clk_error_prev = clk_error;
						v->scll = l;
						v->sclh = h;
						s = v;
					}
				}
			}
		}
	}

	if (!s) {
		dev_err(i2c_dev->dev, "no solution at all\n");
		ret = -EPERM;
		goto exit;
	}

	output->presc = s->presc;
	output->scldel = s->scldel;
	output->sdadel = s->sdadel;
	output->scll = s->scll;
	output->sclh = s->sclh;

	dev_dbg(i2c_dev->dev,
		"Presc: %i, scldel: %i, sdadel: %i, scll: %i, sclh: %i\n",
		output->presc,
		output->scldel, output->sdadel,
		output->scll, output->sclh);

exit:
	/* Release list and memory */
	list_for_each_entry_safe(v, _v, &solutions, node) {
		list_del(&v->node);
		kfree(v);
	}

	return ret;
}

static u32 get_lower_rate(u32 rate)
{
	int i;

	for (i = ARRAY_SIZE(i2c_specs) - 1; i >= 0; i--)
		if (i2c_specs[i].rate < rate)
			return i2c_specs[i].rate;

	return i2c_specs[0].rate;
}

static int stm32f7_i2c_setup_timing(struct stm32f7_i2c_dev *i2c_dev,
				    struct stm32f7_i2c_setup *setup)
{
	int ret = 0;

	setup->speed_freq = i2c_dev->bus_rate;
	setup->clock_src = clk_get_rate(i2c_dev->clk);

	if (!setup->clock_src) {
		dev_err(i2c_dev->dev, "clock rate is 0\n");
		return -EINVAL;
	}

	do {
		ret = stm32f7_i2c_compute_timing(i2c_dev, setup,
						 &i2c_dev->timing);
		if (ret) {
			dev_err(i2c_dev->dev,
				"failed to compute I2C timings.\n");
			if (setup->speed_freq > I2C_STD_RATE) {
				setup->speed_freq =
					get_lower_rate(setup->speed_freq);
				dev_warn(i2c_dev->dev,
					 "downgrade I2C Speed Freq to (%i)\n",
					 setup->speed_freq);
			} else {
				break;
			}
		}
	} while (ret);

	if (ret) {
		dev_err(i2c_dev->dev, "Impossible to compute I2C timings.\n");
		return ret;
	}

	dev_dbg(i2c_dev->dev, "I2C Freq(%i), Clk Source(%i)\n",
		setup->speed_freq, setup->clock_src);
	dev_dbg(i2c_dev->dev, "I2C Rise(%i) and Fall(%i) Time\n",
		setup->rise_time, setup->fall_time);
	dev_dbg(i2c_dev->dev, "I2C Analog Filter(%s), DNF(%i)\n",
		(setup->analog_filter ? "On" : "Off"), setup->dnf);

	i2c_dev->bus_rate = setup->speed_freq;

	return 0;
}

static void stm32f7_i2c_disable_dma_req(struct stm32f7_i2c_dev *i2c_dev)
{
	void __iomem *base = i2c_dev->base;
	u32 mask = STM32F7_I2C_CR1_RXDMAEN | STM32F7_I2C_CR1_TXDMAEN;

	stm32f7_i2c_clr_bits(base + STM32F7_I2C_CR1, mask);
}

static void stm32f7_i2c_dma_callback(void *arg)
{
	struct stm32f7_i2c_dev *i2c_dev = (struct stm32f7_i2c_dev *)arg;
	struct stm32_i2c_dma *dma = i2c_dev->dma;
	struct device *dev = dma->chan_using->device->dev;

	stm32f7_i2c_disable_dma_req(i2c_dev);
	dma_unmap_single(dev, dma->dma_buf, dma->dma_len, dma->dma_data_dir);
	complete(&dma->dma_complete);
}

static void stm32f7_i2c_hw_config(struct stm32f7_i2c_dev *i2c_dev)
{
	struct stm32f7_i2c_timings *t = &i2c_dev->timing;
	u32 timing = 0;

	/* Timing settings */
	timing |= STM32F7_I2C_TIMINGR_PRESC(t->presc);
	timing |= STM32F7_I2C_TIMINGR_SCLDEL(t->scldel);
	timing |= STM32F7_I2C_TIMINGR_SDADEL(t->sdadel);
	timing |= STM32F7_I2C_TIMINGR_SCLH(t->sclh);
	timing |= STM32F7_I2C_TIMINGR_SCLL(t->scll);
	writel_relaxed(timing, i2c_dev->base + STM32F7_I2C_TIMINGR);

	/* Enable I2C */
	if (i2c_dev->setup.analog_filter)
		stm32f7_i2c_clr_bits(i2c_dev->base + STM32F7_I2C_CR1,
				     STM32F7_I2C_CR1_ANFOFF);
	else
		stm32f7_i2c_set_bits(i2c_dev->base + STM32F7_I2C_CR1,
				     STM32F7_I2C_CR1_ANFOFF);
	stm32f7_i2c_set_bits(i2c_dev->base + STM32F7_I2C_CR1,
			     STM32F7_I2C_CR1_PE);
}

static void stm32f7_i2c_write_tx_data(struct stm32f7_i2c_dev *i2c_dev)
{
	struct stm32f7_i2c_msg *f7_msg = &i2c_dev->f7_msg;
	void __iomem *base = i2c_dev->base;

	if (f7_msg->count) {
		writeb_relaxed(*f7_msg->buf++, base + STM32F7_I2C_TXDR);
		f7_msg->count--;
	}
}

static void stm32f7_i2c_read_rx_data(struct stm32f7_i2c_dev *i2c_dev)
{
	struct stm32f7_i2c_msg *f7_msg = &i2c_dev->f7_msg;
	void __iomem *base = i2c_dev->base;

	if (f7_msg->count) {
		*f7_msg->buf++ = readb_relaxed(base + STM32F7_I2C_RXDR);
		f7_msg->count--;
	} else {
		/* Flush RX buffer has no data is expected */
		readb_relaxed(base + STM32F7_I2C_RXDR);
	}
}

static void stm32f7_i2c_reload(struct stm32f7_i2c_dev *i2c_dev)
{
	struct stm32f7_i2c_msg *f7_msg = &i2c_dev->f7_msg;
	u32 cr2;

	if (i2c_dev->use_dma)
		f7_msg->count -= STM32F7_I2C_MAX_LEN;

	cr2 = readl_relaxed(i2c_dev->base + STM32F7_I2C_CR2);

	cr2 &= ~STM32F7_I2C_CR2_NBYTES_MASK;
	if (f7_msg->count > STM32F7_I2C_MAX_LEN) {
		cr2 |= STM32F7_I2C_CR2_NBYTES(STM32F7_I2C_MAX_LEN);
	} else {
		cr2 &= ~STM32F7_I2C_CR2_RELOAD;
		cr2 |= STM32F7_I2C_CR2_NBYTES(f7_msg->count);
	}

	writel_relaxed(cr2, i2c_dev->base + STM32F7_I2C_CR2);
}

static void stm32f7_i2c_smbus_reload(struct stm32f7_i2c_dev *i2c_dev)
{
	struct stm32f7_i2c_msg *f7_msg = &i2c_dev->f7_msg;
	u32 cr2;
	u8 *val;

	/*
	 * For I2C_SMBUS_BLOCK_DATA && I2C_SMBUS_BLOCK_PROC_CALL, the first
	 * data received inform us how many data will follow.
	 */
	stm32f7_i2c_read_rx_data(i2c_dev);

	/*
	 * Update NBYTES with the value read to continue the transfer
	 */
	val = f7_msg->buf - sizeof(u8);
	f7_msg->count = *val;
	cr2 = readl_relaxed(i2c_dev->base + STM32F7_I2C_CR2);
	cr2 &= ~(STM32F7_I2C_CR2_NBYTES_MASK | STM32F7_I2C_CR2_RELOAD);
	cr2 |= STM32F7_I2C_CR2_NBYTES(f7_msg->count);
	writel_relaxed(cr2, i2c_dev->base + STM32F7_I2C_CR2);
}

static int stm32f7_i2c_release_bus(struct i2c_adapter *i2c_adap)
{
	struct stm32f7_i2c_dev *i2c_dev = i2c_get_adapdata(i2c_adap);

	dev_info(i2c_dev->dev, "Trying to recover bus\n");

	stm32f7_i2c_clr_bits(i2c_dev->base + STM32F7_I2C_CR1,
			     STM32F7_I2C_CR1_PE);

	stm32f7_i2c_hw_config(i2c_dev);

	return 0;
}

static int stm32f7_i2c_wait_free_bus(struct stm32f7_i2c_dev *i2c_dev)
{
	u32 status;
	int ret;

	ret = readl_relaxed_poll_timeout(i2c_dev->base + STM32F7_I2C_ISR,
					 status,
					 !(status & STM32F7_I2C_ISR_BUSY),
					 10, 1000);
	if (!ret)
		return 0;

	dev_info(i2c_dev->dev, "bus busy\n");

	ret = stm32f7_i2c_release_bus(&i2c_dev->adap);
	if (ret) {
		dev_err(i2c_dev->dev, "Failed to recover the bus (%d)\n", ret);
		return ret;
	}

	return -EBUSY;
}

static void stm32f7_i2c_xfer_msg(struct stm32f7_i2c_dev *i2c_dev,
				 struct i2c_msg *msg)
{
	struct stm32f7_i2c_msg *f7_msg = &i2c_dev->f7_msg;
	void __iomem *base = i2c_dev->base;
	u32 cr1, cr2;
	int ret;

	f7_msg->addr = msg->addr;
	f7_msg->buf = msg->buf;
	f7_msg->count = msg->len;
	f7_msg->result = 0;
	f7_msg->stop = (i2c_dev->msg_id >= i2c_dev->msg_num - 1);

	reinit_completion(&i2c_dev->complete);

	cr1 = readl_relaxed(base + STM32F7_I2C_CR1);
	cr2 = readl_relaxed(base + STM32F7_I2C_CR2);

	/* Set transfer direction */
	cr2 &= ~STM32F7_I2C_CR2_RD_WRN;
	if (msg->flags & I2C_M_RD)
		cr2 |= STM32F7_I2C_CR2_RD_WRN;

	/* Set slave address */
	cr2 &= ~(STM32F7_I2C_CR2_HEAD10R | STM32F7_I2C_CR2_ADD10);
	if (msg->flags & I2C_M_TEN) {
		cr2 &= ~STM32F7_I2C_CR2_SADD10_MASK;
		cr2 |= STM32F7_I2C_CR2_SADD10(f7_msg->addr);
		cr2 |= STM32F7_I2C_CR2_ADD10;
	} else {
		cr2 &= ~STM32F7_I2C_CR2_SADD7_MASK;
		cr2 |= STM32F7_I2C_CR2_SADD7(f7_msg->addr);
	}

	/* Set nb bytes to transfer and reload if needed */
	cr2 &= ~(STM32F7_I2C_CR2_NBYTES_MASK | STM32F7_I2C_CR2_RELOAD);
	if (f7_msg->count > STM32F7_I2C_MAX_LEN) {
		cr2 |= STM32F7_I2C_CR2_NBYTES(STM32F7_I2C_MAX_LEN);
		cr2 |= STM32F7_I2C_CR2_RELOAD;
	} else {
		cr2 |= STM32F7_I2C_CR2_NBYTES(f7_msg->count);
	}

	/* Enable NACK, STOP, error and transfer complete interrupts */
	cr1 |= STM32F7_I2C_CR1_ERRIE | STM32F7_I2C_CR1_TCIE |
		STM32F7_I2C_CR1_STOPIE | STM32F7_I2C_CR1_NACKIE;

	/* Clear DMA req and TX/RX interrupt */
	cr1 &= ~(STM32F7_I2C_CR1_RXIE | STM32F7_I2C_CR1_TXIE |
			STM32F7_I2C_CR1_RXDMAEN | STM32F7_I2C_CR1_TXDMAEN);

	/* Configure DMA or enable RX/TX interrupt */
	i2c_dev->use_dma = false;
	if (i2c_dev->dma && f7_msg->count >= STM32F7_I2C_DMA_LEN_MIN) {
		ret = stm32_i2c_prep_dma_xfer(i2c_dev->dev, i2c_dev->dma,
					      msg->flags & I2C_M_RD,
					      f7_msg->count, f7_msg->buf,
					      stm32f7_i2c_dma_callback,
					      i2c_dev);
		if (!ret)
			i2c_dev->use_dma = true;
		else
			dev_warn(i2c_dev->dev, "can't use DMA\n");
	}

	if (!i2c_dev->use_dma) {
		if (msg->flags & I2C_M_RD)
			cr1 |= STM32F7_I2C_CR1_RXIE;
		else
			cr1 |= STM32F7_I2C_CR1_TXIE;
	} else {
		if (msg->flags & I2C_M_RD)
			cr1 |= STM32F7_I2C_CR1_RXDMAEN;
		else
			cr1 |= STM32F7_I2C_CR1_TXDMAEN;
	}

	/* Configure Start/Repeated Start */
	cr2 |= STM32F7_I2C_CR2_START;

	i2c_dev->master_mode = true;

	/* Write configurations registers */
	writel_relaxed(cr1, base + STM32F7_I2C_CR1);
	writel_relaxed(cr2, base + STM32F7_I2C_CR2);
}

static int stm32f7_i2c_smbus_xfer_msg(struct stm32f7_i2c_dev *i2c_dev,
				      unsigned short flags, u8 command,
				      union i2c_smbus_data *data)
{
	struct stm32f7_i2c_msg *f7_msg = &i2c_dev->f7_msg;
	struct device *dev = i2c_dev->dev;
	void __iomem *base = i2c_dev->base;
	u32 cr1, cr2;
	int i, ret;

	f7_msg->result = 0;
	reinit_completion(&i2c_dev->complete);

	cr2 = readl_relaxed(base + STM32F7_I2C_CR2);
	cr1 = readl_relaxed(base + STM32F7_I2C_CR1);

	/* Set transfer direction */
	cr2 &= ~STM32F7_I2C_CR2_RD_WRN;
	if (f7_msg->read_write)
		cr2 |= STM32F7_I2C_CR2_RD_WRN;

	/* Set slave address */
	cr2 &= ~(STM32F7_I2C_CR2_ADD10 | STM32F7_I2C_CR2_SADD7_MASK);
	cr2 |= STM32F7_I2C_CR2_SADD7(f7_msg->addr);

	f7_msg->smbus_buf[0] = command;
	switch (f7_msg->size) {
	case I2C_SMBUS_QUICK:
		f7_msg->stop = true;
		f7_msg->count = 0;
		break;
	case I2C_SMBUS_BYTE:
		f7_msg->stop = true;
		f7_msg->count = 1;
		break;
	case I2C_SMBUS_BYTE_DATA:
		if (f7_msg->read_write) {
			f7_msg->stop = false;
			f7_msg->count = 1;
			cr2 &= ~STM32F7_I2C_CR2_RD_WRN;
		} else {
			f7_msg->stop = true;
			f7_msg->count = 2;
			f7_msg->smbus_buf[1] = data->byte;
		}
		break;
	case I2C_SMBUS_WORD_DATA:
		if (f7_msg->read_write) {
			f7_msg->stop = false;
			f7_msg->count = 1;
			cr2 &= ~STM32F7_I2C_CR2_RD_WRN;
		} else {
			f7_msg->stop = true;
			f7_msg->count = 3;
			f7_msg->smbus_buf[1] = data->word & 0xff;
			f7_msg->smbus_buf[2] = data->word >> 8;
		}
		break;
	case I2C_SMBUS_BLOCK_DATA:
		if (f7_msg->read_write) {
			f7_msg->stop = false;
			f7_msg->count = 1;
			cr2 &= ~STM32F7_I2C_CR2_RD_WRN;
		} else {
			f7_msg->stop = true;
			if (data->block[0] > I2C_SMBUS_BLOCK_MAX ||
			    !data->block[0]) {
				dev_err(dev, "Invalid block write size %d\n",
					data->block[0]);
				return -EINVAL;
			}
			f7_msg->count = data->block[0] + 2;
			for (i = 1; i < f7_msg->count; i++)
				f7_msg->smbus_buf[i] = data->block[i - 1];
		}
		break;
	case I2C_SMBUS_PROC_CALL:
		f7_msg->stop = false;
		f7_msg->count = 3;
		f7_msg->smbus_buf[1] = data->word & 0xff;
		f7_msg->smbus_buf[2] = data->word >> 8;
		cr2 &= ~STM32F7_I2C_CR2_RD_WRN;
		f7_msg->read_write = I2C_SMBUS_READ;
		break;
	case I2C_SMBUS_BLOCK_PROC_CALL:
		f7_msg->stop = false;
		if (data->block[0] > I2C_SMBUS_BLOCK_MAX - 1) {
			dev_err(dev, "Invalid block write size %d\n",
				data->block[0]);
			return -EINVAL;
		}
		f7_msg->count = data->block[0] + 2;
		for (i = 1; i < f7_msg->count; i++)
			f7_msg->smbus_buf[i] = data->block[i - 1];
		cr2 &= ~STM32F7_I2C_CR2_RD_WRN;
		f7_msg->read_write = I2C_SMBUS_READ;
		break;
	case I2C_SMBUS_I2C_BLOCK_DATA:
		/* Rely on emulated i2c transfer (through master_xfer) */
		return -EOPNOTSUPP;
	default:
		dev_err(dev, "Unsupported smbus protocol %d\n", f7_msg->size);
		return -EOPNOTSUPP;
	}

	f7_msg->buf = f7_msg->smbus_buf;

	/* Configure PEC */
	if ((flags & I2C_CLIENT_PEC) && f7_msg->size != I2C_SMBUS_QUICK) {
		cr1 |= STM32F7_I2C_CR1_PECEN;
		cr2 |= STM32F7_I2C_CR2_PECBYTE;
		if (!f7_msg->read_write)
			f7_msg->count++;
	} else {
		cr1 &= ~STM32F7_I2C_CR1_PECEN;
		cr2 &= ~STM32F7_I2C_CR2_PECBYTE;
	}

	/* Set number of bytes to be transferred */
	cr2 &= ~(STM32F7_I2C_CR2_NBYTES_MASK | STM32F7_I2C_CR2_RELOAD);
	cr2 |= STM32F7_I2C_CR2_NBYTES(f7_msg->count);

	/* Enable NACK, STOP, error and transfer complete interrupts */
	cr1 |= STM32F7_I2C_CR1_ERRIE | STM32F7_I2C_CR1_TCIE |
		STM32F7_I2C_CR1_STOPIE | STM32F7_I2C_CR1_NACKIE;

	/* Clear DMA req and TX/RX interrupt */
	cr1 &= ~(STM32F7_I2C_CR1_RXIE | STM32F7_I2C_CR1_TXIE |
			STM32F7_I2C_CR1_RXDMAEN | STM32F7_I2C_CR1_TXDMAEN);

	/* Configure DMA or enable RX/TX interrupt */
	i2c_dev->use_dma = false;
	if (i2c_dev->dma && f7_msg->count >= STM32F7_I2C_DMA_LEN_MIN) {
		ret = stm32_i2c_prep_dma_xfer(i2c_dev->dev, i2c_dev->dma,
					      cr2 & STM32F7_I2C_CR2_RD_WRN,
					      f7_msg->count, f7_msg->buf,
					      stm32f7_i2c_dma_callback,
					      i2c_dev);
		if (!ret)
			i2c_dev->use_dma = true;
		else
			dev_warn(i2c_dev->dev, "can't use DMA\n");
	}

	if (!i2c_dev->use_dma) {
		if (cr2 & STM32F7_I2C_CR2_RD_WRN)
			cr1 |= STM32F7_I2C_CR1_RXIE;
		else
			cr1 |= STM32F7_I2C_CR1_TXIE;
	} else {
		if (cr2 & STM32F7_I2C_CR2_RD_WRN)
			cr1 |= STM32F7_I2C_CR1_RXDMAEN;
		else
			cr1 |= STM32F7_I2C_CR1_TXDMAEN;
	}

	/* Set Start bit */
	cr2 |= STM32F7_I2C_CR2_START;

	i2c_dev->master_mode = true;

	/* Write configurations registers */
	writel_relaxed(cr1, base + STM32F7_I2C_CR1);
	writel_relaxed(cr2, base + STM32F7_I2C_CR2);

	return 0;
}

static void stm32f7_i2c_smbus_rep_start(struct stm32f7_i2c_dev *i2c_dev)
{
	struct stm32f7_i2c_msg *f7_msg = &i2c_dev->f7_msg;
	void __iomem *base = i2c_dev->base;
	u32 cr1, cr2;
	int ret;

	cr2 = readl_relaxed(base + STM32F7_I2C_CR2);
	cr1 = readl_relaxed(base + STM32F7_I2C_CR1);

	/* Set transfer direction */
	cr2 |= STM32F7_I2C_CR2_RD_WRN;

	switch (f7_msg->size) {
	case I2C_SMBUS_BYTE_DATA:
		f7_msg->count = 1;
		break;
	case I2C_SMBUS_WORD_DATA:
	case I2C_SMBUS_PROC_CALL:
		f7_msg->count = 2;
		break;
	case I2C_SMBUS_BLOCK_DATA:
	case I2C_SMBUS_BLOCK_PROC_CALL:
		f7_msg->count = 1;
		cr2 |= STM32F7_I2C_CR2_RELOAD;
		break;
	}

	f7_msg->buf = f7_msg->smbus_buf;
	f7_msg->stop = true;

	/* Add one byte for PEC if needed */
	if (cr1 & STM32F7_I2C_CR1_PECEN)
		f7_msg->count++;

	/* Set number of bytes to be transferred */
	cr2 &= ~(STM32F7_I2C_CR2_NBYTES_MASK);
	cr2 |= STM32F7_I2C_CR2_NBYTES(f7_msg->count);

	/*
	 * Configure RX/TX interrupt:
	 */
	cr1 &= ~(STM32F7_I2C_CR1_RXIE | STM32F7_I2C_CR1_TXIE);
	cr1 |= STM32F7_I2C_CR1_RXIE;

	/*
	 * Configure DMA or enable RX/TX interrupt:
	 * For I2C_SMBUS_BLOCK_DATA and I2C_SMBUS_BLOCK_PROC_CALL we don't use
	 * dma as we don't know in advance how many data will be received
	 */
	cr1 &= ~(STM32F7_I2C_CR1_RXIE | STM32F7_I2C_CR1_TXIE |
		 STM32F7_I2C_CR1_RXDMAEN | STM32F7_I2C_CR1_TXDMAEN);

	i2c_dev->use_dma = false;
	if (i2c_dev->dma && f7_msg->count >= STM32F7_I2C_DMA_LEN_MIN &&
	    f7_msg->size != I2C_SMBUS_BLOCK_DATA &&
	    f7_msg->size != I2C_SMBUS_BLOCK_PROC_CALL) {
		ret = stm32_i2c_prep_dma_xfer(i2c_dev->dev, i2c_dev->dma,
					      cr2 & STM32F7_I2C_CR2_RD_WRN,
					      f7_msg->count, f7_msg->buf,
					      stm32f7_i2c_dma_callback,
					      i2c_dev);

		if (!ret)
			i2c_dev->use_dma = true;
		else
			dev_warn(i2c_dev->dev, "can't use DMA\n");
	}

	if (!i2c_dev->use_dma)
		cr1 |= STM32F7_I2C_CR1_RXIE;
	else
		cr1 |= STM32F7_I2C_CR1_RXDMAEN;

	/* Configure Repeated Start */
	cr2 |= STM32F7_I2C_CR2_START;

	/* Write configurations registers */
	writel_relaxed(cr1, base + STM32F7_I2C_CR1);
	writel_relaxed(cr2, base + STM32F7_I2C_CR2);
}

static int stm32f7_i2c_smbus_check_pec(struct stm32f7_i2c_dev *i2c_dev)
{
	struct stm32f7_i2c_msg *f7_msg = &i2c_dev->f7_msg;
	u8 count, internal_pec, received_pec;

	internal_pec = readl_relaxed(i2c_dev->base + STM32F7_I2C_PECR);

	switch (f7_msg->size) {
	case I2C_SMBUS_BYTE:
	case I2C_SMBUS_BYTE_DATA:
		received_pec = f7_msg->smbus_buf[1];
		break;
	case I2C_SMBUS_WORD_DATA:
	case I2C_SMBUS_PROC_CALL:
		received_pec = f7_msg->smbus_buf[2];
		break;
	case I2C_SMBUS_BLOCK_DATA:
	case I2C_SMBUS_BLOCK_PROC_CALL:
		count = f7_msg->smbus_buf[0];
		received_pec = f7_msg->smbus_buf[count];
		break;
	default:
		dev_err(i2c_dev->dev, "Unsupported smbus protocol for PEC\n");
		return -EINVAL;
	}

	if (internal_pec != received_pec) {
		dev_err(i2c_dev->dev, "Bad PEC 0x%02x vs. 0x%02x\n",
			internal_pec, received_pec);
		return -EBADMSG;
	}

	return 0;
}

static bool stm32f7_i2c_is_addr_match(struct i2c_client *slave, u32 addcode)
{
	u32 addr;

	if (!slave)
		return false;

	if (slave->flags & I2C_CLIENT_TEN) {
		/*
		 * For 10-bit addr, addcode = 11110XY with
		 * X = Bit 9 of slave address
		 * Y = Bit 8 of slave address
		 */
		addr = slave->addr >> 8;
		addr |= 0x78;
		if (addr == addcode)
			return true;
	} else {
		addr = slave->addr & 0x7f;
		if (addr == addcode)
			return true;
	}

	return false;
}

static void stm32f7_i2c_slave_start(struct stm32f7_i2c_dev *i2c_dev)
{
	struct i2c_client *slave = i2c_dev->slave_running;
	void __iomem *base = i2c_dev->base;
	u32 mask;
	u8 value = 0;

	if (i2c_dev->slave_dir) {
		/* Notify i2c slave that new read transfer is starting */
		i2c_slave_event(slave, I2C_SLAVE_READ_REQUESTED, &value);

		/*
		 * Disable slave TX config in case of I2C combined message
		 * (I2C Write followed by I2C Read)
		 */
		mask = STM32F7_I2C_CR2_RELOAD;
		stm32f7_i2c_clr_bits(base + STM32F7_I2C_CR2, mask);
		mask = STM32F7_I2C_CR1_SBC | STM32F7_I2C_CR1_RXIE |
		       STM32F7_I2C_CR1_TCIE;
		stm32f7_i2c_clr_bits(base + STM32F7_I2C_CR1, mask);

		/* Enable TX empty, STOP, NACK interrupts */
		mask =  STM32F7_I2C_CR1_STOPIE | STM32F7_I2C_CR1_NACKIE |
			STM32F7_I2C_CR1_TXIE;
		stm32f7_i2c_set_bits(base + STM32F7_I2C_CR1, mask);

		/* Write 1st data byte */
		writel_relaxed(value, base + STM32F7_I2C_TXDR);
	} else {
		/* Notify i2c slave that new write transfer is starting */
		i2c_slave_event(slave, I2C_SLAVE_WRITE_REQUESTED, &value);

		/* Set reload mode to be able to ACK/NACK each received byte */
		mask = STM32F7_I2C_CR2_RELOAD;
		stm32f7_i2c_set_bits(base + STM32F7_I2C_CR2, mask);

		/*
		 * Set STOP, NACK, RX empty and transfer complete interrupts.*
		 * Set Slave Byte Control to be able to ACK/NACK each data
		 * byte received
		 */
		mask =  STM32F7_I2C_CR1_STOPIE | STM32F7_I2C_CR1_NACKIE |
			STM32F7_I2C_CR1_SBC | STM32F7_I2C_CR1_RXIE |
			STM32F7_I2C_CR1_TCIE;
		stm32f7_i2c_set_bits(base + STM32F7_I2C_CR1, mask);
	}
}

static void stm32f7_i2c_slave_addr(struct stm32f7_i2c_dev *i2c_dev)
{
	void __iomem *base = i2c_dev->base;
	u32 isr, addcode, dir, mask;
	int i;

	isr = readl_relaxed(i2c_dev->base + STM32F7_I2C_ISR);
	addcode = STM32F7_I2C_ISR_ADDCODE_GET(isr);
	dir = isr & STM32F7_I2C_ISR_DIR;

	for (i = 0; i < STM32F7_I2C_MAX_SLAVE; i++) {
		if (stm32f7_i2c_is_addr_match(i2c_dev->slave[i], addcode)) {
			i2c_dev->slave_running = i2c_dev->slave[i];
			i2c_dev->slave_dir = dir;

			/* Start I2C slave processing */
			stm32f7_i2c_slave_start(i2c_dev);

			/* Clear ADDR flag */
			mask = STM32F7_I2C_ICR_ADDRCF;
			writel_relaxed(mask, base + STM32F7_I2C_ICR);
			break;
		}
	}
}

static int stm32f7_i2c_get_slave_id(struct stm32f7_i2c_dev *i2c_dev,
				    struct i2c_client *slave, int *id)
{
	int i;

	for (i = 0; i < STM32F7_I2C_MAX_SLAVE; i++) {
		if (i2c_dev->slave[i] == slave) {
			*id = i;
			return 0;
		}
	}

	dev_err(i2c_dev->dev, "Slave 0x%x not registered\n", slave->addr);

	return -ENODEV;
}

static int stm32f7_i2c_get_free_slave_id(struct stm32f7_i2c_dev *i2c_dev,
					 struct i2c_client *slave, int *id)
{
	struct device *dev = i2c_dev->dev;
	int i;

	/*
	 * slave[0] support only SMBus Host address (0x8)
	 * slave[1] supports 7-bit and 10-bit slave address
	 * slave[2] supports 7-bit slave address only
	 */
<<<<<<< HEAD
	if (i2c_dev->host) {
		if (slave->addr == 0x08) {
			if (i2c_dev->slave[0])
				goto fail;
			*id = 0;
			return 0;
		}
	}

	for (i = STM32F7_I2C_MAX_SLAVE - 1; i >= 0; i--) {
		if (i == 2 && (slave->flags & I2C_CLIENT_TEN))
=======
	for (i = STM32F7_I2C_MAX_SLAVE - 1; i >= 0; i--) {
		if (i == 1 && (slave->flags & I2C_CLIENT_TEN))
>>>>>>> 7472c402
			continue;
		if (!i2c_dev->slave[i]) {
			*id = i;
			return 0;
		}
	}

fail:
	dev_err(dev, "Slave 0x%x could not be registered\n", slave->addr);

	return -EINVAL;
}

static bool stm32f7_i2c_is_slave_registered(struct stm32f7_i2c_dev *i2c_dev)
{
	int i;

	for (i = 0; i < STM32F7_I2C_MAX_SLAVE; i++) {
		if (i2c_dev->slave[i])
			return true;
	}

	return false;
}

static bool stm32f7_i2c_is_slave_busy(struct stm32f7_i2c_dev *i2c_dev)
{
	int i, busy;

	busy = 0;
	for (i = 0; i < STM32F7_I2C_MAX_SLAVE; i++) {
		if (i2c_dev->slave[i])
			busy++;
	}

	return i == busy;
}

static irqreturn_t stm32f7_i2c_slave_isr_event(struct stm32f7_i2c_dev *i2c_dev)
{
	void __iomem *base = i2c_dev->base;
	u32 cr2, status, mask;
	u8 val;
	int ret;

	status = readl_relaxed(i2c_dev->base + STM32F7_I2C_ISR);

	/* Slave transmitter mode */
	if (status & STM32F7_I2C_ISR_TXIS) {
		i2c_slave_event(i2c_dev->slave_running,
				I2C_SLAVE_READ_PROCESSED,
				&val);

		/* Write data byte */
		writel_relaxed(val, base + STM32F7_I2C_TXDR);
	}

	/* Transfer Complete Reload for Slave receiver mode */
	if (status & STM32F7_I2C_ISR_TCR || status & STM32F7_I2C_ISR_RXNE) {
		/*
		 * Read data byte then set NBYTES to receive next byte or NACK
		 * the current received byte
		 */
		val = readb_relaxed(i2c_dev->base + STM32F7_I2C_RXDR);
		ret = i2c_slave_event(i2c_dev->slave_running,
				      I2C_SLAVE_WRITE_RECEIVED,
				      &val);
		if (!ret) {
			cr2 = readl_relaxed(i2c_dev->base + STM32F7_I2C_CR2);
			cr2 |= STM32F7_I2C_CR2_NBYTES(1);
			writel_relaxed(cr2, i2c_dev->base + STM32F7_I2C_CR2);
		} else {
			mask = STM32F7_I2C_CR2_NACK;
			stm32f7_i2c_set_bits(base + STM32F7_I2C_CR2, mask);
		}
	}

	/* NACK received */
	if (status & STM32F7_I2C_ISR_NACKF) {
		dev_dbg(i2c_dev->dev, "<%s>: Receive NACK\n", __func__);
		writel_relaxed(STM32F7_I2C_ICR_NACKCF, base + STM32F7_I2C_ICR);
	}

	/* STOP received */
	if (status & STM32F7_I2C_ISR_STOPF) {
		/* Disable interrupts */
		stm32f7_i2c_disable_irq(i2c_dev, STM32F7_I2C_XFER_IRQ_MASK);

		if (i2c_dev->slave_dir) {
			/*
			 * Flush TX buffer in order to not used the byte in
			 * TXDR for the next transfer
			 */
			mask = STM32F7_I2C_ISR_TXE;
			stm32f7_i2c_set_bits(base + STM32F7_I2C_ISR, mask);
		}

		/* Clear STOP flag */
		writel_relaxed(STM32F7_I2C_ICR_STOPCF, base + STM32F7_I2C_ICR);

		/* Notify i2c slave that a STOP flag has been detected */
		i2c_slave_event(i2c_dev->slave_running, I2C_SLAVE_STOP, &val);

		i2c_dev->slave_running = NULL;
	}

	/* Address match received */
	if (status & STM32F7_I2C_ISR_ADDR)
		stm32f7_i2c_slave_addr(i2c_dev);

	return IRQ_HANDLED;
}

static irqreturn_t stm32f7_i2c_isr_event(int irq, void *data)
{
	struct stm32f7_i2c_dev *i2c_dev = data;
	struct stm32f7_i2c_msg *f7_msg = &i2c_dev->f7_msg;
	void __iomem *base = i2c_dev->base;
	u32 status, mask;
	int ret = IRQ_HANDLED;

	/* Check if the interrupt if for a slave device */
	if (!i2c_dev->master_mode) {
		ret = stm32f7_i2c_slave_isr_event(i2c_dev);
		return ret;
	}

	status = readl_relaxed(i2c_dev->base + STM32F7_I2C_ISR);

	/* Tx empty */
	if (status & STM32F7_I2C_ISR_TXIS)
		stm32f7_i2c_write_tx_data(i2c_dev);

	/* RX not empty */
	if (status & STM32F7_I2C_ISR_RXNE)
		stm32f7_i2c_read_rx_data(i2c_dev);

	/* NACK received */
	if (status & STM32F7_I2C_ISR_NACKF) {
		dev_dbg(i2c_dev->dev, "<%s>: Receive NACK\n", __func__);
		writel_relaxed(STM32F7_I2C_ICR_NACKCF, base + STM32F7_I2C_ICR);
		f7_msg->result = -ENXIO;
	}

	/* STOP detection flag */
	if (status & STM32F7_I2C_ISR_STOPF) {
		/* Disable interrupts */
		if (stm32f7_i2c_is_slave_registered(i2c_dev))
			mask = STM32F7_I2C_XFER_IRQ_MASK;
		else
			mask = STM32F7_I2C_ALL_IRQ_MASK;
		stm32f7_i2c_disable_irq(i2c_dev, mask);

		/* Clear STOP flag */
		writel_relaxed(STM32F7_I2C_ICR_STOPCF, base + STM32F7_I2C_ICR);

		if (i2c_dev->use_dma) {
			ret = IRQ_WAKE_THREAD;
		} else {
			i2c_dev->master_mode = false;
			complete(&i2c_dev->complete);
		}
	}

	/* Transfer complete */
	if (status & STM32F7_I2C_ISR_TC) {
		if (f7_msg->stop) {
			mask = STM32F7_I2C_CR2_STOP;
			stm32f7_i2c_set_bits(base + STM32F7_I2C_CR2, mask);
		} else if (i2c_dev->use_dma) {
			ret = IRQ_WAKE_THREAD;
		} else if (f7_msg->smbus) {
			stm32f7_i2c_smbus_rep_start(i2c_dev);
		} else {
			i2c_dev->msg_id++;
			i2c_dev->msg++;
			stm32f7_i2c_xfer_msg(i2c_dev, i2c_dev->msg);
		}
	}

	if (status & STM32F7_I2C_ISR_TCR) {
		if (f7_msg->smbus)
			stm32f7_i2c_smbus_reload(i2c_dev);
		else
			stm32f7_i2c_reload(i2c_dev);
	}

	return ret;
}

static irqreturn_t stm32f7_i2c_isr_event_thread(int irq, void *data)
{
	struct stm32f7_i2c_dev *i2c_dev = data;
	struct stm32f7_i2c_msg *f7_msg = &i2c_dev->f7_msg;
	struct stm32_i2c_dma *dma = i2c_dev->dma;
	u32 status;
	int ret;

	/*
	 * Wait for dma transfer completion before sending next message or
	 * notity the end of xfer to the client
	 */
	ret = wait_for_completion_timeout(&i2c_dev->dma->dma_complete, HZ);
	if (!ret) {
		dev_dbg(i2c_dev->dev, "<%s>: Timed out\n", __func__);
		stm32f7_i2c_disable_dma_req(i2c_dev);
		dmaengine_terminate_all(dma->chan_using);
		f7_msg->result = -ETIMEDOUT;
	}

	status = readl_relaxed(i2c_dev->base + STM32F7_I2C_ISR);

	if (status & STM32F7_I2C_ISR_TC) {
		if (f7_msg->smbus) {
			stm32f7_i2c_smbus_rep_start(i2c_dev);
		} else {
			i2c_dev->msg_id++;
			i2c_dev->msg++;
			stm32f7_i2c_xfer_msg(i2c_dev, i2c_dev->msg);
		}
	} else {
		i2c_dev->master_mode = false;
		complete(&i2c_dev->complete);
	}

	return IRQ_HANDLED;
}

static irqreturn_t stm32f7_i2c_isr_error(int irq, void *data)
{
	struct stm32f7_i2c_dev *i2c_dev = data;
	struct stm32f7_i2c_msg *f7_msg = &i2c_dev->f7_msg;
	void __iomem *base = i2c_dev->base;
	struct device *dev = i2c_dev->dev;
	struct stm32_i2c_dma *dma = i2c_dev->dma;
	u32 status;

	status = readl_relaxed(i2c_dev->base + STM32F7_I2C_ISR);

	/* Bus error */
	if (status & STM32F7_I2C_ISR_BERR) {
		dev_err(dev, "<%s>: Bus error\n", __func__);
		writel_relaxed(STM32F7_I2C_ICR_BERRCF, base + STM32F7_I2C_ICR);
		stm32f7_i2c_release_bus(&i2c_dev->adap);
		f7_msg->result = -EIO;
	}

	/* Arbitration loss */
	if (status & STM32F7_I2C_ISR_ARLO) {
		dev_dbg(dev, "<%s>: Arbitration loss\n", __func__);
		writel_relaxed(STM32F7_I2C_ICR_ARLOCF, base + STM32F7_I2C_ICR);
		f7_msg->result = -EAGAIN;
	}

	if (status & STM32F7_I2C_ISR_PECERR) {
		dev_err(dev, "<%s>: PEC error in reception\n", __func__);
		writel_relaxed(STM32F7_I2C_ICR_PECCF, base + STM32F7_I2C_ICR);
		f7_msg->result = -EINVAL;
	}

	if (status & STM32F7_I2C_ISR_ALERT) {
		dev_dbg(dev, "<%s>: SMBus alert received\n", __func__);
		writel_relaxed(STM32F7_I2C_ICR_ALERTCF, base + STM32F7_I2C_ICR);
		i2c_handle_smbus_alert(i2c_dev->alert->ara);
		return IRQ_HANDLED;
	}

	if (!i2c_dev->slave_running) {
		u32 mask;
		/* Disable interrupts */
		if (stm32f7_i2c_is_slave_registered(i2c_dev))
			mask = STM32F7_I2C_XFER_IRQ_MASK;
		else
			mask = STM32F7_I2C_ALL_IRQ_MASK;
		stm32f7_i2c_disable_irq(i2c_dev, mask);
	}

	/* Disable dma */
	if (i2c_dev->use_dma) {
		stm32f7_i2c_disable_dma_req(i2c_dev);
		dmaengine_terminate_all(dma->chan_using);
	}

	i2c_dev->master_mode = false;
	complete(&i2c_dev->complete);

	return IRQ_HANDLED;
}

static int stm32f7_i2c_xfer(struct i2c_adapter *i2c_adap,
			    struct i2c_msg msgs[], int num)
{
	struct stm32f7_i2c_dev *i2c_dev = i2c_get_adapdata(i2c_adap);
	struct stm32f7_i2c_msg *f7_msg = &i2c_dev->f7_msg;
	struct stm32_i2c_dma *dma = i2c_dev->dma;
	unsigned long time_left;
	int ret;

	if (i2c_dev->is_suspended)
		return -EBUSY;

	i2c_dev->msg = msgs;
	i2c_dev->msg_num = num;
	i2c_dev->msg_id = 0;
	f7_msg->smbus = false;

	ret = pm_runtime_get_sync(i2c_dev->dev);
	if (ret < 0)
		return ret;

	ret = stm32f7_i2c_wait_free_bus(i2c_dev);
	if (ret)
		goto pm_free;

	stm32f7_i2c_xfer_msg(i2c_dev, msgs);

	time_left = wait_for_completion_timeout(&i2c_dev->complete,
						i2c_dev->adap.timeout);
	ret = f7_msg->result;

	if (!time_left) {
		dev_dbg(i2c_dev->dev, "Access to slave 0x%x timed out\n",
			i2c_dev->msg->addr);
		if (i2c_dev->use_dma)
			dmaengine_terminate_all(dma->chan_using);
		ret = -ETIMEDOUT;
	}

pm_free:
	pm_runtime_mark_last_busy(i2c_dev->dev);
	pm_runtime_put_autosuspend(i2c_dev->dev);

	return (ret < 0) ? ret : num;
}

static int stm32f7_i2c_smbus_xfer(struct i2c_adapter *adapter, u16 addr,
				  unsigned short flags, char read_write,
				  u8 command, int size,
				  union i2c_smbus_data *data)
{
	struct stm32f7_i2c_dev *i2c_dev = i2c_get_adapdata(adapter);
	struct stm32f7_i2c_msg *f7_msg = &i2c_dev->f7_msg;
	struct stm32_i2c_dma *dma = i2c_dev->dma;
	struct device *dev = i2c_dev->dev;
	unsigned long timeout;
	int i, ret;

	if (i2c_dev->is_suspended)
		return -EBUSY;

	f7_msg->addr = addr;
	f7_msg->size = size;
	f7_msg->read_write = read_write;
	f7_msg->smbus = true;

	ret = pm_runtime_get_sync(dev);
	if (ret < 0)
		return ret;

	ret = stm32f7_i2c_wait_free_bus(i2c_dev);
	if (ret)
		goto pm_free;

	ret = stm32f7_i2c_smbus_xfer_msg(i2c_dev, flags, command, data);
	if (ret)
		goto pm_free;

	timeout = wait_for_completion_timeout(&i2c_dev->complete,
					      i2c_dev->adap.timeout);
	ret = f7_msg->result;
	if (ret)
		goto pm_free;

	if (!timeout) {
		dev_dbg(dev, "Access to slave 0x%x timed out\n", f7_msg->addr);
		if (i2c_dev->use_dma)
			dmaengine_terminate_all(dma->chan_using);
		ret = -ETIMEDOUT;
		goto pm_free;
	}

	/* Check PEC */
	if ((flags & I2C_CLIENT_PEC) && size != I2C_SMBUS_QUICK && read_write) {
		ret = stm32f7_i2c_smbus_check_pec(i2c_dev);
		if (ret)
			goto pm_free;
	}

	if (read_write && size != I2C_SMBUS_QUICK) {
		switch (size) {
		case I2C_SMBUS_BYTE:
		case I2C_SMBUS_BYTE_DATA:
			data->byte = f7_msg->smbus_buf[0];
		break;
		case I2C_SMBUS_WORD_DATA:
		case I2C_SMBUS_PROC_CALL:
			data->word = f7_msg->smbus_buf[0] |
				(f7_msg->smbus_buf[1] << 8);
		break;
		case I2C_SMBUS_BLOCK_DATA:
		case I2C_SMBUS_BLOCK_PROC_CALL:
		for (i = 0; i <= f7_msg->smbus_buf[0]; i++)
			data->block[i] = f7_msg->smbus_buf[i];
		break;
		default:
			dev_err(dev, "Unsupported smbus transaction\n");
			ret = -EINVAL;
		}
	}

pm_free:
	pm_runtime_mark_last_busy(dev);
	pm_runtime_put_autosuspend(dev);
	return ret;
}

static void stm32f7_i2c_enable_wakeup(struct stm32f7_i2c_dev *i2c_dev,
				      bool enable);

static int stm32f7_i2c_reg_slave(struct i2c_client *slave)
{
	struct stm32f7_i2c_dev *i2c_dev = i2c_get_adapdata(slave->adapter);
	void __iomem *base = i2c_dev->base;
	struct device *dev = i2c_dev->dev;
	u32 oar1, oar2, mask;
	int id, ret;

	if (slave->flags & I2C_CLIENT_PEC) {
		dev_err(dev, "SMBus PEC not supported in slave mode\n");
		return -EINVAL;
	}

	if (stm32f7_i2c_is_slave_busy(i2c_dev)) {
		dev_err(dev, "Too much slave registered\n");
		return -EBUSY;
	}

	ret = stm32f7_i2c_get_free_slave_id(i2c_dev, slave, &id);
	if (ret)
		return ret;

	ret = pm_runtime_get_sync(dev);
	if (ret < 0)
		return ret;

	if (!stm32f7_i2c_is_slave_registered(i2c_dev))
		stm32f7_i2c_enable_wakeup(i2c_dev, true);

	switch (id) {
	case 0:
		/* Slave SMBus Host */
		i2c_dev->slave[id] = slave;
		break;

	case 1:
		/* Configure Own Address 1 */
		oar1 = readl_relaxed(i2c_dev->base + STM32F7_I2C_OAR1);
		oar1 &= ~STM32F7_I2C_OAR1_MASK;
		if (slave->flags & I2C_CLIENT_TEN) {
			oar1 |= STM32F7_I2C_OAR1_OA1_10(slave->addr);
			oar1 |= STM32F7_I2C_OAR1_OA1MODE;
		} else {
			oar1 |= STM32F7_I2C_OAR1_OA1_7(slave->addr);
		}
		oar1 |= STM32F7_I2C_OAR1_OA1EN;
		i2c_dev->slave[id] = slave;
		writel_relaxed(oar1, i2c_dev->base + STM32F7_I2C_OAR1);
		break;

	case 2:
		/* Configure Own Address 2 */
		oar2 = readl_relaxed(i2c_dev->base + STM32F7_I2C_OAR2);
		oar2 &= ~STM32F7_I2C_OAR2_MASK;
		if (slave->flags & I2C_CLIENT_TEN) {
			ret = -EOPNOTSUPP;
			goto pm_free;
		}

		oar2 |= STM32F7_I2C_OAR2_OA2_7(slave->addr);
		oar2 |= STM32F7_I2C_OAR2_OA2EN;
		i2c_dev->slave[id] = slave;
		writel_relaxed(oar2, i2c_dev->base + STM32F7_I2C_OAR2);
		break;

	default:
		dev_err(dev, "I2C slave id not supported\n");
		ret = -ENODEV;
		goto pm_free;
	}

	/* Enable ACK */
	stm32f7_i2c_clr_bits(base + STM32F7_I2C_CR2, STM32F7_I2C_CR2_NACK);

	/* Enable Address match interrupt, error interrupt and enable I2C  */
	mask = STM32F7_I2C_CR1_ADDRIE | STM32F7_I2C_CR1_ERRIE |
		STM32F7_I2C_CR1_PE;
	stm32f7_i2c_set_bits(base + STM32F7_I2C_CR1, mask);

	ret = 0;
pm_free:
	if (!stm32f7_i2c_is_slave_registered(i2c_dev))
		stm32f7_i2c_enable_wakeup(i2c_dev, false);

	pm_runtime_mark_last_busy(dev);
	pm_runtime_put_autosuspend(dev);

	return ret;
}

static int stm32f7_i2c_unreg_slave(struct i2c_client *slave)
{
	struct stm32f7_i2c_dev *i2c_dev = i2c_get_adapdata(slave->adapter);
	void __iomem *base = i2c_dev->base;
	u32 mask;
	int id, ret;

	ret = stm32f7_i2c_get_slave_id(i2c_dev, slave, &id);
	if (ret)
		return ret;

	WARN_ON(!i2c_dev->slave[id]);

	ret = pm_runtime_get_sync(i2c_dev->dev);
	if (ret < 0)
		return ret;

	if (id == 1) {
		mask = STM32F7_I2C_OAR1_OA1EN;
		stm32f7_i2c_clr_bits(base + STM32F7_I2C_OAR1, mask);
	} else if (id == 2) {
		mask = STM32F7_I2C_OAR2_OA2EN;
		stm32f7_i2c_clr_bits(base + STM32F7_I2C_OAR2, mask);
	}

	i2c_dev->slave[id] = NULL;

	if (!stm32f7_i2c_is_slave_registered(i2c_dev)) {
		stm32f7_i2c_disable_irq(i2c_dev, STM32F7_I2C_ALL_IRQ_MASK);
		stm32f7_i2c_enable_wakeup(i2c_dev, false);
	}

	pm_runtime_mark_last_busy(i2c_dev->dev);
	pm_runtime_put_autosuspend(i2c_dev->dev);

	return 0;
}

static int stm32f7_i2c_setup_wakeup(struct stm32f7_i2c_dev *i2c_dev)
{
	int ret;

	device_init_wakeup(i2c_dev->dev, true);
	ret = dev_pm_set_dedicated_wake_irq(i2c_dev->dev, i2c_dev->irq_wakeup);
	if (ret) {
		device_init_wakeup(i2c_dev->dev, false);
		dev_warn(i2c_dev->dev, "failed to set up wakeup irq");
		return ret;
	}

	return device_set_wakeup_enable(i2c_dev->dev, false);
}

static int stm32f7_i2c_write_fm_plus_bits(struct stm32f7_i2c_dev *i2c_dev,
					  bool enable)
{
	int ret;
	u32 reg, mask;

	if (i2c_dev->bus_rate <= I2C_FAST_RATE ||
	    IS_ERR_OR_NULL(i2c_dev->sregmap)) {
		/* Optional */
		return 0;
	}

	reg = i2c_dev->regmap_sreg;
	mask = i2c_dev->regmap_smask;

	if (IS_ERR(i2c_dev->cregmap))
		ret = regmap_update_bits(i2c_dev->sregmap, reg, mask,
					 enable ? mask : 0);
	else
		ret = regmap_write(enable ? i2c_dev->sregmap : i2c_dev->cregmap,
				   enable ? reg : i2c_dev->regmap_creg,
				   enable ? mask : i2c_dev->regmap_cmask);

	return ret;
}

static int stm32f7_i2c_setup_fm_plus_bits(struct platform_device *pdev,
					  struct stm32f7_i2c_dev *i2c_dev)
{
	struct device_node *np = pdev->dev.of_node;
	int ret;
	u32 reg, mask;

	i2c_dev->sregmap = syscon_regmap_lookup_by_phandle(np, "st,syscfg-fmp");
	if (IS_ERR(i2c_dev->sregmap)) {
		/* Optional */
		return 0;
	}

	ret = of_property_read_u32_index(np, "st,syscfg-fmp", 1, &reg);
	if (ret)
		return ret;

	ret = of_property_read_u32_index(np, "st,syscfg-fmp", 2, &mask);
	if (ret)
		return ret;

	i2c_dev->regmap_sreg = reg;
	i2c_dev->regmap_smask = mask;
	i2c_dev->cregmap = syscon_regmap_lookup_by_phandle(np,
							   "st,syscfg-fmp-clr");
	if (!IS_ERR(i2c_dev->cregmap)) {
		ret = of_property_read_u32_index(np, "st,syscfg-fmp-clr", 1,
						 &i2c_dev->regmap_creg);
		if (ret)
			return ret;

		ret = of_property_read_u32_index(np, "st,syscfg-fmp-clr", 2,
						 &i2c_dev->regmap_cmask);
		if (ret)
			return ret;
	}

	return stm32f7_i2c_write_fm_plus_bits(i2c_dev, 1);
}

static int stm32f7_i2c_smbus_host_cb(struct i2c_client *client,
				     enum i2c_slave_event event,
				     u8 *val)
{
	struct stm32f7_i2c_dev *i2c_dev = i2c_get_adapdata(client->adapter);
	struct stm32f7_i2c_host *host = i2c_dev->host;
	int ret;

	switch (event) {
	case I2C_SLAVE_WRITE_REQUESTED:
		host->notify_start = true;
		break;
	case I2C_SLAVE_WRITE_RECEIVED:
		/* We only retrieve the first byte received (addr)
		 * From Documentation/i2c/smbus-protocol:
		 * There is currently no way to retrieve the data parameter
		 * from the client.
		 */
		if (!host->notify_start)
			break;
		host->addr = *val;
		host->notify_start = false;
		break;
	case I2C_SLAVE_STOP:
		ret = i2c_handle_smbus_host_notify(client->adapter,
						   host->addr);
		if (ret < 0) {
			dev_dbg(i2c_dev->dev, "failed to handle host_notify (%d)\n",
				ret);
			return ret;
		}
		break;
	default:
		dev_err(i2c_dev->dev, "slave event not supported\n");
		return -EINVAL;
	}

	return 0;
}

static int stm32f7_i2c_enable_smbus_host(struct stm32f7_i2c_dev *i2c_dev)
{
	struct stm32f7_i2c_host *host;
	struct i2c_adapter *adap = &i2c_dev->adap;
	struct device *dev = i2c_dev->dev;
	void __iomem *base = i2c_dev->base;
	struct i2c_board_info host_notify_board_info = {
		I2C_BOARD_INFO("smbus_host_notify", 0x8),
		.flags  = I2C_CLIENT_SLAVE,
	};
	int ret;

	host = devm_kzalloc(dev, sizeof(*host), GFP_KERNEL);
	if (!host)
		return -ENOMEM;

	host->client = i2c_new_device(adap, &host_notify_board_info);
	if (!host->client)
		return -ENOMEM;

	i2c_dev->host = host;

	ret = i2c_slave_register(host->client, stm32f7_i2c_smbus_host_cb);
	if (ret) {
		i2c_dev->host = NULL;
		i2c_unregister_device(host->client);
		return ret;
	}

	/* Enable SMBus Host address */
	stm32f7_i2c_set_bits(base + STM32F7_I2C_CR1, STM32F7_I2C_CR1_SMBHEN);

	return 0;
}

static void stm32f7_i2c_disable_smbus_host(struct stm32f7_i2c_dev *i2c_dev)
{
	void __iomem *base = i2c_dev->base;
	struct stm32f7_i2c_host *host = i2c_dev->host;

	if (host) {
		/* Disable SMBus Host address */
		stm32f7_i2c_clr_bits(base + STM32F7_I2C_CR1,
				     STM32F7_I2C_CR1_SMBHEN);
		i2c_slave_unregister(host->client);
		i2c_dev->host = NULL;
		i2c_unregister_device(host->client);
	}
}

static int stm32f7_i2c_enable_smbus_alert(struct stm32f7_i2c_dev *i2c_dev)
{
	struct stm32f7_i2c_alert *alert;
	struct i2c_adapter *adap = &i2c_dev->adap;
	struct device *dev = i2c_dev->dev;
	void __iomem *base = i2c_dev->base;

	alert = devm_kzalloc(dev, sizeof(*alert), GFP_KERNEL);
	if (!alert)
		return -ENOMEM;

	alert->ara = i2c_setup_smbus_alert(adap, &alert->setup);
	if (!alert->ara)
		return -ENOMEM;

	i2c_dev->alert = alert;

	/* Enable SMBus Alert */
	stm32f7_i2c_set_bits(base + STM32F7_I2C_CR1, STM32F7_I2C_CR1_ALERTEN);

	return 0;
}

static void stm32f7_i2c_disable_smbus_alert(struct stm32f7_i2c_dev *i2c_dev)
{
	struct stm32f7_i2c_alert *alert = i2c_dev->alert;
	void __iomem *base = i2c_dev->base;

	if (alert) {
		/* Disable SMBus Alert */
		stm32f7_i2c_clr_bits(base + STM32F7_I2C_CR1,
				     STM32F7_I2C_CR1_ALERTEN);
		i2c_unregister_device(alert->ara);
	}
}

static u32 stm32f7_i2c_func(struct i2c_adapter *adap)
{
	return I2C_FUNC_I2C | I2C_FUNC_10BIT_ADDR | I2C_FUNC_SLAVE |
		I2C_FUNC_SMBUS_QUICK | I2C_FUNC_SMBUS_BYTE |
		I2C_FUNC_SMBUS_BYTE_DATA | I2C_FUNC_SMBUS_WORD_DATA |
		I2C_FUNC_SMBUS_BLOCK_DATA | I2C_FUNC_SMBUS_BLOCK_PROC_CALL |
		I2C_FUNC_SMBUS_PROC_CALL | I2C_FUNC_SMBUS_PEC |
		I2C_FUNC_SMBUS_I2C_BLOCK | I2C_FUNC_SMBUS_HOST_NOTIFY;
}

static struct i2c_algorithm stm32f7_i2c_algo = {
	.master_xfer = stm32f7_i2c_xfer,
	.smbus_xfer = stm32f7_i2c_smbus_xfer,
	.functionality = stm32f7_i2c_func,
	.reg_slave = stm32f7_i2c_reg_slave,
	.unreg_slave = stm32f7_i2c_unreg_slave,
};

static int stm32f7_i2c_probe(struct platform_device *pdev)
{
	struct stm32f7_i2c_dev *i2c_dev;
	const struct stm32f7_i2c_setup *setup;
	struct resource *res;
	u32 rise_time, fall_time;
	struct i2c_adapter *adap;
	struct reset_control *rst;
	dma_addr_t phy_addr;
	int irq_error, ret;

	i2c_dev = devm_kzalloc(&pdev->dev, sizeof(*i2c_dev), GFP_KERNEL);
	if (!i2c_dev)
		return -ENOMEM;

	res = platform_get_resource(pdev, IORESOURCE_MEM, 0);
	i2c_dev->base = devm_ioremap_resource(&pdev->dev, res);
	if (IS_ERR(i2c_dev->base))
		return PTR_ERR(i2c_dev->base);
	phy_addr = (dma_addr_t)res->start;

	i2c_dev->irq_event = platform_get_irq_byname(pdev, "event");
	if (i2c_dev->irq_event <= 0) {
		if (i2c_dev->irq_event != -EPROBE_DEFER)
			dev_err(&pdev->dev, "Failed to get IRQ event: %d\n",
				i2c_dev->irq_event);
		return i2c_dev->irq_event ? : -ENOENT;
	}

	irq_error = platform_get_irq_byname(pdev, "error");
	if (irq_error <= 0) {
		if (irq_error != -EPROBE_DEFER)
			dev_err(&pdev->dev, "Failed to get IRQ error: %d\n",
				irq_error);
		return irq_error ? : -ENOENT;
	}

	i2c_dev->irq_wakeup = platform_get_irq_byname(pdev, "wakeup");
	if (i2c_dev->irq_wakeup < 0 && i2c_dev->irq_wakeup != -ENXIO) {
		if (i2c_dev->irq_wakeup != -EPROBE_DEFER)
			dev_err(&pdev->dev, "Failed to get IRQ wakeup: %d\n",
				i2c_dev->irq_wakeup);
		return i2c_dev->irq_wakeup;
	}

	i2c_dev->clk = devm_clk_get(&pdev->dev, NULL);
	if (IS_ERR(i2c_dev->clk)) {
		dev_err(&pdev->dev, "Error: Missing controller clock\n");
		return PTR_ERR(i2c_dev->clk);
	}

	ret = clk_prepare_enable(i2c_dev->clk);
	if (ret) {
		dev_err(&pdev->dev, "Failed to prepare_enable clock\n");
		return ret;
	}

	ret = device_property_read_u32(&pdev->dev, "clock-frequency",
				       &i2c_dev->bus_rate);
	if (ret)
		i2c_dev->bus_rate = I2C_STD_RATE;

	if (i2c_dev->bus_rate > I2C_FASTPLUS_RATE) {
		dev_err(&pdev->dev, "Invalid bus speed (%i>%i)\n",
			i2c_dev->bus_rate, I2C_FASTPLUS_RATE);
		return -EINVAL;
	}

	rst = devm_reset_control_get(&pdev->dev, NULL);
	if (IS_ERR(rst)) {
		dev_err(&pdev->dev, "Error: Missing controller reset\n");
		ret = PTR_ERR(rst);
		goto clk_free;
	}
	reset_control_assert(rst);
	udelay(2);
	reset_control_deassert(rst);

	i2c_dev->dev = &pdev->dev;

	ret = devm_request_threaded_irq(&pdev->dev, i2c_dev->irq_event,
					stm32f7_i2c_isr_event,
					stm32f7_i2c_isr_event_thread,
					IRQF_ONESHOT,
					pdev->name, i2c_dev);
	if (ret) {
		dev_err(&pdev->dev, "Failed to request irq event %i\n",
			i2c_dev->irq_event);
		goto clk_free;
	}

	ret = devm_request_irq(&pdev->dev, irq_error, stm32f7_i2c_isr_error, 0,
			       pdev->name, i2c_dev);
	if (ret) {
		dev_err(&pdev->dev, "Failed to request irq error %i\n",
			irq_error);
		goto clk_free;
	}

	setup = of_device_get_match_data(&pdev->dev);
	if (!setup) {
		dev_err(&pdev->dev, "Can't get device data\n");
		ret = -ENODEV;
		goto clk_free;
	}
	i2c_dev->setup = *setup;

	ret = device_property_read_u32(i2c_dev->dev, "i2c-scl-rising-time-ns",
				       &rise_time);
	if (!ret)
		i2c_dev->setup.rise_time = rise_time;

	ret = device_property_read_u32(i2c_dev->dev, "i2c-scl-falling-time-ns",
				       &fall_time);
	if (!ret)
		i2c_dev->setup.fall_time = fall_time;

	ret = stm32f7_i2c_setup_timing(i2c_dev, &i2c_dev->setup);
	if (ret)
		goto clk_free;

	/* Setup Fast mode plus if necessary */
	if (i2c_dev->bus_rate > I2C_FAST_RATE) {
		ret = stm32f7_i2c_setup_fm_plus_bits(pdev, i2c_dev);
		if (ret)
			goto clk_free;
	}

	adap = &i2c_dev->adap;
	i2c_set_adapdata(adap, i2c_dev);
	snprintf(adap->name, sizeof(adap->name), "STM32F7 I2C(%pa)",
		 &res->start);
	adap->owner = THIS_MODULE;
	adap->timeout = 2 * HZ;
	adap->retries = 3;
	adap->algo = &stm32f7_i2c_algo;
	adap->dev.parent = &pdev->dev;
	adap->dev.of_node = pdev->dev.of_node;

	init_completion(&i2c_dev->complete);

	/* Init DMA config if supported */
	i2c_dev->dma = stm32_i2c_dma_request(i2c_dev->dev, phy_addr,
					     STM32F7_I2C_TXDR,
					     STM32F7_I2C_RXDR);
	if (PTR_ERR(i2c_dev->dma) == -ENODEV)
		i2c_dev->dma = NULL;
	else if (IS_ERR(i2c_dev->dma)) {
		ret = PTR_ERR(i2c_dev->dma);
		if (ret != -EPROBE_DEFER)
			dev_err(&pdev->dev,
				"Failed to request dma error %i\n", ret);
		goto clk_free;
	}

	if (i2c_dev->irq_wakeup > 0) {
		ret = stm32f7_i2c_setup_wakeup(i2c_dev);
		if (ret)
			goto dma_free;
	}

	platform_set_drvdata(pdev, i2c_dev);

	pm_runtime_set_autosuspend_delay(i2c_dev->dev,
					 STM32F7_AUTOSUSPEND_DELAY);
	pm_runtime_use_autosuspend(i2c_dev->dev);
	pm_runtime_set_active(i2c_dev->dev);
	pm_runtime_enable(i2c_dev->dev);

	pm_runtime_get_noresume(&pdev->dev);

	stm32f7_i2c_hw_config(i2c_dev);

	ret = i2c_add_adapter(adap);
	if (ret)
		goto pm_disable;

	if (device_property_read_bool(&pdev->dev, "st,smbus-host-notify")) {
		ret = stm32f7_i2c_enable_smbus_host(i2c_dev);
		if (ret) {
			dev_err(i2c_dev->dev,
				"failed to enable SMBus host notify (%d)\n",
				ret);
			goto i2c_adapter_remove;
		}
	}

	if (device_property_read_bool(&pdev->dev, "st,smbus-alert")) {
		ret = stm32f7_i2c_enable_smbus_alert(i2c_dev);
		if (ret) {
			dev_err(i2c_dev->dev,
				"failed to enable SMBus alert protocol (%d)\n",
				ret);
			goto host_notify_disable;
		}
	}

	dev_info(i2c_dev->dev, "STM32F7 I2C-%d bus adapter\n", adap->nr);

	pm_runtime_mark_last_busy(i2c_dev->dev);
	pm_runtime_put_autosuspend(i2c_dev->dev);

	return 0;

host_notify_disable:
	stm32f7_i2c_disable_smbus_host(i2c_dev);

i2c_adapter_remove:
	i2c_del_adapter(adap);

pm_disable:
	dev_pm_clear_wake_irq(i2c_dev->dev);
	device_init_wakeup(i2c_dev->dev, false);

	pm_runtime_put_noidle(i2c_dev->dev);
	pm_runtime_disable(i2c_dev->dev);
	pm_runtime_set_suspended(i2c_dev->dev);
	pm_runtime_dont_use_autosuspend(i2c_dev->dev);

dma_free:
	if (i2c_dev->dma) {
		stm32_i2c_dma_free(i2c_dev->dma);
		i2c_dev->dma = NULL;
	}
	stm32f7_i2c_write_fm_plus_bits(i2c_dev, 0);

clk_free:
	clk_disable_unprepare(i2c_dev->clk);

	return ret;
}

static int stm32f7_i2c_remove(struct platform_device *pdev)
{
	struct stm32f7_i2c_dev *i2c_dev = platform_get_drvdata(pdev);

	stm32f7_i2c_disable_smbus_alert(i2c_dev);

	stm32f7_i2c_disable_smbus_host(i2c_dev);

	i2c_del_adapter(&i2c_dev->adap);
	pm_runtime_get_sync(i2c_dev->dev);

	dev_pm_clear_wake_irq(i2c_dev->dev);
	device_init_wakeup(i2c_dev->dev, false);

	pm_runtime_put_noidle(i2c_dev->dev);
	pm_runtime_disable(i2c_dev->dev);
	pm_runtime_set_suspended(i2c_dev->dev);
	pm_runtime_dont_use_autosuspend(i2c_dev->dev);

	if (i2c_dev->dma) {
		stm32_i2c_dma_free(i2c_dev->dma);
		i2c_dev->dma = NULL;
	}
	stm32f7_i2c_write_fm_plus_bits(i2c_dev, 0);

	clk_disable_unprepare(i2c_dev->clk);

	return 0;
}

#ifdef CONFIG_PM
static int stm32f7_i2c_runtime_suspend(struct device *dev)
{
	struct stm32f7_i2c_dev *i2c_dev = dev_get_drvdata(dev);

	if (!stm32f7_i2c_is_slave_registered(i2c_dev))
		clk_disable_unprepare(i2c_dev->clk);

	return 0;
}

static int stm32f7_i2c_runtime_resume(struct device *dev)
{
	struct stm32f7_i2c_dev *i2c_dev = dev_get_drvdata(dev);
	int ret;

	if (!stm32f7_i2c_is_slave_registered(i2c_dev)) {
		ret = clk_prepare_enable(i2c_dev->clk);
		if (ret) {
			dev_err(dev, "failed to prepare_enable clock\n");
			return ret;
		}
	}

	return 0;
}
#endif

#ifdef CONFIG_PM_SLEEP
static int stm32f7_i2c_regs_backup(struct stm32f7_i2c_dev *i2c_dev)
{
	int ret;

	ret = pm_runtime_get_sync(i2c_dev->dev);
	if (ret < 0)
		return ret;

	i2c_dev->regs.cr1 = readl_relaxed(i2c_dev->base + STM32F7_I2C_CR1);
	i2c_dev->regs.cr2 = readl_relaxed(i2c_dev->base + STM32F7_I2C_CR2);
	i2c_dev->regs.oar1 = readl_relaxed(i2c_dev->base + STM32F7_I2C_OAR1);
	i2c_dev->regs.oar2 = readl_relaxed(i2c_dev->base + STM32F7_I2C_OAR2);
	i2c_dev->regs.pecr = readl_relaxed(i2c_dev->base + STM32F7_I2C_PECR);
	i2c_dev->regs.tmgr = readl_relaxed(i2c_dev->base + STM32F7_I2C_TIMINGR);
	stm32f7_i2c_write_fm_plus_bits(i2c_dev, 0);

	pm_runtime_put_sync(i2c_dev->dev);

	return ret;
}

static int stm32f7_i2c_regs_restore(struct stm32f7_i2c_dev *i2c_dev)
{
	u32 cr1;
	int ret;

	ret = pm_runtime_get_sync(i2c_dev->dev);
	if (ret < 0)
		return ret;

	cr1 = readl_relaxed(i2c_dev->base + STM32F7_I2C_CR1);
	if (cr1 & STM32F7_I2C_CR1_PE)
		stm32f7_i2c_clr_bits(i2c_dev->base + STM32F7_I2C_CR1,
				     STM32F7_I2C_CR1_PE);

	writel_relaxed(i2c_dev->regs.tmgr, i2c_dev->base + STM32F7_I2C_TIMINGR);
	writel_relaxed(i2c_dev->regs.cr1 & ~STM32F7_I2C_CR1_PE,
		       i2c_dev->base + STM32F7_I2C_CR1);
	if (i2c_dev->regs.cr1 & STM32F7_I2C_CR1_PE)
		stm32f7_i2c_set_bits(i2c_dev->base + STM32F7_I2C_CR1,
				     STM32F7_I2C_CR1_PE);
	writel_relaxed(i2c_dev->regs.cr2, i2c_dev->base + STM32F7_I2C_CR2);
	writel_relaxed(i2c_dev->regs.oar1, i2c_dev->base + STM32F7_I2C_OAR1);
	writel_relaxed(i2c_dev->regs.oar2, i2c_dev->base + STM32F7_I2C_OAR2);
	writel_relaxed(i2c_dev->regs.pecr, i2c_dev->base + STM32F7_I2C_PECR);
	stm32f7_i2c_write_fm_plus_bits(i2c_dev, 1);

	pm_runtime_put_sync(i2c_dev->dev);

	return ret;
}

static void stm32f7_i2c_enable_wakeup(struct stm32f7_i2c_dev *i2c_dev,
				      bool enable)
{
	void __iomem *base = i2c_dev->base;
	u32 mask = STM32F7_I2C_CR1_WUPEN;

	if (i2c_dev->irq_wakeup <= 0)
		return;

	if (enable) {
		device_set_wakeup_enable(i2c_dev->dev, true);
		enable_irq_wake(i2c_dev->irq_wakeup);
		enable_irq_wake(i2c_dev->irq_event);
		stm32f7_i2c_set_bits(base + STM32F7_I2C_CR1, mask);
		readl_relaxed(i2c_dev->base + STM32F7_I2C_CR1);
	} else {
		disable_irq_wake(i2c_dev->irq_wakeup);
		disable_irq_wake(i2c_dev->irq_event);
		device_set_wakeup_enable(i2c_dev->dev, false);
		stm32f7_i2c_clr_bits(base + STM32F7_I2C_CR1, mask);
	}
}

static int stm32f7_i2c_suspend(struct device *dev)
{
	struct stm32f7_i2c_dev *i2c_dev = dev_get_drvdata(dev);
	int ret;

	i2c_lock_bus(&i2c_dev->adap, I2C_LOCK_ROOT_ADAPTER);
	i2c_dev->is_suspended = true;
	i2c_unlock_bus(&i2c_dev->adap, I2C_LOCK_ROOT_ADAPTER);

	ret = stm32f7_i2c_regs_backup(i2c_dev);
	if (ret < 0)
		return ret;

	if (!stm32f7_i2c_is_slave_registered(i2c_dev)) {
		pinctrl_pm_select_sleep_state(dev);
		pm_runtime_force_suspend(dev);
	}

	return 0;
}

static int stm32f7_i2c_resume(struct device *dev)
{
	struct stm32f7_i2c_dev *i2c_dev = dev_get_drvdata(dev);
	int ret;

	if (!stm32f7_i2c_is_slave_registered(i2c_dev)) {
		ret = pm_runtime_force_resume(dev);
		if (ret < 0)
			return ret;
		pinctrl_pm_select_default_state(dev);
	}

	ret = stm32f7_i2c_regs_restore(i2c_dev);
	if (ret < 0)
		return ret;

	i2c_lock_bus(&i2c_dev->adap, I2C_LOCK_ROOT_ADAPTER);
	i2c_dev->is_suspended = false;
	i2c_unlock_bus(&i2c_dev->adap, I2C_LOCK_ROOT_ADAPTER);

	return 0;
}
#else
static void stm32f7_i2c_enable_wakeup(struct stm32f7_i2c_dev *i2c_dev,
				      bool enable)
{
}
#endif

static const struct dev_pm_ops stm32f7_i2c_pm_ops = {
	SET_RUNTIME_PM_OPS(stm32f7_i2c_runtime_suspend,
			   stm32f7_i2c_runtime_resume, NULL)
	SET_SYSTEM_SLEEP_PM_OPS(stm32f7_i2c_suspend, stm32f7_i2c_resume)
};

static const struct of_device_id stm32f7_i2c_match[] = {
	{ .compatible = "st,stm32f7-i2c", .data = &stm32f7_setup},
	{},
};
MODULE_DEVICE_TABLE(of, stm32f7_i2c_match);

static struct platform_driver stm32f7_i2c_driver = {
	.driver = {
		.name = "stm32f7-i2c",
		.of_match_table = stm32f7_i2c_match,
		.pm = &stm32f7_i2c_pm_ops,
	},
	.probe = stm32f7_i2c_probe,
	.remove = stm32f7_i2c_remove,
};

module_platform_driver(stm32f7_i2c_driver);

MODULE_AUTHOR("M'boumba Cedric Madianga <cedric.madianga@gmail.com>");
MODULE_DESCRIPTION("STMicroelectronics STM32F7 I2C driver");
MODULE_LICENSE("GPL v2");<|MERGE_RESOLUTION|>--- conflicted
+++ resolved
@@ -1351,7 +1351,6 @@
 	 * slave[1] supports 7-bit and 10-bit slave address
 	 * slave[2] supports 7-bit slave address only
 	 */
-<<<<<<< HEAD
 	if (i2c_dev->host) {
 		if (slave->addr == 0x08) {
 			if (i2c_dev->slave[0])
@@ -1363,10 +1362,6 @@
 
 	for (i = STM32F7_I2C_MAX_SLAVE - 1; i >= 0; i--) {
 		if (i == 2 && (slave->flags & I2C_CLIENT_TEN))
-=======
-	for (i = STM32F7_I2C_MAX_SLAVE - 1; i >= 0; i--) {
-		if (i == 1 && (slave->flags & I2C_CLIENT_TEN))
->>>>>>> 7472c402
 			continue;
 		if (!i2c_dev->slave[i]) {
 			*id = i;
