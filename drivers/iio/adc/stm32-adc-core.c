--- conflicted
+++ resolved
@@ -27,74 +27,8 @@
 
 #include "stm32-adc-core.h"
 
-<<<<<<< HEAD
-/* STM32F4 - common registers for all ADC instances: 1, 2 & 3 */
-#define STM32F4_ADC_CSR			(STM32_ADCX_COMN_OFFSET + 0x00)
-
-/* STM32F4_ADC_CSR - bit fields */
-#define STM32F4_OVR3			BIT(21)
-#define STM32F4_JEOC3			BIT(18)
-#define STM32F4_EOC3			BIT(17)
-#define STM32F4_AWD3			BIT(16)
-#define STM32F4_OVR2			BIT(13)
-#define STM32F4_JEOC2			BIT(10)
-#define STM32F4_EOC2			BIT(9)
-#define STM32F4_AWD2			BIT(8)
-#define STM32F4_OVR1			BIT(5)
-#define STM32F4_JEOC1			BIT(2)
-#define STM32F4_EOC1			BIT(1)
-#define STM32F4_AWD1			BIT(0)
-#define STM32F4_EOC_MASK1		(STM32F4_EOC1 | STM32F4_AWD1 | \
-					 STM32F4_OVR1)
-#define STM32F4_EOC_MASK2		(STM32F4_EOC2 | STM32F4_AWD2 | \
-					 STM32F4_OVR2)
-#define STM32F4_EOC_MASK3		(STM32F4_EOC3 | STM32F4_AWD3 | \
-					 STM32F4_OVR3)
-#define STM32F4_JEOC_MASK1		(STM32F4_JEOC1 | STM32F4_AWD1)
-#define STM32F4_JEOC_MASK2		(STM32F4_JEOC2 | STM32F4_AWD2)
-#define STM32F4_JEOC_MASK3		(STM32F4_JEOC3 | STM32F4_AWD3)
-
-/* STM32F4_ADC_CCR - bit fields */
-#define STM32F4_ADC_ADCPRE_SHIFT	16
-#define STM32F4_ADC_ADCPRE_MASK		GENMASK(17, 16)
-
-/* STM32H7 - common registers for all ADC instances */
-#define STM32H7_ADC_CSR			(STM32_ADCX_COMN_OFFSET + 0x00)
-
-/* STM32H7_ADC_CSR - bit fields */
-#define STM32H7_AWD3_SLV		BIT(25)
-#define STM32H7_AWD2_SLV		BIT(24)
-#define STM32H7_AWD1_SLV		BIT(23)
-#define STM32H7_JEOS_SLV		BIT(22)
-#define STM32H7_OVR_SLV			BIT(20)
-#define STM32H7_EOC_SLV			BIT(18)
-#define STM32H7_AWD3_MST		BIT(9)
-#define STM32H7_AWD2_MST		BIT(8)
-#define STM32H7_AWD1_MST		BIT(7)
-#define STM32H7_JEOS_MST		BIT(6)
-#define STM32H7_OVR_MST			BIT(4)
-#define STM32H7_EOC_MST			BIT(2)
-#define STM32H7_EOC_MASK1		(STM32H7_EOC_MST | STM32H7_AWD1_MST | \
-					 STM32H7_AWD2_MST | STM32H7_AWD3_MST | \
-					 STM32H7_OVR_MST)
-#define STM32H7_EOC_MASK2		(STM32H7_EOC_SLV | STM32H7_AWD1_SLV | \
-					 STM32H7_AWD2_SLV | STM32H7_AWD3_SLV | \
-					 STM32H7_OVR_SLV)
-#define STM32H7_JEOC_MASK1		(STM32H7_JEOS_MST | STM32H7_AWD1_MST | \
-					 STM32H7_AWD2_MST | STM32H7_AWD3_MST)
-#define STM32H7_JEOC_MASK2		(STM32H7_JEOS_SLV | STM32H7_AWD1_SLV | \
-					 STM32H7_AWD2_SLV | STM32H7_AWD3_SLV)
-
-/* STM32H7_ADC_CCR - bit fields */
-#define STM32H7_PRESC_SHIFT		18
-#define STM32H7_PRESC_MASK		GENMASK(21, 18)
-#define STM32H7_CKMODE_SHIFT		16
-#define STM32H7_CKMODE_MASK		GENMASK(17, 16)
-
 #define STM32_ADC_CORE_SLEEP_DELAY_MS	2000
 
-=======
->>>>>>> 5ee93551
 /**
  * stm32_adc_common_regs - stm32 common registers, compatible dependent data
  * @csr:	common status register offset
@@ -102,12 +36,9 @@
  * @eoc1:	adc1 end of conversion flag in @csr
  * @eoc2:	adc2 end of conversion flag in @csr
  * @eoc3:	adc3 end of conversion flag in @csr
-<<<<<<< HEAD
  * @jeoc1:	adc1 end of injected conversion flag in @csr
  * @jeoc2:	adc2 end of injected conversion flag in @csr
  * @jeoc3:	adc3 end of injected conversion flag in @csr
-=======
->>>>>>> 5ee93551
  * @ier:	interrupt enable register offset for each adc
  * @eocie_msk:	end of conversion interrupt enable mask in @ier
  */
@@ -117,12 +48,9 @@
 	u32 eoc1_msk;
 	u32 eoc2_msk;
 	u32 eoc3_msk;
-<<<<<<< HEAD
 	u32 jeoc1_msk;
 	u32 jeoc2_msk;
 	u32 jeoc3_msk;
-=======
->>>>>>> 5ee93551
 	u32 ier;
 	u32 eocie_msk;
 };
@@ -360,7 +288,6 @@
 /* STM32F4 common registers definitions */
 static const struct stm32_adc_common_regs stm32f4_adc_common_regs = {
 	.csr = STM32F4_ADC_CSR,
-<<<<<<< HEAD
 	.ccr = STM32F4_ADC_CCR,
 	.eoc1_msk = STM32F4_EOC_MASK1,
 	.eoc2_msk = STM32F4_EOC_MASK2,
@@ -368,11 +295,6 @@
 	.jeoc1_msk = STM32F4_JEOC_MASK1,
 	.jeoc2_msk = STM32F4_JEOC_MASK2,
 	.jeoc3_msk = STM32F4_JEOC_MASK3,
-=======
-	.eoc1_msk = STM32F4_EOC1,
-	.eoc2_msk = STM32F4_EOC2,
-	.eoc3_msk = STM32F4_EOC3,
->>>>>>> 5ee93551
 	.ier = STM32F4_ADC_CR1,
 	.eocie_msk = STM32F4_EOCIE,
 };
@@ -380,16 +302,11 @@
 /* STM32H7 common registers definitions */
 static const struct stm32_adc_common_regs stm32h7_adc_common_regs = {
 	.csr = STM32H7_ADC_CSR,
-<<<<<<< HEAD
 	.ccr = STM32H7_ADC_CCR,
 	.eoc1_msk = STM32H7_EOC_MASK1,
 	.eoc2_msk = STM32H7_EOC_MASK2,
 	.jeoc1_msk = STM32H7_JEOC_MASK1,
 	.jeoc2_msk = STM32H7_JEOC_MASK2,
-=======
-	.eoc1_msk = STM32H7_EOC_MST,
-	.eoc2_msk = STM32H7_EOC_SLV,
->>>>>>> 5ee93551
 	.ier = STM32H7_ADC_IER,
 	.eocie_msk = STM32H7_EOCIE,
 };
