// SPDX-License-Identifier: GPL-2.0
/*
 * Support for Medifield PNW Camera Imaging ISP subsystem.
 *
 * Copyright (c) 2010-2017 Intel Corporation. All Rights Reserved.
 *
 * Copyright (c) 2010 Silicon Hive www.siliconhive.com.
 *
 * This program is free software; you can redistribute it and/or
 * modify it under the terms of the GNU General Public License version
 * 2 as published by the Free Software Foundation.
 *
 * This program is distributed in the hope that it will be useful,
 * but WITHOUT ANY WARRANTY; without even the implied warranty of
 * MERCHANTABILITY or FITNESS FOR A PARTICULAR PURPOSE.  See the
 * GNU General Public License for more details.
 *
 *
 */
#include <linux/module.h>
#include <linux/pci.h>
#include <linux/pm_runtime.h>
#include <linux/pm_qos.h>
#include <linux/timer.h>
#include <linux/delay.h>
#include <linux/dmi.h>
#include <linux/interrupt.h>

#include <asm/iosf_mbi.h>

#include "../../include/linux/atomisp_gmin_platform.h"

#include "atomisp_cmd.h"
#include "atomisp_common.h"
#include "atomisp_fops.h"
#include "atomisp_file.h"
#include "atomisp_ioctl.h"
#include "atomisp_internal.h"
#include "atomisp_acc.h"
#include "atomisp-regs.h"
#include "atomisp_dfs_tables.h"
#include "atomisp_drvfs.h"
#include "hmm/hmm.h"
#include "atomisp_trace_event.h"

#include "sh_css_firmware.h"

#include "device_access.h"

/* Timeouts to wait for all subdevs to be registered */
#define SUBDEV_WAIT_TIMEOUT		50 /* ms */
#define SUBDEV_WAIT_TIMEOUT_MAX_COUNT	40 /* up to 2 seconds */

/* G-Min addition: pull this in from intel_mid_pm.h */
#define CSTATE_EXIT_LATENCY_C1  1

static uint skip_fwload;
module_param(skip_fwload, uint, 0644);
MODULE_PARM_DESC(skip_fwload, "Skip atomisp firmware load");

/* set reserved memory pool size in page */
static unsigned int repool_pgnr = 32768;
module_param(repool_pgnr, uint, 0644);
MODULE_PARM_DESC(repool_pgnr,
		 "Set the reserved memory pool size in page (default:32768)");

/* set dynamic memory pool size in page */
unsigned int dypool_pgnr = UINT_MAX;
module_param(dypool_pgnr, uint, 0644);
MODULE_PARM_DESC(dypool_pgnr,
		 "Set the dynamic memory pool size in page (default: unlimited)");

bool dypool_enable = true;
module_param(dypool_enable, bool, 0644);
MODULE_PARM_DESC(dypool_enable,
		 "dynamic memory pool enable/disable (default:enabled)");

/* memory optimization: deferred firmware loading */
bool defer_fw_load;
module_param(defer_fw_load, bool, 0644);
MODULE_PARM_DESC(defer_fw_load,
		 "Defer FW loading until device is opened (default:disable)");

/* cross componnet debug message flag */
int dbg_level;
module_param(dbg_level, int, 0644);
MODULE_PARM_DESC(dbg_level, "debug message level (default:0)");

/* log function switch */
int dbg_func = 2;
module_param(dbg_func, int, 0644);
MODULE_PARM_DESC(dbg_func,
		 "log function switch non/trace_printk/printk (default:printk)");

int mipicsi_flag;
module_param(mipicsi_flag, int, 0644);
MODULE_PARM_DESC(mipicsi_flag, "mipi csi compression predictor algorithm");

static char firmware_name[256];
module_param_string(firmware_name, firmware_name, sizeof(firmware_name), 0);
MODULE_PARM_DESC(firmware_name, "Firmware file name. Allows overriding the default firmware name.");

/*set to 16x16 since this is the amount of lines and pixels the sensor
exports extra. If these are kept at the 10x8 that they were on, in yuv
downscaling modes incorrect resolutions where requested to the sensor
driver with strange outcomes as a result. The proper way tot do this
would be to have a list of tables the specify the sensor res, mipi rec,
output res, and isp output res. however since we do not have this yet,
the chosen solution is the next best thing. */
int pad_w = 16;
module_param(pad_w, int, 0644);
MODULE_PARM_DESC(pad_w, "extra data for ISP processing");

int pad_h = 16;
module_param(pad_h, int, 0644);
MODULE_PARM_DESC(pad_h, "extra data for ISP processing");

/*
 * FIXME: this is a hack to make easier to support ISP2401 variant.
 * As a given system will either be ISP2401 or not, we can just use
 * a boolean, in order to replace existing #ifdef ISP2401 everywhere.
 *
 * Once this driver gets into a better shape, however, the best would
 * be to replace this to something stored inside atomisp allocated
 * structures.
 */

struct device *atomisp_dev;

static const struct atomisp_freq_scaling_rule dfs_rules_merr[] = {
	{
		.width = ISP_FREQ_RULE_ANY,
		.height = ISP_FREQ_RULE_ANY,
		.fps = ISP_FREQ_RULE_ANY,
		.isp_freq = ISP_FREQ_400MHZ,
		.run_mode = ATOMISP_RUN_MODE_VIDEO,
	},
	{
		.width = ISP_FREQ_RULE_ANY,
		.height = ISP_FREQ_RULE_ANY,
		.fps = ISP_FREQ_RULE_ANY,
		.isp_freq = ISP_FREQ_400MHZ,
		.run_mode = ATOMISP_RUN_MODE_STILL_CAPTURE,
	},
	{
		.width = ISP_FREQ_RULE_ANY,
		.height = ISP_FREQ_RULE_ANY,
		.fps = ISP_FREQ_RULE_ANY,
		.isp_freq = ISP_FREQ_400MHZ,
		.run_mode = ATOMISP_RUN_MODE_CONTINUOUS_CAPTURE,
	},
	{
		.width = ISP_FREQ_RULE_ANY,
		.height = ISP_FREQ_RULE_ANY,
		.fps = ISP_FREQ_RULE_ANY,
		.isp_freq = ISP_FREQ_400MHZ,
		.run_mode = ATOMISP_RUN_MODE_PREVIEW,
	},
	{
		.width = ISP_FREQ_RULE_ANY,
		.height = ISP_FREQ_RULE_ANY,
		.fps = ISP_FREQ_RULE_ANY,
		.isp_freq = ISP_FREQ_457MHZ,
		.run_mode = ATOMISP_RUN_MODE_SDV,
	},
};

/* Merrifield and Moorefield DFS rules */
static const struct atomisp_dfs_config dfs_config_merr = {
	.lowest_freq = ISP_FREQ_200MHZ,
	.max_freq_at_vmin = ISP_FREQ_400MHZ,
	.highest_freq = ISP_FREQ_457MHZ,
	.dfs_table = dfs_rules_merr,
	.dfs_table_size = ARRAY_SIZE(dfs_rules_merr),
};

static const struct atomisp_freq_scaling_rule dfs_rules_merr_1179[] = {
	{
		.width = ISP_FREQ_RULE_ANY,
		.height = ISP_FREQ_RULE_ANY,
		.fps = ISP_FREQ_RULE_ANY,
		.isp_freq = ISP_FREQ_400MHZ,
		.run_mode = ATOMISP_RUN_MODE_VIDEO,
	},
	{
		.width = ISP_FREQ_RULE_ANY,
		.height = ISP_FREQ_RULE_ANY,
		.fps = ISP_FREQ_RULE_ANY,
		.isp_freq = ISP_FREQ_400MHZ,
		.run_mode = ATOMISP_RUN_MODE_STILL_CAPTURE,
	},
	{
		.width = ISP_FREQ_RULE_ANY,
		.height = ISP_FREQ_RULE_ANY,
		.fps = ISP_FREQ_RULE_ANY,
		.isp_freq = ISP_FREQ_400MHZ,
		.run_mode = ATOMISP_RUN_MODE_CONTINUOUS_CAPTURE,
	},
	{
		.width = ISP_FREQ_RULE_ANY,
		.height = ISP_FREQ_RULE_ANY,
		.fps = ISP_FREQ_RULE_ANY,
		.isp_freq = ISP_FREQ_400MHZ,
		.run_mode = ATOMISP_RUN_MODE_PREVIEW,
	},
	{
		.width = ISP_FREQ_RULE_ANY,
		.height = ISP_FREQ_RULE_ANY,
		.fps = ISP_FREQ_RULE_ANY,
		.isp_freq = ISP_FREQ_400MHZ,
		.run_mode = ATOMISP_RUN_MODE_SDV,
	},
};

static const struct atomisp_dfs_config dfs_config_merr_1179 = {
	.lowest_freq = ISP_FREQ_200MHZ,
	.max_freq_at_vmin = ISP_FREQ_400MHZ,
	.highest_freq = ISP_FREQ_400MHZ,
	.dfs_table = dfs_rules_merr_1179,
	.dfs_table_size = ARRAY_SIZE(dfs_rules_merr_1179),
};

static const struct atomisp_freq_scaling_rule dfs_rules_merr_117a[] = {
	{
		.width = 1920,
		.height = 1080,
		.fps = 30,
		.isp_freq = ISP_FREQ_266MHZ,
		.run_mode = ATOMISP_RUN_MODE_VIDEO,
	},
	{
		.width = 1080,
		.height = 1920,
		.fps = 30,
		.isp_freq = ISP_FREQ_266MHZ,
		.run_mode = ATOMISP_RUN_MODE_VIDEO,
	},
	{
		.width = 1920,
		.height = 1080,
		.fps = 45,
		.isp_freq = ISP_FREQ_320MHZ,
		.run_mode = ATOMISP_RUN_MODE_VIDEO,
	},
	{
		.width = 1080,
		.height = 1920,
		.fps = 45,
		.isp_freq = ISP_FREQ_320MHZ,
		.run_mode = ATOMISP_RUN_MODE_VIDEO,
	},
	{
		.width = ISP_FREQ_RULE_ANY,
		.height = ISP_FREQ_RULE_ANY,
		.fps = 60,
		.isp_freq = ISP_FREQ_356MHZ,
		.run_mode = ATOMISP_RUN_MODE_VIDEO,
	},
	{
		.width = ISP_FREQ_RULE_ANY,
		.height = ISP_FREQ_RULE_ANY,
		.fps = ISP_FREQ_RULE_ANY,
		.isp_freq = ISP_FREQ_200MHZ,
		.run_mode = ATOMISP_RUN_MODE_VIDEO,
	},
	{
		.width = ISP_FREQ_RULE_ANY,
		.height = ISP_FREQ_RULE_ANY,
		.fps = ISP_FREQ_RULE_ANY,
		.isp_freq = ISP_FREQ_400MHZ,
		.run_mode = ATOMISP_RUN_MODE_STILL_CAPTURE,
	},
	{
		.width = ISP_FREQ_RULE_ANY,
		.height = ISP_FREQ_RULE_ANY,
		.fps = ISP_FREQ_RULE_ANY,
		.isp_freq = ISP_FREQ_400MHZ,
		.run_mode = ATOMISP_RUN_MODE_CONTINUOUS_CAPTURE,
	},
	{
		.width = ISP_FREQ_RULE_ANY,
		.height = ISP_FREQ_RULE_ANY,
		.fps = ISP_FREQ_RULE_ANY,
		.isp_freq = ISP_FREQ_200MHZ,
		.run_mode = ATOMISP_RUN_MODE_PREVIEW,
	},
	{
		.width = ISP_FREQ_RULE_ANY,
		.height = ISP_FREQ_RULE_ANY,
		.fps = ISP_FREQ_RULE_ANY,
		.isp_freq = ISP_FREQ_400MHZ,
		.run_mode = ATOMISP_RUN_MODE_SDV,
	},
};

static struct atomisp_dfs_config dfs_config_merr_117a = {
	.lowest_freq = ISP_FREQ_200MHZ,
	.max_freq_at_vmin = ISP_FREQ_200MHZ,
	.highest_freq = ISP_FREQ_400MHZ,
	.dfs_table = dfs_rules_merr_117a,
	.dfs_table_size = ARRAY_SIZE(dfs_rules_merr_117a),
};

static const struct atomisp_freq_scaling_rule dfs_rules_byt[] = {
	{
		.width = ISP_FREQ_RULE_ANY,
		.height = ISP_FREQ_RULE_ANY,
		.fps = ISP_FREQ_RULE_ANY,
		.isp_freq = ISP_FREQ_400MHZ,
		.run_mode = ATOMISP_RUN_MODE_VIDEO,
	},
	{
		.width = ISP_FREQ_RULE_ANY,
		.height = ISP_FREQ_RULE_ANY,
		.fps = ISP_FREQ_RULE_ANY,
		.isp_freq = ISP_FREQ_400MHZ,
		.run_mode = ATOMISP_RUN_MODE_STILL_CAPTURE,
	},
	{
		.width = ISP_FREQ_RULE_ANY,
		.height = ISP_FREQ_RULE_ANY,
		.fps = ISP_FREQ_RULE_ANY,
		.isp_freq = ISP_FREQ_400MHZ,
		.run_mode = ATOMISP_RUN_MODE_CONTINUOUS_CAPTURE,
	},
	{
		.width = ISP_FREQ_RULE_ANY,
		.height = ISP_FREQ_RULE_ANY,
		.fps = ISP_FREQ_RULE_ANY,
		.isp_freq = ISP_FREQ_400MHZ,
		.run_mode = ATOMISP_RUN_MODE_PREVIEW,
	},
	{
		.width = ISP_FREQ_RULE_ANY,
		.height = ISP_FREQ_RULE_ANY,
		.fps = ISP_FREQ_RULE_ANY,
		.isp_freq = ISP_FREQ_400MHZ,
		.run_mode = ATOMISP_RUN_MODE_SDV,
	},
};

static const struct atomisp_dfs_config dfs_config_byt = {
	.lowest_freq = ISP_FREQ_200MHZ,
	.max_freq_at_vmin = ISP_FREQ_400MHZ,
	.highest_freq = ISP_FREQ_400MHZ,
	.dfs_table = dfs_rules_byt,
	.dfs_table_size = ARRAY_SIZE(dfs_rules_byt),
};

static const struct atomisp_freq_scaling_rule dfs_rules_cht[] = {
	{
		.width = ISP_FREQ_RULE_ANY,
		.height = ISP_FREQ_RULE_ANY,
		.fps = ISP_FREQ_RULE_ANY,
		.isp_freq = ISP_FREQ_320MHZ,
		.run_mode = ATOMISP_RUN_MODE_VIDEO,
	},
	{
		.width = ISP_FREQ_RULE_ANY,
		.height = ISP_FREQ_RULE_ANY,
		.fps = ISP_FREQ_RULE_ANY,
		.isp_freq = ISP_FREQ_356MHZ,
		.run_mode = ATOMISP_RUN_MODE_STILL_CAPTURE,
	},
	{
		.width = ISP_FREQ_RULE_ANY,
		.height = ISP_FREQ_RULE_ANY,
		.fps = ISP_FREQ_RULE_ANY,
		.isp_freq = ISP_FREQ_320MHZ,
		.run_mode = ATOMISP_RUN_MODE_CONTINUOUS_CAPTURE,
	},
	{
		.width = ISP_FREQ_RULE_ANY,
		.height = ISP_FREQ_RULE_ANY,
		.fps = ISP_FREQ_RULE_ANY,
		.isp_freq = ISP_FREQ_320MHZ,
		.run_mode = ATOMISP_RUN_MODE_PREVIEW,
	},
	{
		.width = 1280,
		.height = 720,
		.fps = ISP_FREQ_RULE_ANY,
		.isp_freq = ISP_FREQ_320MHZ,
		.run_mode = ATOMISP_RUN_MODE_SDV,
	},
	{
		.width = ISP_FREQ_RULE_ANY,
		.height = ISP_FREQ_RULE_ANY,
		.fps = ISP_FREQ_RULE_ANY,
		.isp_freq = ISP_FREQ_356MHZ,
		.run_mode = ATOMISP_RUN_MODE_SDV,
	},
};

static const struct atomisp_freq_scaling_rule dfs_rules_cht_soc[] = {
	{
		.width = ISP_FREQ_RULE_ANY,
		.height = ISP_FREQ_RULE_ANY,
		.fps = ISP_FREQ_RULE_ANY,
		.isp_freq = ISP_FREQ_356MHZ,
		.run_mode = ATOMISP_RUN_MODE_VIDEO,
	},
	{
		.width = ISP_FREQ_RULE_ANY,
		.height = ISP_FREQ_RULE_ANY,
		.fps = ISP_FREQ_RULE_ANY,
		.isp_freq = ISP_FREQ_356MHZ,
		.run_mode = ATOMISP_RUN_MODE_STILL_CAPTURE,
	},
	{
		.width = ISP_FREQ_RULE_ANY,
		.height = ISP_FREQ_RULE_ANY,
		.fps = ISP_FREQ_RULE_ANY,
		.isp_freq = ISP_FREQ_320MHZ,
		.run_mode = ATOMISP_RUN_MODE_CONTINUOUS_CAPTURE,
	},
	{
		.width = ISP_FREQ_RULE_ANY,
		.height = ISP_FREQ_RULE_ANY,
		.fps = ISP_FREQ_RULE_ANY,
		.isp_freq = ISP_FREQ_320MHZ,
		.run_mode = ATOMISP_RUN_MODE_PREVIEW,
	},
	{
		.width = ISP_FREQ_RULE_ANY,
		.height = ISP_FREQ_RULE_ANY,
		.fps = ISP_FREQ_RULE_ANY,
		.isp_freq = ISP_FREQ_356MHZ,
		.run_mode = ATOMISP_RUN_MODE_SDV,
	},
};

static const struct atomisp_dfs_config dfs_config_cht = {
	.lowest_freq = ISP_FREQ_100MHZ,
	.max_freq_at_vmin = ISP_FREQ_356MHZ,
	.highest_freq = ISP_FREQ_356MHZ,
	.dfs_table = dfs_rules_cht,
	.dfs_table_size = ARRAY_SIZE(dfs_rules_cht),
};

/* This one should be visible also by atomisp_cmd.c */
const struct atomisp_dfs_config dfs_config_cht_soc = {
	.lowest_freq = ISP_FREQ_100MHZ,
	.max_freq_at_vmin = ISP_FREQ_356MHZ,
	.highest_freq = ISP_FREQ_356MHZ,
	.dfs_table = dfs_rules_cht_soc,
	.dfs_table_size = ARRAY_SIZE(dfs_rules_cht_soc),
};

int atomisp_video_init(struct atomisp_video_pipe *video, const char *name)
{
	int ret;
	const char *direction;

	switch (video->type) {
	case V4L2_BUF_TYPE_VIDEO_CAPTURE:
		direction = "output";
		video->pad.flags = MEDIA_PAD_FL_SINK;
		video->vdev.fops = &atomisp_fops;
		video->vdev.ioctl_ops = &atomisp_ioctl_ops;
		break;
	case V4L2_BUF_TYPE_VIDEO_OUTPUT:
		direction = "input";
		video->pad.flags = MEDIA_PAD_FL_SOURCE;
		video->vdev.fops = &atomisp_file_fops;
		video->vdev.ioctl_ops = &atomisp_file_ioctl_ops;
		break;
	default:
		return -EINVAL;
	}

	ret = media_entity_pads_init(&video->vdev.entity, 1, &video->pad);
	if (ret < 0)
		return ret;

	/* Initialize the video device. */
	snprintf(video->vdev.name, sizeof(video->vdev.name),
		 "ATOMISP ISP %s %s", name, direction);
	video->vdev.release = video_device_release_empty;
	video_set_drvdata(&video->vdev, video->isp);

	return 0;
}

void atomisp_acc_init(struct atomisp_acc_pipe *video, const char *name)
{
	video->vdev.fops = &atomisp_fops;
	video->vdev.ioctl_ops = &atomisp_ioctl_ops;

	/* Initialize the video device. */
	snprintf(video->vdev.name, sizeof(video->vdev.name),
		 "ATOMISP ISP %s", name);
	video->vdev.release = video_device_release_empty;
	video_set_drvdata(&video->vdev, video->isp);
}

void atomisp_video_unregister(struct atomisp_video_pipe *video)
{
	if (video_is_registered(&video->vdev)) {
		media_entity_cleanup(&video->vdev.entity);
		video_unregister_device(&video->vdev);
	}
}

void atomisp_acc_unregister(struct atomisp_acc_pipe *video)
{
	if (video_is_registered(&video->vdev))
		video_unregister_device(&video->vdev);
}

static int atomisp_save_iunit_reg(struct atomisp_device *isp)
{
	struct pci_dev *pdev = to_pci_dev(isp->dev);

	dev_dbg(isp->dev, "%s\n", __func__);

	pci_read_config_word(pdev, PCI_COMMAND, &isp->saved_regs.pcicmdsts);
	/* isp->saved_regs.ispmmadr is set from the atomisp_pci_probe() */
	pci_read_config_dword(pdev, PCI_MSI_CAPID, &isp->saved_regs.msicap);
	pci_read_config_dword(pdev, PCI_MSI_ADDR, &isp->saved_regs.msi_addr);
	pci_read_config_word(pdev, PCI_MSI_DATA,  &isp->saved_regs.msi_data);
	pci_read_config_byte(pdev, PCI_INTERRUPT_LINE, &isp->saved_regs.intr);
	pci_read_config_dword(pdev, PCI_INTERRUPT_CTRL, &isp->saved_regs.interrupt_control);

	pci_read_config_dword(pdev, MRFLD_PCI_PMCS, &isp->saved_regs.pmcs);
	/* Ensure read/write combining is enabled. */
	pci_read_config_dword(pdev, PCI_I_CONTROL, &isp->saved_regs.i_control);
	isp->saved_regs.i_control |=
	    MRFLD_PCI_I_CONTROL_ENABLE_READ_COMBINING |
	    MRFLD_PCI_I_CONTROL_ENABLE_WRITE_COMBINING;
	pci_read_config_dword(pdev, MRFLD_PCI_CSI_ACCESS_CTRL_VIOL,
			      &isp->saved_regs.csi_access_viol);
	pci_read_config_dword(pdev, MRFLD_PCI_CSI_RCOMP_CONTROL,
			      &isp->saved_regs.csi_rcomp_config);
	/*
	 * Hardware bugs require setting CSI_HS_OVR_CLK_GATE_ON_UPDATE.
	 * ANN/CHV: RCOMP updates do not happen when using CSI2+ path
	 * and sensor sending "continuous clock".
	 * TNG/ANN/CHV: MIPI packets are lost if the HS entry sequence
	 * is missed, and IUNIT can hang.
	 * For both issues, setting this bit is a workaround.
	 */
	isp->saved_regs.csi_rcomp_config |= MRFLD_PCI_CSI_HS_OVR_CLK_GATE_ON_UPDATE;
	pci_read_config_dword(pdev, MRFLD_PCI_CSI_AFE_TRIM_CONTROL,
			      &isp->saved_regs.csi_afe_dly);
	pci_read_config_dword(pdev, MRFLD_PCI_CSI_CONTROL,
			      &isp->saved_regs.csi_control);
	if (isp->media_dev.hw_revision >=
	    (ATOMISP_HW_REVISION_ISP2401 << ATOMISP_HW_REVISION_SHIFT))
		isp->saved_regs.csi_control |= MRFLD_PCI_CSI_CONTROL_PARPATHEN;
	/*
	 * On CHT CSI_READY bit should be enabled before stream on
	 */
	if (IS_CHT && (isp->media_dev.hw_revision >= ((ATOMISP_HW_REVISION_ISP2401 <<
		       ATOMISP_HW_REVISION_SHIFT) | ATOMISP_HW_STEPPING_B0)))
		isp->saved_regs.csi_control |= MRFLD_PCI_CSI_CONTROL_CSI_READY;
	pci_read_config_dword(pdev, MRFLD_PCI_CSI_AFE_RCOMP_CONTROL,
			      &isp->saved_regs.csi_afe_rcomp_config);
	pci_read_config_dword(pdev, MRFLD_PCI_CSI_AFE_HS_CONTROL,
			      &isp->saved_regs.csi_afe_hs_control);
	pci_read_config_dword(pdev, MRFLD_PCI_CSI_DEADLINE_CONTROL,
			      &isp->saved_regs.csi_deadline_control);
	return 0;
}

static int __maybe_unused atomisp_restore_iunit_reg(struct atomisp_device *isp)
{
	struct pci_dev *pdev = to_pci_dev(isp->dev);

	dev_dbg(isp->dev, "%s\n", __func__);

	pci_write_config_word(pdev, PCI_COMMAND, isp->saved_regs.pcicmdsts);
	pci_write_config_dword(pdev, PCI_BASE_ADDRESS_0, isp->saved_regs.ispmmadr);
	pci_write_config_dword(pdev, PCI_MSI_CAPID, isp->saved_regs.msicap);
	pci_write_config_dword(pdev, PCI_MSI_ADDR, isp->saved_regs.msi_addr);
	pci_write_config_word(pdev, PCI_MSI_DATA, isp->saved_regs.msi_data);
	pci_write_config_byte(pdev, PCI_INTERRUPT_LINE, isp->saved_regs.intr);
	pci_write_config_dword(pdev, PCI_INTERRUPT_CTRL, isp->saved_regs.interrupt_control);
	pci_write_config_dword(pdev, PCI_I_CONTROL, isp->saved_regs.i_control);

	pci_write_config_dword(pdev, MRFLD_PCI_PMCS, isp->saved_regs.pmcs);
	pci_write_config_dword(pdev, MRFLD_PCI_CSI_ACCESS_CTRL_VIOL,
			       isp->saved_regs.csi_access_viol);
	pci_write_config_dword(pdev, MRFLD_PCI_CSI_RCOMP_CONTROL,
			       isp->saved_regs.csi_rcomp_config);
	pci_write_config_dword(pdev, MRFLD_PCI_CSI_AFE_TRIM_CONTROL,
			       isp->saved_regs.csi_afe_dly);
	pci_write_config_dword(pdev, MRFLD_PCI_CSI_CONTROL,
			       isp->saved_regs.csi_control);
	pci_write_config_dword(pdev, MRFLD_PCI_CSI_AFE_RCOMP_CONTROL,
			       isp->saved_regs.csi_afe_rcomp_config);
	pci_write_config_dword(pdev, MRFLD_PCI_CSI_AFE_HS_CONTROL,
			       isp->saved_regs.csi_afe_hs_control);
	pci_write_config_dword(pdev, MRFLD_PCI_CSI_DEADLINE_CONTROL,
			       isp->saved_regs.csi_deadline_control);

	/*
	 * for MRFLD, Software/firmware needs to write a 1 to bit0
	 * of the register at CSI_RECEIVER_SELECTION_REG to enable
	 * SH CSI backend write 0 will enable Arasan CSI backend,
	 * which has bugs(like sighting:4567697 and 4567699) and
	 * will be removed in B0
	 */
	atomisp_css2_hw_store_32(MRFLD_CSI_RECEIVER_SELECTION_REG, 1);
	return 0;
}

static int atomisp_mrfld_pre_power_down(struct atomisp_device *isp)
{
	struct pci_dev *pdev = to_pci_dev(isp->dev);
	u32 irq;
	unsigned long flags;

	spin_lock_irqsave(&isp->lock, flags);
	if (isp->sw_contex.power_state == ATOM_ISP_POWER_DOWN) {
		spin_unlock_irqrestore(&isp->lock, flags);
		dev_dbg(isp->dev, "<%s %d.\n", __func__, __LINE__);
		return 0;
	}
	/*
	 * MRFLD HAS requirement: cannot power off i-unit if
	 * ISP has IRQ not serviced.
	 * So, here we need to check if there is any pending
	 * IRQ, if so, waiting for it to be served
	 */
	pci_read_config_dword(pdev, PCI_INTERRUPT_CTRL, &irq);
	irq = irq & 1 << INTR_IIR;
	pci_write_config_dword(pdev, PCI_INTERRUPT_CTRL, irq);

	pci_read_config_dword(pdev, PCI_INTERRUPT_CTRL, &irq);
	if (!(irq & (1 << INTR_IIR)))
		goto done;

	atomisp_css2_hw_store_32(MRFLD_INTR_CLEAR_REG, 0xFFFFFFFF);
	atomisp_load_uint32(MRFLD_INTR_STATUS_REG, &irq);
	if (irq != 0) {
		dev_err(isp->dev,
			"%s: fail to clear isp interrupt status reg=0x%x\n",
			__func__, irq);
		spin_unlock_irqrestore(&isp->lock, flags);
		return -EAGAIN;
	} else {
		pci_read_config_dword(pdev, PCI_INTERRUPT_CTRL, &irq);
		irq = irq & 1 << INTR_IIR;
		pci_write_config_dword(pdev, PCI_INTERRUPT_CTRL, irq);

		pci_read_config_dword(pdev, PCI_INTERRUPT_CTRL, &irq);
		if (!(irq & (1 << INTR_IIR))) {
			atomisp_css2_hw_store_32(MRFLD_INTR_ENABLE_REG, 0x0);
			goto done;
		}
		dev_err(isp->dev,
			"%s: error in iunit interrupt. status reg=0x%x\n",
			__func__, irq);
		spin_unlock_irqrestore(&isp->lock, flags);
		return -EAGAIN;
	}
done:
	/*
	* MRFLD WORKAROUND:
	* before powering off IUNIT, clear the pending interrupts
	* and disable the interrupt. driver should avoid writing 0
	* to IIR. It could block subsequent interrupt messages.
	* HW sighting:4568410.
	*/
	pci_read_config_dword(pdev, PCI_INTERRUPT_CTRL, &irq);
	irq &= ~(1 << INTR_IER);
	pci_write_config_dword(pdev, PCI_INTERRUPT_CTRL, irq);

	atomisp_msi_irq_uninit(isp);
	atomisp_freq_scaling(isp, ATOMISP_DFS_MODE_LOW, true);
	spin_unlock_irqrestore(&isp->lock, flags);

	return 0;
}

/*
* WA for DDR DVFS enable/disable
* By default, ISP will force DDR DVFS 1600MHz before disable DVFS
*/
static void punit_ddr_dvfs_enable(bool enable)
{
	int door_bell = 1 << 8;
	int max_wait = 30;
	int reg;

	iosf_mbi_read(BT_MBI_UNIT_PMC, MBI_REG_READ, MRFLD_ISPSSDVFS, &reg);
	if (enable) {
		reg &= ~(MRFLD_BIT0 | MRFLD_BIT1);
	} else {
		reg |= (MRFLD_BIT1 | door_bell);
		reg &= ~(MRFLD_BIT0);
	}
	iosf_mbi_write(BT_MBI_UNIT_PMC, MBI_REG_WRITE, MRFLD_ISPSSDVFS, reg);

	/* Check Req_ACK to see freq status, wait until door_bell is cleared */
	while ((reg & door_bell) && max_wait--) {
		iosf_mbi_read(BT_MBI_UNIT_PMC, MBI_REG_READ, MRFLD_ISPSSDVFS, &reg);
		usleep_range(100, 500);
	}

	if (max_wait == -1)
		pr_info("DDR DVFS, door bell is not cleared within 3ms\n");
}

static int atomisp_mrfld_power(struct atomisp_device *isp, bool enable)
{
	unsigned long timeout;
	u32 val = enable ? MRFLD_ISPSSPM0_IUNIT_POWER_ON :
			   MRFLD_ISPSSPM0_IUNIT_POWER_OFF;

	dev_dbg(isp->dev, "IUNIT power-%s.\n", enable ? "on" : "off");

	/*WA:Enable DVFS*/
	if (IS_CHT && enable)
		punit_ddr_dvfs_enable(true);

	/*
	 * FIXME:WA for ECS28A, with this sleep, CTS
	 * android.hardware.camera2.cts.CameraDeviceTest#testCameraDeviceAbort
	 * PASS, no impact on other platforms
	*/
	if (IS_BYT && enable)
		msleep(10);

	/* Write to ISPSSPM0 bit[1:0] to power on/off the IUNIT */
	iosf_mbi_modify(BT_MBI_UNIT_PMC, MBI_REG_READ, MRFLD_ISPSSPM0,
			val, MRFLD_ISPSSPM0_ISPSSC_MASK);

	/*WA:Enable DVFS*/
	if (IS_CHT && !enable)
		punit_ddr_dvfs_enable(true);

	/*
	 * There should be no IUNIT access while power-down is
	 * in progress. HW sighting: 4567865.
	 * Wait up to 50 ms for the IUNIT to shut down.
	 * And we do the same for power on.
	 */
	timeout = jiffies + msecs_to_jiffies(50);
	do {
		u32 tmp;

		/* Wait until ISPSSPM0 bit[25:24] shows the right value */
		iosf_mbi_read(BT_MBI_UNIT_PMC, MBI_REG_READ, MRFLD_ISPSSPM0, &tmp);
		tmp = (tmp >> MRFLD_ISPSSPM0_ISPSSS_OFFSET) & MRFLD_ISPSSPM0_ISPSSC_MASK;
		if (tmp == val) {
			trace_ipu_cstate(enable);
			return 0;
		}

		if (time_after(jiffies, timeout))
			break;

		/* FIXME: experienced value for delay */
		usleep_range(100, 150);
	} while (1);

	if (enable)
		msleep(10);

	dev_err(isp->dev, "IUNIT power-%s timeout.\n", enable ? "on" : "off");
	return -EBUSY;
}

/* Workaround for pmu_nc_set_power_state not ready in MRFLD */
int atomisp_mrfld_power_down(struct atomisp_device *isp)
{
<<<<<<< HEAD
// FIXME: at least with ISP2401, enabling this code causes the driver to break
	return 0 && atomisp_mrfld_power(isp, false);
=======
	return atomisp_mrfld_power(isp, false);
>>>>>>> 0d6db851
}

/* Workaround for pmu_nc_set_power_state not ready in MRFLD */
int atomisp_mrfld_power_up(struct atomisp_device *isp)
{
<<<<<<< HEAD
// FIXME: at least with ISP2401, enabling this code causes the driver to break
	return 0 && atomisp_mrfld_power(isp, true);
=======
	return atomisp_mrfld_power(isp, true);
>>>>>>> 0d6db851
}

int atomisp_runtime_suspend(struct device *dev)
{
	struct atomisp_device *isp = (struct atomisp_device *)
				     dev_get_drvdata(dev);
	int ret;

	ret = atomisp_mrfld_pre_power_down(isp);
	if (ret)
		return ret;

	/*Turn off the ISP d-phy*/
	ret = atomisp_ospm_dphy_down(isp);
	if (ret)
		return ret;
	cpu_latency_qos_update_request(&isp->pm_qos, PM_QOS_DEFAULT_VALUE);
	return atomisp_mrfld_power_down(isp);
}

int atomisp_runtime_resume(struct device *dev)
{
	struct atomisp_device *isp = (struct atomisp_device *)
				     dev_get_drvdata(dev);
	int ret;

	ret = atomisp_mrfld_power_up(isp);
	if (ret)
		return ret;

	cpu_latency_qos_update_request(&isp->pm_qos, isp->max_isr_latency);
	if (isp->sw_contex.power_state == ATOM_ISP_POWER_DOWN) {
		/*Turn on ISP d-phy */
		ret = atomisp_ospm_dphy_up(isp);
		if (ret) {
			dev_err(isp->dev, "Failed to power up ISP!.\n");
			return -EINVAL;
		}
	}

	/*restore register values for iUnit and iUnitPHY registers*/
	if (isp->saved_regs.pcicmdsts)
		atomisp_restore_iunit_reg(isp);

	atomisp_freq_scaling(isp, ATOMISP_DFS_MODE_LOW, true);
	return 0;
}

static int __maybe_unused atomisp_suspend(struct device *dev)
{
	struct atomisp_device *isp = (struct atomisp_device *)
				     dev_get_drvdata(dev);
	/* FIXME: only has one isp_subdev at present */
	struct atomisp_sub_device *asd = &isp->asd[0];
	unsigned long flags;
	int ret;

	/*
	 * FIXME: Suspend is not supported by sensors. Abort if any video
	 * node was opened.
	 */
	if (atomisp_dev_users(isp))
		return -EBUSY;

	spin_lock_irqsave(&isp->lock, flags);
	if (asd->streaming != ATOMISP_DEVICE_STREAMING_DISABLED) {
		spin_unlock_irqrestore(&isp->lock, flags);
		dev_err(isp->dev, "atomisp cannot suspend at this time.\n");
		return -EINVAL;
	}
	spin_unlock_irqrestore(&isp->lock, flags);

	ret = atomisp_mrfld_pre_power_down(isp);
	if (ret)
		return ret;

	/*Turn off the ISP d-phy */
	ret = atomisp_ospm_dphy_down(isp);
	if (ret) {
		dev_err(isp->dev, "fail to power off ISP\n");
		return ret;
	}
	cpu_latency_qos_update_request(&isp->pm_qos, PM_QOS_DEFAULT_VALUE);
	return atomisp_mrfld_power_down(isp);
}

static int __maybe_unused atomisp_resume(struct device *dev)
{
	struct atomisp_device *isp = (struct atomisp_device *)
				     dev_get_drvdata(dev);
	int ret;

	ret = atomisp_mrfld_power_up(isp);
	if (ret)
		return ret;

	cpu_latency_qos_update_request(&isp->pm_qos, isp->max_isr_latency);

	/*Turn on ISP d-phy */
	ret = atomisp_ospm_dphy_up(isp);
	if (ret) {
		dev_err(isp->dev, "Failed to power up ISP!.\n");
		return -EINVAL;
	}

	/*restore register values for iUnit and iUnitPHY registers*/
	if (isp->saved_regs.pcicmdsts)
		atomisp_restore_iunit_reg(isp);

	atomisp_freq_scaling(isp, ATOMISP_DFS_MODE_LOW, true);
	return 0;
}

int atomisp_csi_lane_config(struct atomisp_device *isp)
{
	struct pci_dev *pdev = to_pci_dev(isp->dev);
	static const struct {
		u8 code;
		u8 lanes[MRFLD_PORT_NUM];
	} portconfigs[] = {
		/* Tangier/Merrifield available lane configurations */
		{ 0x00, { 4, 1, 0 } },		/* 00000 */
		{ 0x01, { 3, 1, 0 } },		/* 00001 */
		{ 0x02, { 2, 1, 0 } },		/* 00010 */
		{ 0x03, { 1, 1, 0 } },		/* 00011 */
		{ 0x04, { 2, 1, 2 } },		/* 00100 */
		{ 0x08, { 3, 1, 1 } },		/* 01000 */
		{ 0x09, { 2, 1, 1 } },		/* 01001 */
		{ 0x0a, { 1, 1, 1 } },		/* 01010 */

		/* Anniedale/Moorefield only configurations */
		{ 0x10, { 4, 2, 0 } },		/* 10000 */
		{ 0x11, { 3, 2, 0 } },		/* 10001 */
		{ 0x12, { 2, 2, 0 } },		/* 10010 */
		{ 0x13, { 1, 2, 0 } },		/* 10011 */
		{ 0x14, { 2, 2, 2 } },		/* 10100 */
		{ 0x18, { 3, 2, 1 } },		/* 11000 */
		{ 0x19, { 2, 2, 1 } },		/* 11001 */
		{ 0x1a, { 1, 2, 1 } },		/* 11010 */
	};

	unsigned int i, j;
	u8 sensor_lanes[MRFLD_PORT_NUM] = { 0 };
	u32 csi_control;
	int nportconfigs;
	u32 port_config_mask;
	int port3_lanes_shift;

	if (isp->media_dev.hw_revision <
	    ATOMISP_HW_REVISION_ISP2401_LEGACY <<
	    ATOMISP_HW_REVISION_SHIFT) {
		/* Merrifield */
		port_config_mask = MRFLD_PORT_CONFIG_MASK;
		port3_lanes_shift = MRFLD_PORT3_LANES_SHIFT;
	} else {
		/* Moorefield / Cherryview */
		port_config_mask = CHV_PORT_CONFIG_MASK;
		port3_lanes_shift = CHV_PORT3_LANES_SHIFT;
	}

	if (isp->media_dev.hw_revision <
	    ATOMISP_HW_REVISION_ISP2401 <<
	    ATOMISP_HW_REVISION_SHIFT) {
		/* Merrifield / Moorefield legacy input system */
		nportconfigs = MRFLD_PORT_CONFIG_NUM;
	} else {
		/* Moorefield / Cherryview new input system */
		nportconfigs = ARRAY_SIZE(portconfigs);
	}

	for (i = 0; i < isp->input_cnt; i++) {
		struct camera_mipi_info *mipi_info;

		if (isp->inputs[i].type != RAW_CAMERA &&
		    isp->inputs[i].type != SOC_CAMERA)
			continue;

		mipi_info = atomisp_to_sensor_mipi_info(isp->inputs[i].camera);
		if (!mipi_info)
			continue;

		switch (mipi_info->port) {
		case ATOMISP_CAMERA_PORT_PRIMARY:
			sensor_lanes[0] = mipi_info->num_lanes;
			break;
		case ATOMISP_CAMERA_PORT_SECONDARY:
			sensor_lanes[1] = mipi_info->num_lanes;
			break;
		case ATOMISP_CAMERA_PORT_TERTIARY:
			sensor_lanes[2] = mipi_info->num_lanes;
			break;
		default:
			dev_err(isp->dev,
				"%s: invalid port: %d for the %dth sensor\n",
				__func__, mipi_info->port, i);
			return -EINVAL;
		}
	}

	for (i = 0; i < nportconfigs; i++) {
		for (j = 0; j < MRFLD_PORT_NUM; j++)
			if (sensor_lanes[j] &&
			    sensor_lanes[j] != portconfigs[i].lanes[j])
				break;

		if (j == MRFLD_PORT_NUM)
			break;			/* Found matching setting */
	}

	if (i >= nportconfigs) {
		dev_err(isp->dev,
			"%s: could not find the CSI port setting for %d-%d-%d\n",
			__func__,
			sensor_lanes[0], sensor_lanes[1], sensor_lanes[2]);
		return -EINVAL;
	}

	pci_read_config_dword(pdev, MRFLD_PCI_CSI_CONTROL, &csi_control);
	csi_control &= ~port_config_mask;
	csi_control |= (portconfigs[i].code << MRFLD_PORT_CONFIGCODE_SHIFT)
		       | (portconfigs[i].lanes[0] ? 0 : (1 << MRFLD_PORT1_ENABLE_SHIFT))
		       | (portconfigs[i].lanes[1] ? 0 : (1 << MRFLD_PORT2_ENABLE_SHIFT))
		       | (portconfigs[i].lanes[2] ? 0 : (1 << MRFLD_PORT3_ENABLE_SHIFT))
		       | (((1 << portconfigs[i].lanes[0]) - 1) << MRFLD_PORT1_LANES_SHIFT)
		       | (((1 << portconfigs[i].lanes[1]) - 1) << MRFLD_PORT2_LANES_SHIFT)
		       | (((1 << portconfigs[i].lanes[2]) - 1) << port3_lanes_shift);

	pci_write_config_dword(pdev, MRFLD_PCI_CSI_CONTROL, csi_control);

	dev_dbg(isp->dev,
		"%s: the portconfig is %d-%d-%d, CSI_CONTROL is 0x%08X\n",
		__func__, portconfigs[i].lanes[0], portconfigs[i].lanes[1],
		portconfigs[i].lanes[2], csi_control);

	return 0;
}

static int atomisp_subdev_probe(struct atomisp_device *isp)
{
	const struct atomisp_platform_data *pdata;
	struct intel_v4l2_subdev_table *subdevs;
	int ret, raw_index = -1, count;

	pdata = atomisp_get_platform_data();
	if (!pdata) {
		dev_err(isp->dev, "no platform data available\n");
		return 0;
	}

	/* FIXME: should return -EPROBE_DEFER if not all subdevs were probed */
	for (count = 0; count < SUBDEV_WAIT_TIMEOUT_MAX_COUNT; count++) {
		int camera_count = 0;

		for (subdevs = pdata->subdevs; subdevs->type; ++subdevs) {
			if (subdevs->type == RAW_CAMERA ||
			    subdevs->type == SOC_CAMERA)
				camera_count++;
		}
		if (camera_count)
			break;
		msleep(SUBDEV_WAIT_TIMEOUT);
	}
	/* Wait more time to give more time for subdev init code to finish */
	msleep(5 * SUBDEV_WAIT_TIMEOUT);

	/* FIXME: should, instead, use I2C probe */

	for (subdevs = pdata->subdevs; subdevs->type; ++subdevs) {
		struct v4l2_subdev *subdev;
		struct i2c_board_info *board_info =
			    &subdevs->v4l2_subdev.board_info;
		struct i2c_adapter *adapter =
		    i2c_get_adapter(subdevs->v4l2_subdev.i2c_adapter_id);
		int sensor_num, i;

		dev_info(isp->dev, "Probing Subdev %s\n", board_info->type);

		if (!adapter) {
			dev_err(isp->dev,
				"Failed to find i2c adapter for subdev %s\n",
				board_info->type);
			break;
		}

		/* In G-Min, the sensor devices will already be probed
		 * (via ACPI) and registered, do not create new
		 * ones */
		subdev = atomisp_gmin_find_subdev(adapter, board_info);
		if (!subdev) {
			dev_warn(isp->dev, "Subdev %s not found\n",
				 board_info->type);
			continue;
		}
		ret = v4l2_device_register_subdev(&isp->v4l2_dev, subdev);
		if (ret) {
			dev_warn(isp->dev, "Subdev %s detection fail\n",
				 board_info->type);
			continue;
		}

		if (!subdev) {
			dev_warn(isp->dev, "Subdev %s detection fail\n",
				 board_info->type);
			continue;
		}

		dev_info(isp->dev, "Subdev %s successfully register\n",
			 board_info->type);

		switch (subdevs->type) {
		case RAW_CAMERA:
			dev_dbg(isp->dev, "raw_index: %d\n", raw_index);
			raw_index = isp->input_cnt;
			/* fall through */
		case SOC_CAMERA:
			dev_dbg(isp->dev, "SOC_INDEX: %d\n", isp->input_cnt);
			if (isp->input_cnt >= ATOM_ISP_MAX_INPUTS) {
				dev_warn(isp->dev,
					 "too many atomisp inputs, ignored\n");
				break;
			}

			isp->inputs[isp->input_cnt].type = subdevs->type;
			isp->inputs[isp->input_cnt].port = subdevs->port;
			isp->inputs[isp->input_cnt].camera = subdev;
			isp->inputs[isp->input_cnt].sensor_index = 0;
			/*
			 * initialize the subdev frame size, then next we can
			 * judge whether frame_size store effective value via
			 * pixel_format.
			 */
			isp->inputs[isp->input_cnt].frame_size.pixel_format = 0;
			isp->inputs[isp->input_cnt].camera_caps =
			    atomisp_get_default_camera_caps();
			sensor_num = isp->inputs[isp->input_cnt]
				     .camera_caps->sensor_num;
			isp->input_cnt++;
			for (i = 1; i < sensor_num; i++) {
				if (isp->input_cnt >= ATOM_ISP_MAX_INPUTS) {
					dev_warn(isp->dev,
						 "atomisp inputs out of range\n");
					break;
				}
				isp->inputs[isp->input_cnt] =
				    isp->inputs[isp->input_cnt - 1];
				isp->inputs[isp->input_cnt].sensor_index = i;
				isp->input_cnt++;
			}
			break;
		case CAMERA_MOTOR:
			if (isp->motor) {
				dev_warn(isp->dev,
					 "too many atomisp motors, ignored %s\n",
					 board_info->type);
				continue;
			}
			isp->motor = subdev;
			break;
		case LED_FLASH:
		case XENON_FLASH:
			if (isp->flash) {
				dev_warn(isp->dev,
					 "too many atomisp flash devices, ignored %s\n",
					 board_info->type);
				continue;
			}
			isp->flash = subdev;
			break;
		default:
			dev_dbg(isp->dev, "unknown subdev probed\n");
			break;
		}
	}

	/*
	 * HACK: Currently VCM belongs to primary sensor only, but correct
	 * approach must be to acquire from platform code which sensor
	 * owns it.
	 */
	if (isp->motor && raw_index >= 0)
		isp->inputs[raw_index].motor = isp->motor;

	/* Proceed even if no modules detected. For COS mode and no modules. */
	if (!isp->input_cnt)
		dev_warn(isp->dev, "no camera attached or fail to detect\n");
	else
		dev_info(isp->dev, "detected %d camera sensors\n",
			 isp->input_cnt);

	return atomisp_csi_lane_config(isp);
}

static void atomisp_unregister_entities(struct atomisp_device *isp)
{
	unsigned int i;
	struct v4l2_subdev *sd, *next;

	for (i = 0; i < isp->num_of_streams; i++)
		atomisp_subdev_unregister_entities(&isp->asd[i]);
	atomisp_tpg_unregister_entities(&isp->tpg);
	atomisp_file_input_unregister_entities(&isp->file_dev);
	for (i = 0; i < ATOMISP_CAMERA_NR_PORTS; i++)
		atomisp_mipi_csi2_unregister_entities(&isp->csi2_port[i]);

	list_for_each_entry_safe(sd, next, &isp->v4l2_dev.subdevs, list)
	v4l2_device_unregister_subdev(sd);

	v4l2_device_unregister(&isp->v4l2_dev);
	media_device_unregister(&isp->media_dev);
}

static int atomisp_register_entities(struct atomisp_device *isp)
{
	int ret = 0;
	unsigned int i;

	isp->media_dev.dev = isp->dev;

	strscpy(isp->media_dev.model, "Intel Atom ISP",
		sizeof(isp->media_dev.model));

	media_device_init(&isp->media_dev);
	isp->v4l2_dev.mdev = &isp->media_dev;
	ret = v4l2_device_register(isp->dev, &isp->v4l2_dev);
	if (ret < 0) {
		dev_err(isp->dev, "%s: V4L2 device registration failed (%d)\n",
			__func__, ret);
		goto v4l2_device_failed;
	}

	ret = atomisp_subdev_probe(isp);
	if (ret < 0)
		goto csi_and_subdev_probe_failed;

	/* Register internal entities */
	for (i = 0; i < ATOMISP_CAMERA_NR_PORTS; i++) {
		ret = atomisp_mipi_csi2_register_entities(&isp->csi2_port[i],
			&isp->v4l2_dev);
		if (ret == 0)
			continue;

		/* error case */
		dev_err(isp->dev, "failed to register the CSI port: %d\n", i);
		/* deregister all registered CSI ports */
		while (i--)
			atomisp_mipi_csi2_unregister_entities(
			    &isp->csi2_port[i]);

		goto csi_and_subdev_probe_failed;
	}

	ret =
	    atomisp_file_input_register_entities(&isp->file_dev, &isp->v4l2_dev);
	if (ret < 0) {
		dev_err(isp->dev, "atomisp_file_input_register_entities\n");
		goto file_input_register_failed;
	}

	ret = atomisp_tpg_register_entities(&isp->tpg, &isp->v4l2_dev);
	if (ret < 0) {
		dev_err(isp->dev, "atomisp_tpg_register_entities\n");
		goto tpg_register_failed;
	}

	for (i = 0; i < isp->num_of_streams; i++) {
		struct atomisp_sub_device *asd = &isp->asd[i];

		ret = atomisp_subdev_register_entities(asd, &isp->v4l2_dev);
		if (ret < 0) {
			dev_err(isp->dev,
				"atomisp_subdev_register_entities fail\n");
			for (; i > 0; i--)
				atomisp_subdev_unregister_entities(
				    &isp->asd[i - 1]);
			goto subdev_register_failed;
		}
	}

	for (i = 0; i < isp->num_of_streams; i++) {
		struct atomisp_sub_device *asd = &isp->asd[i];

		init_completion(&asd->init_done);

		asd->delayed_init_workq =
		    alloc_workqueue(isp->v4l2_dev.name, WQ_CPU_INTENSIVE,
				    1);
		if (!asd->delayed_init_workq) {
			dev_err(isp->dev,
				"Failed to initialize delayed init workq\n");
			ret = -ENOMEM;

			for (; i > 0; i--)
				destroy_workqueue(isp->asd[i - 1].
						  delayed_init_workq);
			goto wq_alloc_failed;
		}
		INIT_WORK(&asd->delayed_init_work, atomisp_delayed_init_work);
	}

	for (i = 0; i < isp->input_cnt; i++) {
		if (isp->inputs[i].port >= ATOMISP_CAMERA_NR_PORTS) {
			dev_err(isp->dev, "isp->inputs port %d not supported\n",
				isp->inputs[i].port);
			ret = -EINVAL;
			goto link_failed;
		}
	}

	dev_dbg(isp->dev,
		"FILE_INPUT enable, camera_cnt: %d\n", isp->input_cnt);
	isp->inputs[isp->input_cnt].type = FILE_INPUT;
	isp->inputs[isp->input_cnt].port = -1;
	isp->inputs[isp->input_cnt].camera_caps =
	    atomisp_get_default_camera_caps();
	isp->inputs[isp->input_cnt++].camera = &isp->file_dev.sd;

	if (isp->input_cnt < ATOM_ISP_MAX_INPUTS) {
		dev_dbg(isp->dev,
			"TPG detected, camera_cnt: %d\n", isp->input_cnt);
		isp->inputs[isp->input_cnt].type = TEST_PATTERN;
		isp->inputs[isp->input_cnt].port = -1;
		isp->inputs[isp->input_cnt].camera_caps =
		    atomisp_get_default_camera_caps();
		isp->inputs[isp->input_cnt++].camera = &isp->tpg.sd;
	} else {
		dev_warn(isp->dev, "too many atomisp inputs, TPG ignored.\n");
	}

	ret = v4l2_device_register_subdev_nodes(&isp->v4l2_dev);
	if (ret < 0)
		goto link_failed;

	return media_device_register(&isp->media_dev);

link_failed:
	for (i = 0; i < isp->num_of_streams; i++)
		destroy_workqueue(isp->asd[i].
				  delayed_init_workq);
wq_alloc_failed:
	for (i = 0; i < isp->num_of_streams; i++)
		atomisp_subdev_unregister_entities(
		    &isp->asd[i]);
subdev_register_failed:
	atomisp_tpg_unregister_entities(&isp->tpg);
tpg_register_failed:
	atomisp_file_input_unregister_entities(&isp->file_dev);
file_input_register_failed:
	for (i = 0; i < ATOMISP_CAMERA_NR_PORTS; i++)
		atomisp_mipi_csi2_unregister_entities(&isp->csi2_port[i]);
csi_and_subdev_probe_failed:
	v4l2_device_unregister(&isp->v4l2_dev);
v4l2_device_failed:
	media_device_unregister(&isp->media_dev);
	media_device_cleanup(&isp->media_dev);
	return ret;
}

static int atomisp_initialize_modules(struct atomisp_device *isp)
{
	int ret;

	ret = atomisp_mipi_csi2_init(isp);
	if (ret < 0) {
		dev_err(isp->dev, "mipi csi2 initialization failed\n");
		goto error_mipi_csi2;
	}

	ret = atomisp_file_input_init(isp);
	if (ret < 0) {
		dev_err(isp->dev,
			"file input device initialization failed\n");
		goto error_file_input;
	}

	ret = atomisp_tpg_init(isp);
	if (ret < 0) {
		dev_err(isp->dev, "tpg initialization failed\n");
		goto error_tpg;
	}

	ret = atomisp_subdev_init(isp);
	if (ret < 0) {
		dev_err(isp->dev, "ISP subdev initialization failed\n");
		goto error_isp_subdev;
	}

	return 0;

error_isp_subdev:
error_tpg:
	atomisp_tpg_cleanup(isp);
error_file_input:
	atomisp_file_input_cleanup(isp);
error_mipi_csi2:
	atomisp_mipi_csi2_cleanup(isp);
	return ret;
}

static void atomisp_uninitialize_modules(struct atomisp_device *isp)
{
	atomisp_tpg_cleanup(isp);
	atomisp_file_input_cleanup(isp);
	atomisp_mipi_csi2_cleanup(isp);
}

const struct firmware *
atomisp_load_firmware(struct atomisp_device *isp)
{
	const struct firmware *fw;
	int rc;
	char *fw_path = NULL;

	if (skip_fwload)
		return NULL;

	if (firmware_name[0] != '\0') {
		fw_path = firmware_name;
	} else {
		if ((isp->media_dev.hw_revision  >> ATOMISP_HW_REVISION_SHIFT)
		    == ATOMISP_HW_REVISION_ISP2401)
			fw_path = "shisp_2401a0_v21.bin";

		if (isp->media_dev.hw_revision ==
		    ((ATOMISP_HW_REVISION_ISP2401_LEGACY << ATOMISP_HW_REVISION_SHIFT)
		    | ATOMISP_HW_STEPPING_A0))
			fw_path = "shisp_2401a0_legacy_v21.bin";

		if (isp->media_dev.hw_revision ==
		    ((ATOMISP_HW_REVISION_ISP2400 << ATOMISP_HW_REVISION_SHIFT)
		    | ATOMISP_HW_STEPPING_B0))
			fw_path = "shisp_2400b0_v21.bin";
	}

	if (!fw_path) {
		dev_err(isp->dev, "Unsupported hw_revision 0x%x\n",
			isp->media_dev.hw_revision);
		return NULL;
	}

	rc = request_firmware(&fw, fw_path, isp->dev);
	if (rc) {
		dev_err(isp->dev,
			"atomisp: Error %d while requesting firmware %s\n",
			rc, fw_path);
		return NULL;
	}

	return fw;
}

/*
 * Check for flags the driver was compiled with against the PCI
 * device. Always returns true on other than ISP 2400.
 */
static bool is_valid_device(struct pci_dev *pdev, const struct pci_device_id *id)
{
	unsigned int a0_max_id = 0;
	const char *name;
	const char *product;

	product = dmi_get_system_info(DMI_PRODUCT_NAME);

	switch (id->device & ATOMISP_PCI_DEVICE_SOC_MASK) {
	case ATOMISP_PCI_DEVICE_SOC_MRFLD:
		a0_max_id = ATOMISP_PCI_REV_MRFLD_A0_MAX;
		name = "Merrifield";
		break;
	case ATOMISP_PCI_DEVICE_SOC_BYT:
		a0_max_id = ATOMISP_PCI_REV_BYT_A0_MAX;
		name = "Baytrail";
		break;
	case ATOMISP_PCI_DEVICE_SOC_ANN:
		name = "Anniedale";
		break;
	case ATOMISP_PCI_DEVICE_SOC_CHT:
		name = "Cherrytrail";
		break;
	default:
		dev_err(&pdev->dev, "%s: unknown device ID %x04:%x04\n",
			product, id->vendor, id->device);
		return false;
	}

	if (pdev->revision <= ATOMISP_PCI_REV_BYT_A0_MAX) {
		dev_err(&pdev->dev, "%s revision %d is not unsupported\n",
			name, pdev->revision);
		return false;
	}

	/*
	 * FIXME:
	 * remove the if once the driver become generic
	 */

#if defined(ISP2400)
	if (IS_ISP2401) {
		dev_err(&pdev->dev, "Support for %s (ISP2401) was disabled at compile time\n",
			name);
		return false;
	}
#else
	if (!IS_ISP2401) {
		dev_err(&pdev->dev, "Support for %s (ISP2400) was disabled at compile time\n",
			name);
		return false;
	}
#endif

	dev_info(&pdev->dev, "Detected %s version %d (ISP240%c) on %s\n",
		 name, pdev->revision, IS_ISP2401 ? '1' : '0', product);

	return true;
}

static int init_atomisp_wdts(struct atomisp_device *isp)
{
	int i, err;

	atomic_set(&isp->wdt_work_queued, 0);
	isp->wdt_work_queue = alloc_workqueue(isp->v4l2_dev.name, 0, 1);
	if (!isp->wdt_work_queue) {
		dev_err(isp->dev, "Failed to initialize wdt work queue\n");
		err = -ENOMEM;
		goto alloc_fail;
	}
	INIT_WORK(&isp->wdt_work, atomisp_wdt_work);

	for (i = 0; i < isp->num_of_streams; i++) {
		struct atomisp_sub_device *asd = &isp->asd[i];

		if (!IS_ISP2401)
			timer_setup(&asd->wdt, atomisp_wdt, 0);
		else {
			timer_setup(&asd->video_out_capture.wdt,
				    atomisp_wdt, 0);
			timer_setup(&asd->video_out_preview.wdt,
				    atomisp_wdt, 0);
			timer_setup(&asd->video_out_vf.wdt, atomisp_wdt, 0);
			timer_setup(&asd->video_out_video_capture.wdt,
				    atomisp_wdt, 0);
		}
	}
	return 0;
alloc_fail:
	return err;
}

#define ATOM_ISP_PCI_BAR	0

static int atomisp_pci_probe(struct pci_dev *pdev, const struct pci_device_id *id)
{
	const struct atomisp_platform_data *pdata;
	struct atomisp_device *isp;
	unsigned int start;
	int err, val;
	u32 irq;

	if (!is_valid_device(pdev, id))
		return -ENODEV;

	/* Pointer to struct device. */
	atomisp_dev = &pdev->dev;

	pdata = atomisp_get_platform_data();
	if (!pdata)
		dev_warn(&pdev->dev, "no platform data available\n");

	err = pcim_enable_device(pdev);
	if (err) {
		dev_err(&pdev->dev, "Failed to enable CI ISP device (%d)\n", err);
		return err;
	}

	start = pci_resource_start(pdev, ATOM_ISP_PCI_BAR);
	dev_dbg(&pdev->dev, "start: 0x%x\n", start);

	err = pcim_iomap_regions(pdev, 1 << ATOM_ISP_PCI_BAR, pci_name(pdev));
	if (err) {
		dev_err(&pdev->dev, "Failed to I/O memory remapping (%d)\n", err);
		goto ioremap_fail;
	}

	isp = devm_kzalloc(&pdev->dev, sizeof(*isp), GFP_KERNEL);
	if (!isp) {
		err = -ENOMEM;
		goto atomisp_dev_alloc_fail;
	}

	isp->dev = &pdev->dev;
	isp->base = pcim_iomap_table(pdev)[ATOM_ISP_PCI_BAR];
	isp->sw_contex.power_state = ATOM_ISP_POWER_UP;
	isp->saved_regs.ispmmadr = start;

	dev_dbg(&pdev->dev, "atomisp mmio base: %p\n", isp->base);

	rt_mutex_init(&isp->mutex);
	mutex_init(&isp->streamoff_mutex);
	spin_lock_init(&isp->lock);

	/* This is not a true PCI device on SoC, so the delay is not needed. */
	pdev->d3_delay = 0;

	pci_set_drvdata(pdev, isp);

	switch (id->device & ATOMISP_PCI_DEVICE_SOC_MASK) {
	case ATOMISP_PCI_DEVICE_SOC_MRFLD:
		isp->media_dev.hw_revision =
		    (ATOMISP_HW_REVISION_ISP2400
		     << ATOMISP_HW_REVISION_SHIFT) |
		    ATOMISP_HW_STEPPING_B0;

		switch (id->device) {
		case ATOMISP_PCI_DEVICE_SOC_MRFLD_1179:
			isp->dfs = &dfs_config_merr_1179;
			break;
		case ATOMISP_PCI_DEVICE_SOC_MRFLD_117A:
			isp->dfs = &dfs_config_merr_117a;

			break;
		default:
			isp->dfs = &dfs_config_merr;
			break;
		}
		isp->hpll_freq = HPLL_FREQ_1600MHZ;
		break;
	case ATOMISP_PCI_DEVICE_SOC_BYT:
		isp->media_dev.hw_revision =
		    (ATOMISP_HW_REVISION_ISP2400
		     << ATOMISP_HW_REVISION_SHIFT) |
		    ATOMISP_HW_STEPPING_B0;

		/*
		 * Note: some Intel-based tablets with Android use a different
		 * DFS table. Based on the comments at the Yocto Aero meta
		 * version of this driver (at the ssid.h header), they're
		 * identified via a "spid" var:
		 *
		 *	androidboot.spid=vend:cust:manu:plat:prod:hard
		 *
		 * As we don't have this upstream, nor we know enough details
		 * to use a DMI or PCI match table, the old code was just
		 * removed, but let's keep a note here as a reminder that,
		 * for certain devices, we may need to limit the max DFS
		 * frequency to be below certain values, adjusting the
		 * resolution accordingly.
		 */
		isp->dfs = &dfs_config_byt;

		/*
		 * HPLL frequency is known to be device-specific, but we don't
		 * have specs yet for exactly how it varies.  Default to
		 * BYT-CR but let provisioning set it via EFI variable
		 */
		isp->hpll_freq = gmin_get_var_int(&pdev->dev, false, "HpllFreq", HPLL_FREQ_2000MHZ);

		/*
		 * for BYT/CHT we are put isp into D3cold to avoid pci registers access
		 * in power off. Set d3cold_delay to 0 since default 100ms is not
		 * necessary.
		 */
		pdev->d3cold_delay = 0;
		break;
	case ATOMISP_PCI_DEVICE_SOC_ANN:
		isp->media_dev.hw_revision = (
#ifdef ISP2401_NEW_INPUT_SYSTEM
						 ATOMISP_HW_REVISION_ISP2401
#else
						 ATOMISP_HW_REVISION_ISP2401_LEGACY
#endif
						 << ATOMISP_HW_REVISION_SHIFT);
		isp->media_dev.hw_revision |= pdev->revision < 2 ?
					      ATOMISP_HW_STEPPING_A0 : ATOMISP_HW_STEPPING_B0;
		isp->dfs = &dfs_config_merr;
		isp->hpll_freq = HPLL_FREQ_1600MHZ;
		break;
	case ATOMISP_PCI_DEVICE_SOC_CHT:
		isp->media_dev.hw_revision = (
#ifdef ISP2401_NEW_INPUT_SYSTEM
						 ATOMISP_HW_REVISION_ISP2401
#else
						 ATOMISP_HW_REVISION_ISP2401_LEGACY
#endif
						 << ATOMISP_HW_REVISION_SHIFT);
		isp->media_dev.hw_revision |= pdev->revision < 2 ?
					      ATOMISP_HW_STEPPING_A0 : ATOMISP_HW_STEPPING_B0;

		isp->dfs = &dfs_config_cht;
		pdev->d3cold_delay = 0;

		iosf_mbi_read(BT_MBI_UNIT_CCK, MBI_REG_READ, CCK_FUSE_REG_0, &val);
		switch (val & CCK_FUSE_HPLL_FREQ_MASK) {
		case 0x00:
			isp->hpll_freq = HPLL_FREQ_800MHZ;
			break;
		case 0x01:
			isp->hpll_freq = HPLL_FREQ_1600MHZ;
			break;
		case 0x02:
			isp->hpll_freq = HPLL_FREQ_2000MHZ;
			break;
		default:
			isp->hpll_freq = HPLL_FREQ_1600MHZ;
			dev_warn(&pdev->dev, "read HPLL from cck failed. Default to 1600 MHz.\n");
		}
		break;
	default:
		dev_err(&pdev->dev, "un-supported IUNIT device\n");
		err = -ENODEV;
		goto atomisp_dev_alloc_fail;
	}

	dev_info(&pdev->dev, "ISP HPLL frequency base = %d MHz\n", isp->hpll_freq);

	isp->max_isr_latency = ATOMISP_MAX_ISR_LATENCY;

	/* Load isp firmware from user space */
	if (!defer_fw_load) {
		isp->firmware = atomisp_load_firmware(isp);
		if (!isp->firmware) {
			err = -ENOENT;
			dev_dbg(&pdev->dev, "Firmware load failed\n");
			goto load_fw_fail;
		}

		err = sh_css_check_firmware_version(isp->dev, isp->firmware->data);
		if (err) {
			dev_dbg(&pdev->dev, "Firmware version check failed\n");
			goto fw_validation_fail;
		}
	} else {
		dev_info(&pdev->dev, "Firmware load will be deferred\n");
	}

	pci_set_master(pdev);

	err = pci_enable_msi(pdev);
	if (err) {
		dev_err(&pdev->dev, "Failed to enable msi (%d)\n", err);
		goto enable_msi_fail;
	}

	atomisp_msi_irq_init(isp);

	cpu_latency_qos_add_request(&isp->pm_qos, PM_QOS_DEFAULT_VALUE);

	/*
	 * for MRFLD, Software/firmware needs to write a 1 to bit 0 of
	 * the register at CSI_RECEIVER_SELECTION_REG to enable SH CSI
	 * backend write 0 will enable Arasan CSI backend, which has
	 * bugs(like sighting:4567697 and 4567699) and will be removed
	 * in B0
	 */
	atomisp_css2_hw_store_32(MRFLD_CSI_RECEIVER_SELECTION_REG, 1);

	if ((id->device & ATOMISP_PCI_DEVICE_SOC_MASK) ==
	    ATOMISP_PCI_DEVICE_SOC_MRFLD) {
		u32 csi_afe_trim;

		/*
		 * Workaround for imbalance data eye issue which is observed
		 * on TNG B0.
		 */
		pci_read_config_dword(pdev, MRFLD_PCI_CSI_AFE_TRIM_CONTROL, &csi_afe_trim);
		csi_afe_trim &= ~((MRFLD_PCI_CSI_HSRXCLKTRIM_MASK <<
				   MRFLD_PCI_CSI1_HSRXCLKTRIM_SHIFT) |
				  (MRFLD_PCI_CSI_HSRXCLKTRIM_MASK <<
				   MRFLD_PCI_CSI2_HSRXCLKTRIM_SHIFT) |
				  (MRFLD_PCI_CSI_HSRXCLKTRIM_MASK <<
				   MRFLD_PCI_CSI3_HSRXCLKTRIM_SHIFT));
		csi_afe_trim |= (MRFLD_PCI_CSI1_HSRXCLKTRIM <<
				 MRFLD_PCI_CSI1_HSRXCLKTRIM_SHIFT) |
				(MRFLD_PCI_CSI2_HSRXCLKTRIM <<
				 MRFLD_PCI_CSI2_HSRXCLKTRIM_SHIFT) |
				(MRFLD_PCI_CSI3_HSRXCLKTRIM <<
				 MRFLD_PCI_CSI3_HSRXCLKTRIM_SHIFT);
		pci_write_config_dword(pdev, MRFLD_PCI_CSI_AFE_TRIM_CONTROL, csi_afe_trim);
	}

	err = atomisp_initialize_modules(isp);
	if (err < 0) {
		dev_err(&pdev->dev, "atomisp_initialize_modules (%d)\n", err);
		goto initialize_modules_fail;
	}

	err = atomisp_register_entities(isp);
	if (err < 0) {
		dev_err(&pdev->dev, "atomisp_register_entities failed (%d)\n", err);
		goto register_entities_fail;
	}
	err = atomisp_create_pads_links(isp);
	if (err < 0)
		goto register_entities_fail;
	/* init atomisp wdts */
	if (init_atomisp_wdts(isp) != 0)
		goto wdt_work_queue_fail;

	/* save the iunit context only once after all the values are init'ed. */
	atomisp_save_iunit_reg(isp);

	pm_runtime_put_noidle(&pdev->dev);
	pm_runtime_allow(&pdev->dev);

	hmm_init_mem_stat(repool_pgnr, dypool_enable, dypool_pgnr);
	err = hmm_pool_register(repool_pgnr, HMM_POOL_TYPE_RESERVED);
	if (err) {
		dev_err(&pdev->dev, "Failed to register reserved memory pool.\n");
		goto hmm_pool_fail;
	}

	/* Init ISP memory management */
	hmm_init();

	err = devm_request_threaded_irq(&pdev->dev, pdev->irq,
					atomisp_isr, atomisp_isr_thread,
					IRQF_SHARED, "isp_irq", isp);
	if (err) {
		dev_err(&pdev->dev, "Failed to request irq (%d)\n", err);
		goto request_irq_fail;
	}

	/* Load firmware into ISP memory */
	if (!defer_fw_load) {
		err = atomisp_css_load_firmware(isp);
		if (err) {
			dev_err(&pdev->dev, "Failed to init css.\n");
			goto css_init_fail;
		}
	} else {
		dev_dbg(&pdev->dev, "Skip css init.\n");
	}
	/* Clear FW image from memory */
	release_firmware(isp->firmware);
	isp->firmware = NULL;
	isp->css_env.isp_css_fw.data = NULL;

	atomisp_drvfs_init(isp);

	return 0;

css_init_fail:
	devm_free_irq(&pdev->dev, pdev->irq, isp);
request_irq_fail:
	hmm_cleanup();
	hmm_pool_unregister(HMM_POOL_TYPE_RESERVED);
hmm_pool_fail:
	destroy_workqueue(isp->wdt_work_queue);
wdt_work_queue_fail:
	atomisp_acc_cleanup(isp);
	atomisp_unregister_entities(isp);
register_entities_fail:
	atomisp_uninitialize_modules(isp);
initialize_modules_fail:
	cpu_latency_qos_remove_request(&isp->pm_qos);
	atomisp_msi_irq_uninit(isp);
	pci_disable_msi(pdev);
enable_msi_fail:
fw_validation_fail:
	release_firmware(isp->firmware);
load_fw_fail:
	/*
	 * Switch off ISP, as keeping it powered on would prevent
	 * reaching S0ix states.
	 *
	 * The following lines have been copied from atomisp suspend path
	 */

	pci_read_config_dword(pdev, PCI_INTERRUPT_CTRL, &irq);
	irq = irq & 1 << INTR_IIR;
	pci_write_config_dword(pdev, PCI_INTERRUPT_CTRL, irq);

	pci_read_config_dword(pdev, PCI_INTERRUPT_CTRL, &irq);
	irq &= ~(1 << INTR_IER);
	pci_write_config_dword(pdev, PCI_INTERRUPT_CTRL, irq);

	atomisp_msi_irq_uninit(isp);

	atomisp_ospm_dphy_down(isp);

	/* Address later when we worry about the ...field chips */
	if (IS_ENABLED(CONFIG_PM) && atomisp_mrfld_power_down(isp))
		dev_err(&pdev->dev, "Failed to switch off ISP\n");

atomisp_dev_alloc_fail:
	pcim_iounmap_regions(pdev, 1 << ATOM_ISP_PCI_BAR);

ioremap_fail:
	return err;
}

static void atomisp_pci_remove(struct pci_dev *pdev)
{
	struct atomisp_device *isp = pci_get_drvdata(pdev);

	dev_info(&pdev->dev, "Removing atomisp driver\n");

	atomisp_drvfs_exit();

	atomisp_acc_cleanup(isp);

	ia_css_unload_firmware();
	hmm_cleanup();

	pm_runtime_forbid(&pdev->dev);
	pm_runtime_get_noresume(&pdev->dev);
	cpu_latency_qos_remove_request(&isp->pm_qos);

	atomisp_msi_irq_uninit(isp);
	atomisp_unregister_entities(isp);

	destroy_workqueue(isp->wdt_work_queue);
	atomisp_file_input_cleanup(isp);

	release_firmware(isp->firmware);

	hmm_pool_unregister(HMM_POOL_TYPE_RESERVED);
}

static const struct pci_device_id atomisp_pci_tbl[] = {
	/* Merrifield */
	{PCI_DEVICE(PCI_VENDOR_ID_INTEL, ATOMISP_PCI_DEVICE_SOC_MRFLD)},
	{PCI_DEVICE(PCI_VENDOR_ID_INTEL, ATOMISP_PCI_DEVICE_SOC_MRFLD_1179)},
	{PCI_DEVICE(PCI_VENDOR_ID_INTEL, ATOMISP_PCI_DEVICE_SOC_MRFLD_117A)},
	/* Baytrail */
	{PCI_DEVICE(PCI_VENDOR_ID_INTEL, ATOMISP_PCI_DEVICE_SOC_BYT)},
	/* Anniedale (Merrifield+ / Moorefield) */
	{PCI_DEVICE(PCI_VENDOR_ID_INTEL, ATOMISP_PCI_DEVICE_SOC_ANN)},
	/* Cherrytrail */
	{PCI_DEVICE(PCI_VENDOR_ID_INTEL, ATOMISP_PCI_DEVICE_SOC_CHT)},
	{0,}
};

MODULE_DEVICE_TABLE(pci, atomisp_pci_tbl);

static const struct dev_pm_ops atomisp_pm_ops = {
	.runtime_suspend = atomisp_runtime_suspend,
	.runtime_resume = atomisp_runtime_resume,
	.suspend = atomisp_suspend,
	.resume = atomisp_resume,
};

static struct pci_driver atomisp_pci_driver = {
	.driver = {
		.pm = &atomisp_pm_ops,
	},
	.name = "atomisp-isp2",
	.id_table = atomisp_pci_tbl,
	.probe = atomisp_pci_probe,
	.remove = atomisp_pci_remove,
};

module_pci_driver(atomisp_pci_driver);

MODULE_AUTHOR("Wen Wang <wen.w.wang@intel.com>");
MODULE_AUTHOR("Xiaolin Zhang <xiaolin.zhang@intel.com>");
MODULE_LICENSE("GPL");
MODULE_DESCRIPTION("Intel ATOM Platform ISP Driver");<|MERGE_RESOLUTION|>--- conflicted
+++ resolved
@@ -766,23 +766,13 @@
 /* Workaround for pmu_nc_set_power_state not ready in MRFLD */
 int atomisp_mrfld_power_down(struct atomisp_device *isp)
 {
-<<<<<<< HEAD
-// FIXME: at least with ISP2401, enabling this code causes the driver to break
-	return 0 && atomisp_mrfld_power(isp, false);
-=======
 	return atomisp_mrfld_power(isp, false);
->>>>>>> 0d6db851
 }
 
 /* Workaround for pmu_nc_set_power_state not ready in MRFLD */
 int atomisp_mrfld_power_up(struct atomisp_device *isp)
 {
-<<<<<<< HEAD
-// FIXME: at least with ISP2401, enabling this code causes the driver to break
-	return 0 && atomisp_mrfld_power(isp, true);
-=======
 	return atomisp_mrfld_power(isp, true);
->>>>>>> 0d6db851
 }
 
 int atomisp_runtime_suspend(struct device *dev)
