// SPDX-License-Identifier: GPL-2.0
/*
 * Generic platform ehci driver
 *
 * Copyright 2007 Steven Brown <sbrown@cortland.com>
 * Copyright 2010-2012 Hauke Mehrtens <hauke@hauke-m.de>
 * Copyright 2014 Hans de Goede <hdegoede@redhat.com>
 *
 * Derived from the ohci-ssb driver
 * Copyright 2007 Michael Buesch <m@bues.ch>
 *
 * Derived from the EHCI-PCI driver
 * Copyright (c) 2000-2004 by David Brownell
 *
 * Derived from the ohci-pci driver
 * Copyright 1999 Roman Weissgaerber
 * Copyright 2000-2002 David Brownell
 * Copyright 1999 Linus Torvalds
 * Copyright 1999 Gregory P. Smith
 */
#include <linux/acpi.h>
#include <linux/clk.h>
#include <linux/dma-mapping.h>
#include <linux/err.h>
#include <linux/kernel.h>
#include <linux/hrtimer.h>
#include <linux/io.h>
#include <linux/module.h>
#include <linux/of.h>
#include <linux/platform_device.h>
#include <linux/pm_wakeirq.h>
#include <linux/regulator/consumer.h>
#include <linux/reset.h>
#include <linux/sys_soc.h>
#include <linux/timer.h>
#include <linux/usb.h>
#include <linux/usb/hcd.h>
#include <linux/usb/ehci_pdriver.h>
#include <linux/usb/of.h>

#include "ehci.h"

#define DRIVER_DESC "EHCI generic platform driver"
#define EHCI_MAX_CLKS 4
#define hcd_to_ehci_priv(h) ((struct ehci_platform_priv *)hcd_to_ehci(h)->priv)

struct ehci_platform_priv {
	struct clk *clks[EHCI_MAX_CLKS];
	struct reset_control *rsts;
	struct regulator *vbus_supply;
	int wakeirq;
	bool reset_on_resume;
	bool quirk_poll;
	struct timer_list poll_timer;
	struct delayed_work poll_work;
};

static const char hcd_name[] = "ehci-platform";

static int ehci_platform_reset(struct usb_hcd *hcd)
{
	struct platform_device *pdev = to_platform_device(hcd->self.controller);
	struct usb_ehci_pdata *pdata = dev_get_platdata(&pdev->dev);
	struct ehci_hcd *ehci = hcd_to_ehci(hcd);
	int retval;

	ehci->has_synopsys_hc_bug = pdata->has_synopsys_hc_bug;

	if (pdata->pre_setup) {
		retval = pdata->pre_setup(hcd);
		if (retval < 0)
			return retval;
	}

	ehci->caps = hcd->regs + pdata->caps_offset;
	retval = ehci_setup(hcd);
	if (retval)
		return retval;

	if (pdata->no_io_watchdog)
		ehci->need_io_watchdog = 0;
	return 0;
}

static int ehci_platform_port_power(struct usb_hcd *hcd, int portnum,
				    bool enable)
{
	struct ehci_platform_priv *priv = hcd_to_ehci_priv(hcd);
	int ret;

	if (!priv->vbus_supply)
		return 0;

	if (enable)
		ret = regulator_enable(priv->vbus_supply);
	else
		ret = regulator_disable(priv->vbus_supply);
	if (ret)
		dev_err(hcd->self.controller, "failed to %s vbus supply: %d\n",
			enable ? "enable" : "disable", ret);

	return ret;
}

static int ehci_platform_power_on(struct platform_device *dev)
{
	struct usb_hcd *hcd = platform_get_drvdata(dev);
	struct ehci_platform_priv *priv = hcd_to_ehci_priv(hcd);
	int clk, ret;

	for (clk = 0; clk < EHCI_MAX_CLKS && priv->clks[clk]; clk++) {
		ret = clk_prepare_enable(priv->clks[clk]);
		if (ret)
			goto err_disable_clks;
	}

	return 0;

err_disable_clks:
	while (--clk >= 0)
		clk_disable_unprepare(priv->clks[clk]);

	return ret;
}

static void ehci_platform_power_off(struct platform_device *dev)
{
	struct usb_hcd *hcd = platform_get_drvdata(dev);
	struct ehci_platform_priv *priv = hcd_to_ehci_priv(hcd);
	int clk;

	for (clk = EHCI_MAX_CLKS - 1; clk >= 0; clk--)
		if (priv->clks[clk])
			clk_disable_unprepare(priv->clks[clk]);
}

static struct hc_driver __read_mostly ehci_platform_hc_driver;

static const struct ehci_driver_overrides platform_overrides __initconst = {
	.reset =		ehci_platform_reset,
	.extra_priv_size =	sizeof(struct ehci_platform_priv),
	.port_power =		ehci_platform_port_power,
};

static struct usb_ehci_pdata ehci_platform_defaults = {
	.power_on =		ehci_platform_power_on,
	.power_suspend =	ehci_platform_power_off,
	.power_off =		ehci_platform_power_off,
};

/**
 * quirk_poll_check_port_status - Poll port_status if the device sticks
 * @ehci: the ehci hcd pointer
 *
 * Since EHCI/OHCI controllers on R-Car Gen3 SoCs are possible to be getting
 * stuck very rarely after a full/low usb device was disconnected. To
 * detect such a situation, the controllers require a special way which poll
 * the EHCI PORTSC register.
 *
 * Return: true if the controller's port_status indicated getting stuck
 */
static bool quirk_poll_check_port_status(struct ehci_hcd *ehci)
{
	u32 port_status = ehci_readl(ehci, &ehci->regs->port_status[0]);

	if (!(port_status & PORT_OWNER) &&
	     (port_status & PORT_POWER) &&
	    !(port_status & PORT_CONNECT) &&
	     (port_status & PORT_LS_MASK))
		return true;

	return false;
}

/**
 * quirk_poll_rebind_companion - rebind comanion device to recover
 * @ehci: the ehci hcd pointer
 *
 * Since EHCI/OHCI controllers on R-Car Gen3 SoCs are possible to be getting
 * stuck very rarely after a full/low usb device was disconnected. To
 * recover from such a situation, the controllers require changing the OHCI
 * functional state.
 */
static void quirk_poll_rebind_companion(struct ehci_hcd *ehci)
{
	struct device *companion_dev;
	struct usb_hcd *hcd = ehci_to_hcd(ehci);

	companion_dev = usb_of_get_companion_dev(hcd->self.controller);
	if (!companion_dev)
		return;

	device_release_driver(companion_dev);
	if (device_attach(companion_dev) < 0)
		ehci_err(ehci, "%s: failed\n", __func__);

	put_device(companion_dev);
}

static void quirk_poll_work(struct work_struct *work)
{
	struct ehci_platform_priv *priv =
		container_of(to_delayed_work(work), struct ehci_platform_priv,
			     poll_work);
	struct ehci_hcd *ehci = container_of((void *)priv, struct ehci_hcd,
					     priv);

	/* check the status twice to reduce misdetection rate */
	if (!quirk_poll_check_port_status(ehci))
		return;
	udelay(10);
	if (!quirk_poll_check_port_status(ehci))
		return;

	ehci_dbg(ehci, "%s: detected getting stuck. rebind now!\n", __func__);
	quirk_poll_rebind_companion(ehci);
}

static void quirk_poll_timer(struct timer_list *t)
{
	struct ehci_platform_priv *priv = from_timer(priv, t, poll_timer);
	struct ehci_hcd *ehci = container_of((void *)priv, struct ehci_hcd,
					     priv);

	if (quirk_poll_check_port_status(ehci)) {
		/*
		 * Now scheduling the work for testing the port more. Note that
		 * updating the status is possible to be delayed when
		 * reconnection. So, this uses delayed work with 5 ms delay
		 * to avoid misdetection.
		 */
		schedule_delayed_work(&priv->poll_work, msecs_to_jiffies(5));
	}

	mod_timer(&priv->poll_timer, jiffies + HZ);
}

static void quirk_poll_init(struct ehci_platform_priv *priv)
{
	INIT_DELAYED_WORK(&priv->poll_work, quirk_poll_work);
	timer_setup(&priv->poll_timer, quirk_poll_timer, 0);
	mod_timer(&priv->poll_timer, jiffies + HZ);
}

static void quirk_poll_end(struct ehci_platform_priv *priv)
{
	del_timer_sync(&priv->poll_timer);
	cancel_delayed_work(&priv->poll_work);
}

static const struct soc_device_attribute quirk_poll_match[] = {
	{ .family = "R-Car Gen3" },
	{ /* sentinel*/ }
};

static int ehci_platform_probe(struct platform_device *dev)
{
	struct usb_hcd *hcd;
	struct resource *res_mem;
	struct usb_ehci_pdata *pdata = dev_get_platdata(&dev->dev);
	struct ehci_platform_priv *priv;
	struct ehci_hcd *ehci;
	int err, irq, clk = 0;

	if (usb_disabled())
		return -ENODEV;

	/*
	 * Use reasonable defaults so platforms don't have to provide these
	 * with DT probing on ARM.
	 */
	if (!pdata)
		pdata = &ehci_platform_defaults;

	err = dma_coerce_mask_and_coherent(&dev->dev,
		pdata->dma_mask_64 ? DMA_BIT_MASK(64) : DMA_BIT_MASK(32));
	if (err) {
		dev_err(&dev->dev, "Error: DMA mask configuration failed\n");
		return err;
	}

	irq = platform_get_irq(dev, 0);
	if (irq < 0) {
		dev_err(&dev->dev, "no irq provided");
		return irq;
	}

	hcd = usb_create_hcd(&ehci_platform_hc_driver, &dev->dev,
			     dev_name(&dev->dev));
	if (!hcd)
		return -ENOMEM;

	platform_set_drvdata(dev, hcd);
	dev->dev.platform_data = pdata;
	priv = hcd_to_ehci_priv(hcd);
	ehci = hcd_to_ehci(hcd);

	if (pdata == &ehci_platform_defaults && dev->dev.of_node) {
		if (of_property_read_bool(dev->dev.of_node, "big-endian-regs"))
			ehci->big_endian_mmio = 1;

		if (of_property_read_bool(dev->dev.of_node, "big-endian-desc"))
			ehci->big_endian_desc = 1;

		if (of_property_read_bool(dev->dev.of_node, "big-endian"))
			ehci->big_endian_mmio = ehci->big_endian_desc = 1;

		if (of_property_read_bool(dev->dev.of_node,
					  "needs-reset-on-resume"))
			priv->reset_on_resume = true;

		if (of_property_read_bool(dev->dev.of_node,
					  "has-transaction-translator"))
			hcd->has_tt = 1;

		if (soc_device_match(quirk_poll_match))
			priv->quirk_poll = true;

		for (clk = 0; clk < EHCI_MAX_CLKS; clk++) {
			priv->clks[clk] = of_clk_get(dev->dev.of_node, clk);
			if (IS_ERR(priv->clks[clk])) {
				err = PTR_ERR(priv->clks[clk]);
				if (err == -EPROBE_DEFER)
					goto err_put_clks;
				priv->clks[clk] = NULL;
				break;
			}
		}
	}

	priv->rsts = devm_reset_control_array_get_optional_shared(&dev->dev);
	if (IS_ERR(priv->rsts)) {
		err = PTR_ERR(priv->rsts);
		goto err_put_clks;
	}

	err = reset_control_deassert(priv->rsts);
	if (err)
		goto err_put_clks;

	priv->vbus_supply = devm_regulator_get_optional(&dev->dev, "vbus");
	if (IS_ERR(priv->vbus_supply)) {
		err = PTR_ERR(priv->vbus_supply);
		if (err == -ENODEV)
			priv->vbus_supply = NULL;
		else
			goto err_reset;
	}

	if (pdata->big_endian_desc)
		ehci->big_endian_desc = 1;
	if (pdata->big_endian_mmio)
		ehci->big_endian_mmio = 1;
	if (pdata->has_tt)
		hcd->has_tt = 1;
	if (pdata->reset_on_resume)
		priv->reset_on_resume = true;

#ifndef CONFIG_USB_EHCI_BIG_ENDIAN_MMIO
	if (ehci->big_endian_mmio) {
		dev_err(&dev->dev,
			"Error: CONFIG_USB_EHCI_BIG_ENDIAN_MMIO not set\n");
		err = -EINVAL;
		goto err_reset;
	}
#endif
#ifndef CONFIG_USB_EHCI_BIG_ENDIAN_DESC
	if (ehci->big_endian_desc) {
		dev_err(&dev->dev,
			"Error: CONFIG_USB_EHCI_BIG_ENDIAN_DESC not set\n");
		err = -EINVAL;
		goto err_reset;
	}
#endif

	if (pdata->power_on) {
		err = pdata->power_on(dev);
		if (err < 0)
			goto err_reset;
	}

	res_mem = platform_get_resource(dev, IORESOURCE_MEM, 0);
	hcd->regs = devm_ioremap_resource(&dev->dev, res_mem);
	if (IS_ERR(hcd->regs)) {
		err = PTR_ERR(hcd->regs);
		goto err_power;
	}
	hcd->rsrc_start = res_mem->start;
	hcd->rsrc_len = resource_size(res_mem);

	err = usb_add_hcd(hcd, irq, IRQF_SHARED);
	if (err)
		goto err_power;

	priv->wakeirq = platform_get_irq(dev, 1);
	if (priv->wakeirq > 0) {
		err = dev_pm_set_dedicated_wake_irq(hcd->self.controller,
						    priv->wakeirq);
		if (err)
			goto err_hcd;
	} else if (priv->wakeirq == -EPROBE_DEFER) {
		goto err_hcd;
	}

	device_wakeup_enable(hcd->self.controller);
	device_enable_async_suspend(hcd->self.controller);
	platform_set_drvdata(dev, hcd);

	if (priv->quirk_poll)
		quirk_poll_init(priv);

	return err;

err_hcd:
	usb_remove_hcd(hcd);
err_power:
	if (pdata->power_off)
		pdata->power_off(dev);
err_reset:
	reset_control_assert(priv->rsts);
err_put_clks:
	while (--clk >= 0)
		clk_put(priv->clks[clk]);

	if (pdata == &ehci_platform_defaults)
		dev->dev.platform_data = NULL;

	usb_put_hcd(hcd);

	return err;
}

static int ehci_platform_remove(struct platform_device *dev)
{
	struct usb_hcd *hcd = platform_get_drvdata(dev);
	struct usb_ehci_pdata *pdata = dev_get_platdata(&dev->dev);
	struct ehci_platform_priv *priv = hcd_to_ehci_priv(hcd);
	int clk;

<<<<<<< HEAD
	if (priv->wakeirq > 0)
		dev_pm_clear_wake_irq(hcd->self.controller);
=======
	if (priv->quirk_poll)
		quirk_poll_end(priv);
>>>>>>> c37da90e

	usb_remove_hcd(hcd);

	if (pdata->power_off)
		pdata->power_off(dev);

	reset_control_assert(priv->rsts);

	for (clk = 0; clk < EHCI_MAX_CLKS && priv->clks[clk]; clk++)
		clk_put(priv->clks[clk]);

	usb_put_hcd(hcd);

	if (pdata == &ehci_platform_defaults)
		dev->dev.platform_data = NULL;

	return 0;
}

#ifdef CONFIG_PM_SLEEP
static int ehci_platform_suspend(struct device *dev)
{
	struct usb_hcd *hcd = dev_get_drvdata(dev);
	struct usb_ehci_pdata *pdata = dev_get_platdata(dev);
	struct platform_device *pdev = to_platform_device(dev);
	struct ehci_platform_priv *priv = hcd_to_ehci_priv(hcd);
	bool do_wakeup = device_may_wakeup(dev);
	int ret;

<<<<<<< HEAD
	if (priv->wakeirq > 0 &&
	    (do_wakeup || dev->power.wakeup_path))
		enable_irq_wake(priv->wakeirq);
=======
	if (priv->quirk_poll)
		quirk_poll_end(priv);
>>>>>>> c37da90e

	ret = ehci_suspend(hcd, do_wakeup);
	if (ret)
		return ret;

	if (pdata->power_suspend)
		pdata->power_suspend(pdev);

	return ret;
}

static int ehci_platform_resume(struct device *dev)
{
	struct usb_hcd *hcd = dev_get_drvdata(dev);
	struct usb_ehci_pdata *pdata = dev_get_platdata(dev);
	struct platform_device *pdev = to_platform_device(dev);
	struct ehci_platform_priv *priv = hcd_to_ehci_priv(hcd);
	struct device *companion_dev;

	if (pdata->power_on) {
		int err = pdata->power_on(pdev);
		if (err < 0)
			return err;
	}

	companion_dev = usb_of_get_companion_dev(hcd->self.controller);
	if (companion_dev) {
		device_pm_wait_for_dev(hcd->self.controller, companion_dev);
		put_device(companion_dev);
	}

	ehci_resume(hcd, priv->reset_on_resume);

<<<<<<< HEAD
	if (priv->wakeirq > 0 &&
	    (device_may_wakeup(dev) || dev->power.wakeup_path))
		disable_irq_wake(priv->wakeirq);
=======
	if (priv->quirk_poll)
		quirk_poll_init(priv);
>>>>>>> c37da90e

	return 0;
}
#endif /* CONFIG_PM_SLEEP */

static const struct of_device_id vt8500_ehci_ids[] = {
	{ .compatible = "via,vt8500-ehci", },
	{ .compatible = "wm,prizm-ehci", },
	{ .compatible = "generic-ehci", },
	{ .compatible = "cavium,octeon-6335-ehci", },
	{}
};
MODULE_DEVICE_TABLE(of, vt8500_ehci_ids);

static const struct acpi_device_id ehci_acpi_match[] = {
	{ "PNP0D20", 0 }, /* EHCI controller without debug */
	{ }
};
MODULE_DEVICE_TABLE(acpi, ehci_acpi_match);

static const struct platform_device_id ehci_platform_table[] = {
	{ "ehci-platform", 0 },
	{ }
};
MODULE_DEVICE_TABLE(platform, ehci_platform_table);

static SIMPLE_DEV_PM_OPS(ehci_platform_pm_ops, ehci_platform_suspend,
	ehci_platform_resume);

static struct platform_driver ehci_platform_driver = {
	.id_table	= ehci_platform_table,
	.probe		= ehci_platform_probe,
	.remove		= ehci_platform_remove,
	.shutdown	= usb_hcd_platform_shutdown,
	.driver		= {
		.name	= "ehci-platform",
		.pm	= &ehci_platform_pm_ops,
		.of_match_table = vt8500_ehci_ids,
		.acpi_match_table = ACPI_PTR(ehci_acpi_match),
	}
};

static int __init ehci_platform_init(void)
{
	if (usb_disabled())
		return -ENODEV;

	pr_info("%s: " DRIVER_DESC "\n", hcd_name);

	ehci_init_driver(&ehci_platform_hc_driver, &platform_overrides);
	return platform_driver_register(&ehci_platform_driver);
}
module_init(ehci_platform_init);

static void __exit ehci_platform_cleanup(void)
{
	platform_driver_unregister(&ehci_platform_driver);
}
module_exit(ehci_platform_cleanup);

MODULE_DESCRIPTION(DRIVER_DESC);
MODULE_AUTHOR("Hauke Mehrtens");
MODULE_AUTHOR("Alan Stern");
MODULE_LICENSE("GPL");<|MERGE_RESOLUTION|>--- conflicted
+++ resolved
@@ -437,13 +437,11 @@
 	struct ehci_platform_priv *priv = hcd_to_ehci_priv(hcd);
 	int clk;
 
-<<<<<<< HEAD
 	if (priv->wakeirq > 0)
 		dev_pm_clear_wake_irq(hcd->self.controller);
-=======
+
 	if (priv->quirk_poll)
 		quirk_poll_end(priv);
->>>>>>> c37da90e
 
 	usb_remove_hcd(hcd);
 
@@ -473,14 +471,12 @@
 	bool do_wakeup = device_may_wakeup(dev);
 	int ret;
 
-<<<<<<< HEAD
 	if (priv->wakeirq > 0 &&
 	    (do_wakeup || dev->power.wakeup_path))
 		enable_irq_wake(priv->wakeirq);
-=======
+
 	if (priv->quirk_poll)
 		quirk_poll_end(priv);
->>>>>>> c37da90e
 
 	ret = ehci_suspend(hcd, do_wakeup);
 	if (ret)
@@ -514,14 +510,12 @@
 
 	ehci_resume(hcd, priv->reset_on_resume);
 
-<<<<<<< HEAD
+	if (priv->quirk_poll)
+		quirk_poll_init(priv);
+
 	if (priv->wakeirq > 0 &&
 	    (device_may_wakeup(dev) || dev->power.wakeup_path))
 		disable_irq_wake(priv->wakeirq);
-=======
-	if (priv->quirk_poll)
-		quirk_poll_init(priv);
->>>>>>> c37da90e
 
 	return 0;
 }
