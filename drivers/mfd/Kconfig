--- conflicted
+++ resolved
@@ -1855,12 +1855,11 @@
 	  for PWM and IIO Timer. This driver allow to share the
 	  registers between the others drivers.
 
-<<<<<<< HEAD
 config MFD_STM32MP1_PWR
 	bool "STM32MP1 wake-up pins"
 	depends on MACH_STM32MP157
 	default y
-=======
+
 config MFD_STPMIC1
 	tristate "Support for STPMIC1 PMIC"
 	depends on (I2C=y && OF)
@@ -1873,7 +1872,6 @@
 
 	  To compile this driver as a module, choose M here: the
 	  module will be called stpmic1.
->>>>>>> 0369ec36
 
 menu "Multimedia Capabilities Port drivers"
 	depends on ARCH_SA1100
