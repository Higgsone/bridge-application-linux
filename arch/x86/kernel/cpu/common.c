--- conflicted
+++ resolved
@@ -848,14 +848,11 @@
 		c->x86_power = edx;
 	}
 
-<<<<<<< HEAD
-=======
 	if (c->extended_cpuid_level >= 0x80000008) {
 		cpuid(0x80000008, &eax, &ebx, &ecx, &edx);
 		c->x86_capability[CPUID_8000_0008_EBX] = ebx;
 	}
 
->>>>>>> 4b64487f
 	if (c->extended_cpuid_level >= 0x8000000a)
 		c->x86_capability[CPUID_8000_000A_EDX] = cpuid_edx(0x8000000a);
 
@@ -879,10 +876,6 @@
 
 		c->x86_virt_bits = (eax >> 8) & 0xff;
 		c->x86_phys_bits = eax & 0xff;
-<<<<<<< HEAD
-		c->x86_capability[CPUID_8000_0008_EBX] = ebx;
-=======
->>>>>>> 4b64487f
 	}
 #ifdef CONFIG_X86_32
 	else if (cpu_has(c, X86_FEATURE_PAE) || cpu_has(c, X86_FEATURE_PSE36))
