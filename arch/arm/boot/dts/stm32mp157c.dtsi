// SPDX-License-Identifier: (GPL-2.0+ OR BSD-3-Clause)
/*
 * Copyright (C) STMicroelectronics 2017 - All Rights Reserved
 * Author: Ludovic Barre <ludovic.barre@st.com> for STMicroelectronics.
 */
#include <dt-bindings/interrupt-controller/arm-gic.h>
#include <dt-bindings/clock/stm32mp1-clks.h>
#include <dt-bindings/gpio/gpio.h>
#include <dt-bindings/reset/stm32mp1-resets.h>

/ {
	#address-cells = <1>;
	#size-cells = <1>;

	cpus {
		#address-cells = <1>;
		#size-cells = <0>;

		cpu0: cpu@0 {
			compatible = "arm,cortex-a7";
			device_type = "cpu";
			reg = <0>;
			clock-frequency = <650000000>;
		};

		cpu1: cpu@1 {
			compatible = "arm,cortex-a7";
			device_type = "cpu";
			reg = <1>;
			clock-frequency = <650000000>;
		};
	};

	arm-pmu {
		compatible = "arm,cortex-a7-pmu";
		interrupts = <GIC_SPI 200 IRQ_TYPE_LEVEL_HIGH>,
			     <GIC_SPI 201 IRQ_TYPE_LEVEL_HIGH>;
		interrupt-affinity = <&cpu0>, <&cpu1>;
		interrupt-parent = <&intc>;
	};

	psci {
		compatible = "arm,psci-1.0";
		method = "smc";
	};

	intc: interrupt-controller@a0021000 {
		compatible = "arm,cortex-a7-gic";
		#interrupt-cells = <3>;
		interrupt-controller;
		reg = <0xa0021000 0x1000>,
		      <0xa0022000 0x2000>;
	};

	timer {
		compatible = "arm,armv7-timer";
		interrupts = <GIC_PPI 13 (GIC_CPU_MASK_SIMPLE(4) | IRQ_TYPE_LEVEL_LOW)>,
			     <GIC_PPI 14 (GIC_CPU_MASK_SIMPLE(4) | IRQ_TYPE_LEVEL_LOW)>,
			     <GIC_PPI 11 (GIC_CPU_MASK_SIMPLE(4) | IRQ_TYPE_LEVEL_LOW)>,
			     <GIC_PPI 10 (GIC_CPU_MASK_SIMPLE(4) | IRQ_TYPE_LEVEL_LOW)>;
		interrupt-parent = <&intc>;
		always-on;
	};

	clocks {
		clk_hse: clk-hse {
			#clock-cells = <0>;
			compatible = "fixed-clock";
			clock-frequency = <24000000>;
		};

		clk_hsi: clk-hsi {
			#clock-cells = <0>;
			compatible = "fixed-clock";
			clock-frequency = <64000000>;
		};

		clk_lse: clk-lse {
			#clock-cells = <0>;
			compatible = "fixed-clock";
			clock-frequency = <32768>;
		};

		clk_lsi: clk-lsi {
			#clock-cells = <0>;
			compatible = "fixed-clock";
			clock-frequency = <32000>;
		};

		clk_csi: clk-csi {
			#clock-cells = <0>;
			compatible = "fixed-clock";
			clock-frequency = <4000000>;
		};

		clk_i2s_ckin: i2s_ckin {
			#clock-cells = <0>;
			compatible = "fixed-clock";
			clock-frequency = <0>;
		};

		clk_dsi_phy: ck_dsi_phy {
			#clock-cells = <0>;
			compatible = "fixed-clock";
			clock-frequency = <0>;
		};
	};

	pm_domain {
		#address-cells = <1>;
		#size-cells = <0>;
		compatible = "st,stm32mp157c-pd";

		pd_core_ret: core-ret-power-domain@1 {
			#address-cells = <1>;
			#size-cells = <0>;
			reg = <1>;
			#power-domain-cells = <0>;
			label = "CORE-RETENTION";

			pd_core: core-power-domain@2 {
				reg = <2>;
				#power-domain-cells = <0>;
				label = "CORE";
			};
		};
	};

	thermal-zones {
		cpu_thermal: cpu-thermal {
			polling-delay-passive = <0>;
			polling-delay = <0>;
			thermal-sensors = <&dts>;

			trips {
				cpu-crit {
					temperature = <120000>;
					hysteresis = <0>;
					type = "critical";
				};
			};

			cooling-maps {
			};
		};
	};

	reboot {
		compatible = "syscon-reboot";
		regmap = <&rcc>;
		offset = <0x404>;
		mask = <0x1>;
	};

	replicator {
		/*
		 * non-configurable replicators don't show up on the
		 * AMBA bus.  As such no need to add "arm,primecell"
		 */
		compatible = "arm,coresight-replicator";
		clocks = <&rcc CK_TRACE>;
		clock-names = "apb_pclk";

		ports {
			#address-cells = <1>;
			#size-cells = <0>;

			/* replicator output ports */
			port@0 {
				reg = <0>;
				replicator_out_port0: endpoint {
					remote-endpoint = <&funnel_in_port4>;
				};
			};
		};
	};

	soc {
		compatible = "simple-bus";
		#address-cells = <1>;
		#size-cells = <1>;
		interrupt-parent = <&intc>;
		ranges;

		timers2: timer@40000000 {
			#address-cells = <1>;
			#size-cells = <0>;
			compatible = "st,stm32-timers";
			reg = <0x40000000 0x400>;
			clocks = <&rcc TIM2_K>;
			clock-names = "int";
			dmas = <&dmamux1 18 0x400 0x5>,
			       <&dmamux1 19 0x400 0x5>,
			       <&dmamux1 20 0x400 0x5>,
			       <&dmamux1 21 0x400 0x5>,
			       <&dmamux1 22 0x400 0x5>;
			dma-names = "ch1", "ch2", "ch3", "ch4", "up";
			status = "disabled";

			pwm {
				compatible = "st,stm32-pwm";
				#pwm-cells = <3>;
				status = "disabled";
			};

			timer@1 {
				compatible = "st,stm32h7-timer-trigger";
				reg = <1>;
				status = "disabled";
			};
		};

		timers3: timer@40001000 {
			#address-cells = <1>;
			#size-cells = <0>;
			compatible = "st,stm32-timers";
			reg = <0x40001000 0x400>;
			clocks = <&rcc TIM3_K>;
			clock-names = "int";
			dmas = <&dmamux1 23 0x400 0x5>,
			       <&dmamux1 24 0x400 0x5>,
			       <&dmamux1 25 0x400 0x5>,
			       <&dmamux1 26 0x400 0x5>,
			       <&dmamux1 27 0x400 0x5>,
			       <&dmamux1 28 0x400 0x5>;
			dma-names = "ch1", "ch2", "ch3", "ch4", "up", "trig";
			status = "disabled";

			pwm {
				compatible = "st,stm32-pwm";
				#pwm-cells = <3>;
				status = "disabled";
			};

			timer@2 {
				compatible = "st,stm32h7-timer-trigger";
				reg = <2>;
				status = "disabled";
			};
		};

		timers4: timer@40002000 {
			#address-cells = <1>;
			#size-cells = <0>;
			compatible = "st,stm32-timers";
			reg = <0x40002000 0x400>;
			clocks = <&rcc TIM4_K>;
			clock-names = "int";
			dmas = <&dmamux1 29 0x400 0x5>,
			       <&dmamux1 30 0x400 0x5>,
			       <&dmamux1 31 0x400 0x5>,
			       <&dmamux1 32 0x400 0x5>;
			dma-names = "ch1", "ch2", "ch3", "ch4";
			status = "disabled";

			pwm {
				compatible = "st,stm32-pwm";
				#pwm-cells = <3>;
				status = "disabled";
			};

			timer@3 {
				compatible = "st,stm32h7-timer-trigger";
				reg = <3>;
				status = "disabled";
			};
		};

		timers5: timer@40003000 {
			#address-cells = <1>;
			#size-cells = <0>;
			compatible = "st,stm32-timers";
			reg = <0x40003000 0x400>;
			clocks = <&rcc TIM5_K>;
			clock-names = "int";
			dmas = <&dmamux1 55 0x400 0x5>,
			       <&dmamux1 56 0x400 0x5>,
			       <&dmamux1 57 0x400 0x5>,
			       <&dmamux1 58 0x400 0x5>,
			       <&dmamux1 59 0x400 0x5>,
			       <&dmamux1 60 0x400 0x5>;
			dma-names = "ch1", "ch2", "ch3", "ch4", "up", "trig";
			status = "disabled";

			pwm {
				compatible = "st,stm32-pwm";
				#pwm-cells = <3>;
				status = "disabled";
			};

			timer@4 {
				compatible = "st,stm32h7-timer-trigger";
				reg = <4>;
				status = "disabled";
			};
		};

		timers6: timer@40004000 {
			#address-cells = <1>;
			#size-cells = <0>;
			compatible = "st,stm32-timers";
			reg = <0x40004000 0x400>;
			clocks = <&rcc TIM6_K>;
			clock-names = "int";
			dmas = <&dmamux1 69 0x400 0x5>;
			dma-names = "up";
			status = "disabled";

			timer@5 {
				compatible = "st,stm32h7-timer-trigger";
				reg = <5>;
				status = "disabled";
			};
		};

		timers7: timer@40005000 {
			#address-cells = <1>;
			#size-cells = <0>;
			compatible = "st,stm32-timers";
			reg = <0x40005000 0x400>;
			clocks = <&rcc TIM7_K>;
			clock-names = "int";
			dmas = <&dmamux1 70 0x400 0x5>;
			dma-names = "up";
			status = "disabled";

			timer@6 {
				compatible = "st,stm32h7-timer-trigger";
				reg = <6>;
				status = "disabled";
			};
		};

		timers12: timer@40006000 {
			#address-cells = <1>;
			#size-cells = <0>;
			compatible = "st,stm32-timers";
			reg = <0x40006000 0x400>;
			clocks = <&rcc TIM12_K>;
			clock-names = "int";
			status = "disabled";

			pwm {
				compatible = "st,stm32-pwm";
				#pwm-cells = <3>;
				status = "disabled";
			};

			timer@11 {
				compatible = "st,stm32h7-timer-trigger";
				reg = <11>;
				status = "disabled";
			};
		};

		timers13: timer@40007000 {
			#address-cells = <1>;
			#size-cells = <0>;
			compatible = "st,stm32-timers";
			reg = <0x40007000 0x400>;
			clocks = <&rcc TIM13_K>;
			clock-names = "int";
			status = "disabled";

			pwm {
				compatible = "st,stm32-pwm";
				#pwm-cells = <3>;
				status = "disabled";
			};

			timer@12 {
				compatible = "st,stm32h7-timer-trigger";
				reg = <12>;
				status = "disabled";
			};
		};

		timers14: timer@40008000 {
			#address-cells = <1>;
			#size-cells = <0>;
			compatible = "st,stm32-timers";
			reg = <0x40008000 0x400>;
			clocks = <&rcc TIM14_K>;
			clock-names = "int";
			status = "disabled";

			pwm {
				compatible = "st,stm32-pwm";
				#pwm-cells = <3>;
				status = "disabled";
			};

			timer@13 {
				compatible = "st,stm32h7-timer-trigger";
				reg = <13>;
				status = "disabled";
			};
		};

		lptimer1: timer@40009000 {
			#address-cells = <1>;
			#size-cells = <0>;
			compatible = "st,stm32-lptimer";
			reg = <0x40009000 0x400>;
			clocks = <&rcc LPTIM1_K>;
			clock-names = "mux";
			power-domains = <&pd_core>;
			status = "disabled";

			pwm {
				compatible = "st,stm32-pwm-lp";
				#pwm-cells = <3>;
				status = "disabled";
			};

			trigger@0 {
				compatible = "st,stm32-lptimer-trigger";
				reg = <0>;
				status = "disabled";
			};

			counter {
				compatible = "st,stm32-lptimer-counter";
				status = "disabled";
			};
		};

		spi2: spi@4000b000 {
			#address-cells = <1>;
			#size-cells = <0>;
			compatible = "st,stm32h7-spi";
			reg = <0x4000b000 0x400>;
			interrupts = <GIC_SPI 36 IRQ_TYPE_LEVEL_HIGH>;
			clocks = <&rcc SPI2_K>;
			resets = <&rcc SPI2_R>;
			dmas = <&dmamux1 39 0x400 0x01>,
			       <&dmamux1 40 0x400 0x01>;
			dma-names = "rx", "tx";
			power-domains = <&pd_core>;
			status = "disabled";
		};

		i2s2: audio-controller@4000b000 {
			compatible = "st,stm32h7-i2s";
			#sound-dai-cells = <0>;
			reg = <0x4000b000 0x400>;
			interrupts = <GIC_SPI 36 IRQ_TYPE_LEVEL_HIGH>;
			dmas = <&dmamux1 39 0x400 0x01>,
			       <&dmamux1 40 0x400 0x01>;
			dma-names = "rx", "tx";
			status = "disabled";
		};

		spi3: spi@4000c000 {
			#address-cells = <1>;
			#size-cells = <0>;
			compatible = "st,stm32h7-spi";
			reg = <0x4000c000 0x400>;
			interrupts = <GIC_SPI 51 IRQ_TYPE_LEVEL_HIGH>;
			clocks = <&rcc SPI3_K>;
			resets = <&rcc SPI3_R>;
			dmas = <&dmamux1 61 0x400 0x01>,
			       <&dmamux1 62 0x400 0x01>;
			dma-names = "rx", "tx";
			power-domains = <&pd_core>;
			status = "disabled";
		};

		i2s3: audio-controller@4000c000 {
			compatible = "st,stm32h7-i2s";
			#sound-dai-cells = <0>;
			reg = <0x4000c000 0x400>;
			interrupts = <GIC_SPI 51 IRQ_TYPE_LEVEL_HIGH>;
			dmas = <&dmamux1 61 0x400 0x01>,
			       <&dmamux1 62 0x400 0x01>;
			dma-names = "rx", "tx";
			status = "disabled";
		};

		spdifrx: audio-controller@4000d000 {
			compatible = "st,stm32h7-spdifrx";
			#sound-dai-cells = <0>;
			reg = <0x4000d000 0x400>;
			clocks = <&rcc SPDIF_K>;
			clock-names = "kclk";
			interrupts = <GIC_SPI 97 IRQ_TYPE_LEVEL_HIGH>;
			dmas = <&dmamux1 93 0x400 0x01>,
			       <&dmamux1 94 0x400 0x01>;
			dma-names = "rx", "rx-ctrl";
			status = "disabled";
		};

		usart2: serial@4000e000 {
			compatible = "st,stm32h7-uart";
			reg = <0x4000e000 0x400>;
			interrupt-names = "event", "wakeup";
			interrupts-extended = <&intc GIC_SPI 38 IRQ_TYPE_LEVEL_HIGH>,
					      <&exti 27 1>;
			clocks = <&rcc USART2_K>;
			resets = <&rcc USART2_R>;
			wakeup-source;
			power-domains = <&pd_core>;
			status = "disabled";
		};

		usart3: serial@4000f000 {
			compatible = "st,stm32h7-uart";
			reg = <0x4000f000 0x400>;
			interrupt-names = "event", "wakeup";
			interrupts-extended = <&intc GIC_SPI 39 IRQ_TYPE_LEVEL_HIGH>,
					      <&exti 28 1>;
			clocks = <&rcc USART3_K>;
			resets = <&rcc USART3_R>;
			wakeup-source;
			power-domains = <&pd_core>;
			status = "disabled";
		};

		uart4: serial@40010000 {
			compatible = "st,stm32h7-uart";
			reg = <0x40010000 0x400>;
			interrupt-names = "event", "wakeup";
			interrupts-extended = <&intc GIC_SPI 52 IRQ_TYPE_LEVEL_HIGH>,
					      <&exti 30 1>;
			clocks = <&rcc UART4_K>;
			resets = <&rcc UART4_R>;
			wakeup-source;
			power-domains = <&pd_core>;
			status = "disabled";
		};

		uart5: serial@40011000 {
			compatible = "st,stm32h7-uart";
			reg = <0x40011000 0x400>;
			interrupt-names = "event", "wakeup";
			interrupts-extended = <&intc GIC_SPI 53 IRQ_TYPE_LEVEL_HIGH>,
					      <&exti 31 1>;
			clocks = <&rcc UART5_K>;
			resets = <&rcc UART5_R>;
			wakeup-source;
			power-domains = <&pd_core>;
			status = "disabled";
		};

		i2c1: i2c@40012000 {
			compatible = "st,stm32f7-i2c";
			reg = <0x40012000 0x400>;
			interrupt-names = "event", "error", "wakeup";
			interrupts-extended = <&intc GIC_SPI 31 IRQ_TYPE_LEVEL_HIGH>,
					      <&intc GIC_SPI 32 IRQ_TYPE_LEVEL_HIGH>,
					      <&exti 21 1>;
			clocks = <&rcc I2C1_K>;
			resets = <&rcc I2C1_R>;
			#address-cells = <1>;
			#size-cells = <0>;
			dmas = <&dmamux1 33 0x400 0x05>,
			       <&dmamux1 34 0x400 0x05>;
			dma-names = "rx", "tx";
			power-domains = <&pd_core>;
			st,syscfg-fmp = <&syscfg 0x4 0x1>;
			st,syscfg-fmp-clr = <&syscfg 0x44 0x1>;
			status = "disabled";
		};

		i2c2: i2c@40013000 {
			compatible = "st,stm32f7-i2c";
			reg = <0x40013000 0x400>;
			interrupt-names = "event", "error", "wakeup";
			interrupts-extended = <&intc GIC_SPI 33 IRQ_TYPE_LEVEL_HIGH>,
					      <&intc GIC_SPI 34 IRQ_TYPE_LEVEL_HIGH>,
					      <&exti 22 1>;
			clocks = <&rcc I2C2_K>;
			resets = <&rcc I2C2_R>;
			#address-cells = <1>;
			#size-cells = <0>;
			dmas = <&dmamux1 35 0x400 0x05>,
			       <&dmamux1 36 0x400 0x05>;
			dma-names = "rx", "tx";
			power-domains = <&pd_core>;
			st,syscfg-fmp = <&syscfg 0x4 0x2>;
			st,syscfg-fmp-clr = <&syscfg 0x44 0x2>;
			status = "disabled";
		};

		i2c3: i2c@40014000 {
			compatible = "st,stm32f7-i2c";
			reg = <0x40014000 0x400>;
			interrupt-names = "event", "error", "wakeup";
			interrupts-extended = <&intc GIC_SPI 72 IRQ_TYPE_LEVEL_HIGH>,
					      <&intc GIC_SPI 73 IRQ_TYPE_LEVEL_HIGH>,
					      <&exti 23 1>;
			clocks = <&rcc I2C3_K>;
			resets = <&rcc I2C3_R>;
			#address-cells = <1>;
			#size-cells = <0>;
			dmas = <&dmamux1 73 0x400 0x05>,
			       <&dmamux1 74 0x400 0x05>;
			dma-names = "rx", "tx";
			power-domains = <&pd_core>;
			st,syscfg-fmp = <&syscfg 0x4 0x4>;
			st,syscfg-fmp-clr = <&syscfg 0x44 0x4>;
			status = "disabled";
		};

		i2c5: i2c@40015000 {
			compatible = "st,stm32f7-i2c";
			reg = <0x40015000 0x400>;
			interrupt-names = "event", "error", "wakeup";
			interrupts-extended = <&intc GIC_SPI 107 IRQ_TYPE_LEVEL_HIGH>,
					      <&intc GIC_SPI 108 IRQ_TYPE_LEVEL_HIGH>,
					      <&exti 25 1>;
			clocks = <&rcc I2C5_K>;
			resets = <&rcc I2C5_R>;
			#address-cells = <1>;
			#size-cells = <0>;
			dmas = <&dmamux1 115 0x400 0x05>,
			       <&dmamux1 116 0x400 0x05>;
			dma-names = "rx", "tx";
			power-domains = <&pd_core>;
			st,syscfg-fmp = <&syscfg 0x4 0x10>;
			st,syscfg-fmp-clr = <&syscfg 0x44 0x10>;
			status = "disabled";
		};

		cec: cec@40016000 {
			compatible = "st,stm32-cec";
			reg = <0x40016000 0x400>;
			interrupts = <GIC_SPI 94 IRQ_TYPE_LEVEL_HIGH>;
			clocks = <&rcc CEC_K>, <&rcc CEC>;
			clock-names = "cec", "hdmi-cec";
			power-domains = <&pd_core>;
			status = "disabled";
		};

		dac: dac@40017000 {
			compatible = "st,stm32h7-dac-core";
			reg = <0x40017000 0x400>;
			clocks = <&rcc DAC12>;
			clock-names = "pclk";
			#address-cells = <1>;
			#size-cells = <0>;
			status = "disabled";

			dac1: dac@1 {
				compatible = "st,stm32-dac";
				#io-channels-cells = <1>;
				reg = <1>;
				status = "disabled";
			};

			dac2: dac@2 {
				compatible = "st,stm32-dac";
				#io-channels-cells = <1>;
				reg = <2>;
				status = "disabled";
			};
		};

		uart7: serial@40018000 {
			compatible = "st,stm32h7-uart";
			reg = <0x40018000 0x400>;
			interrupt-names = "event", "wakeup";
			interrupts-extended = <&intc GIC_SPI 82 IRQ_TYPE_LEVEL_HIGH>,
					      <&exti 32 1>;
			clocks = <&rcc UART7_K>;
			resets = <&rcc UART7_R>;
			wakeup-source;
			power-domains = <&pd_core>;
			status = "disabled";
		};

		uart8: serial@40019000 {
			compatible = "st,stm32h7-uart";
			reg = <0x40019000 0x400>;
			interrupt-names = "event", "wakeup";
			interrupts-extended = <&intc GIC_SPI 83 IRQ_TYPE_LEVEL_HIGH>,
					      <&exti 33 1>;
			clocks = <&rcc UART8_K>;
			resets = <&rcc UART8_R>;
			wakeup-source;
			power-domains = <&pd_core>;
			status = "disabled";
		};

		timers1: timer@44000000 {
			#address-cells = <1>;
			#size-cells = <0>;
			compatible = "st,stm32-timers";
			reg = <0x44000000 0x400>;
			clocks = <&rcc TIM1_K>;
			clock-names = "int";
			dmas = <&dmamux1 11 0x400 0x5>,
			       <&dmamux1 12 0x400 0x5>,
			       <&dmamux1 13 0x400 0x5>,
			       <&dmamux1 14 0x400 0x5>,
			       <&dmamux1 15 0x400 0x5>,
			       <&dmamux1 16 0x400 0x5>,
			       <&dmamux1 17 0x400 0x5>;
			dma-names = "ch1", "ch2", "ch3", "ch4",
				    "up", "trig", "com";
			status = "disabled";

			pwm {
				compatible = "st,stm32-pwm";
				#pwm-cells = <3>;
				status = "disabled";
			};

			timer@0 {
				compatible = "st,stm32h7-timer-trigger";
				reg = <0>;
				status = "disabled";
			};
		};

		timers8: timer@44001000 {
			#address-cells = <1>;
			#size-cells = <0>;
			compatible = "st,stm32-timers";
			reg = <0x44001000 0x400>;
			clocks = <&rcc TIM8_K>;
			clock-names = "int";
			dmas = <&dmamux1 47 0x400 0x5>,
			       <&dmamux1 48 0x400 0x5>,
			       <&dmamux1 49 0x400 0x5>,
			       <&dmamux1 50 0x400 0x5>,
			       <&dmamux1 51 0x400 0x5>,
			       <&dmamux1 52 0x400 0x5>,
			       <&dmamux1 53 0x400 0x5>;
			dma-names = "ch1", "ch2", "ch3", "ch4",
				    "up", "trig", "com";
			status = "disabled";

			pwm {
				compatible = "st,stm32-pwm";
				#pwm-cells = <3>;
				status = "disabled";
			};

			timer@7 {
				compatible = "st,stm32h7-timer-trigger";
				reg = <7>;
				status = "disabled";
			};
		};

		usart6: serial@44003000 {
			compatible = "st,stm32h7-uart";
			reg = <0x44003000 0x400>;
			interrupt-names = "event", "wakeup";
			interrupts-extended = <&intc GIC_SPI 71 IRQ_TYPE_LEVEL_HIGH>,
					      <&exti 29 1>;
			clocks = <&rcc USART6_K>;
			resets = <&rcc USART6_R>;
			wakeup-source;
			power-domains = <&pd_core>;
			status = "disabled";
		};

		spi1: spi@44004000 {
			#address-cells = <1>;
			#size-cells = <0>;
			compatible = "st,stm32h7-spi";
			reg = <0x44004000 0x400>;
			interrupts = <GIC_SPI 35 IRQ_TYPE_LEVEL_HIGH>;
			clocks = <&rcc SPI1_K>;
			resets = <&rcc SPI1_R>;
			dmas = <&dmamux1 37 0x400 0x01>,
			       <&dmamux1 38 0x400 0x01>;
			dma-names = "rx", "tx";
			power-domains = <&pd_core>;
			status = "disabled";
		};

		i2s1: audio-controller@44004000 {
			compatible = "st,stm32h7-i2s";
			#sound-dai-cells = <0>;
			reg = <0x44004000 0x400>;
			interrupts = <GIC_SPI 35 IRQ_TYPE_LEVEL_HIGH>;
			dmas = <&dmamux1 37 0x400 0x01>,
			       <&dmamux1 38 0x400 0x01>;
			dma-names = "rx", "tx";
			status = "disabled";
		};

		spi4: spi@44005000 {
			#address-cells = <1>;
			#size-cells = <0>;
			compatible = "st,stm32h7-spi";
			reg = <0x44005000 0x400>;
			interrupts = <GIC_SPI 84 IRQ_TYPE_LEVEL_HIGH>;
			clocks = <&rcc SPI4_K>;
			resets = <&rcc SPI4_R>;
			dmas = <&dmamux1 83 0x400 0x01>,
			       <&dmamux1 84 0x400 0x01>;
			dma-names = "rx", "tx";
			power-domains = <&pd_core>;
			status = "disabled";
		};

		timers15: timer@44006000 {
			#address-cells = <1>;
			#size-cells = <0>;
			compatible = "st,stm32-timers";
			reg = <0x44006000 0x400>;
			clocks = <&rcc TIM15_K>;
			clock-names = "int";
			dmas = <&dmamux1 105 0x400 0x5>,
			       <&dmamux1 106 0x400 0x5>,
			       <&dmamux1 107 0x400 0x5>,
			       <&dmamux1 108 0x400 0x5>;
			dma-names = "ch1", "up", "trig", "com";
			status = "disabled";

			pwm {
				compatible = "st,stm32-pwm";
				#pwm-cells = <3>;
				status = "disabled";
			};

			timer@14 {
				compatible = "st,stm32h7-timer-trigger";
				reg = <14>;
				status = "disabled";
			};
		};

		timers16: timer@44007000 {
			#address-cells = <1>;
			#size-cells = <0>;
			compatible = "st,stm32-timers";
			reg = <0x44007000 0x400>;
			clocks = <&rcc TIM16_K>;
			clock-names = "int";
			dmas = <&dmamux1 109 0x400 0x5>,
			       <&dmamux1 110 0x400 0x5>;
			dma-names = "ch1", "up";
			status = "disabled";

			pwm {
				compatible = "st,stm32-pwm";
				#pwm-cells = <3>;
				status = "disabled";
			};
			timer@15 {
				compatible = "st,stm32h7-timer-trigger";
				reg = <15>;
				status = "disabled";
			};
		};

		timers17: timer@44008000 {
			#address-cells = <1>;
			#size-cells = <0>;
			compatible = "st,stm32-timers";
			reg = <0x44008000 0x400>;
			clocks = <&rcc TIM17_K>;
			clock-names = "int";
			dmas = <&dmamux1 111 0x400 0x5>,
			       <&dmamux1 112 0x400 0x5>;
			dma-names = "ch1", "up";
			status = "disabled";

			pwm {
				compatible = "st,stm32-pwm";
				#pwm-cells = <3>;
				status = "disabled";
			};

			timer@16 {
				compatible = "st,stm32h7-timer-trigger";
				reg = <16>;
				status = "disabled";
			};
		};

		spi5: spi@44009000 {
			#address-cells = <1>;
			#size-cells = <0>;
			compatible = "st,stm32h7-spi";
			reg = <0x44009000 0x400>;
			interrupts = <GIC_SPI 85 IRQ_TYPE_LEVEL_HIGH>;
			clocks = <&rcc SPI5_K>;
			resets = <&rcc SPI5_R>;
			dmas = <&dmamux1 85 0x400 0x01>,
			       <&dmamux1 86 0x400 0x01>;
			dma-names = "rx", "tx";
			power-domains = <&pd_core>;
			status = "disabled";
		};

		sai1: sai@4400a000 {
			compatible = "st,stm32h7-sai";
			#address-cells = <1>;
			#size-cells = <1>;
			ranges = <0 0x4400a000 0x400>;
			reg = <0x4400a000 0x4>;
			interrupts = <GIC_SPI 87 IRQ_TYPE_LEVEL_HIGH>;
			resets = <&rcc SAI1_R>;
			status = "disabled";

			sai1a: audio-controller@4400a004 {
				#sound-dai-cells = <0>;

				compatible = "st,stm32-sai-sub-a";
				reg = <0x4 0x1c>;
				clocks = <&rcc SAI1_K>;
				clock-names = "sai_ck";
				dmas = <&dmamux1 87 0x400 0x01>;
				status = "disabled";
			};

			sai1b: audio-controller@4400a024 {
				#sound-dai-cells = <0>;
				compatible = "st,stm32-sai-sub-b";
				reg = <0x24 0x1c>;
				clocks = <&rcc SAI1_K>;
				clock-names = "sai_ck";
				dmas = <&dmamux1 88 0x400 0x01>;
				status = "disabled";
			};
		};

		sai2: sai@4400b000 {
			compatible = "st,stm32h7-sai";
			#address-cells = <1>;
			#size-cells = <1>;
			ranges = <0 0x4400b000 0x400>;
			reg = <0x4400b000 0x4>;
			interrupts = <GIC_SPI 91 IRQ_TYPE_LEVEL_HIGH>;
			resets = <&rcc SAI2_R>;
			status = "disabled";

			sai2a: audio-controller@4400b004 {
				#sound-dai-cells = <0>;
				compatible = "st,stm32-sai-sub-a";
				reg = <0x4 0x1c>;
				clocks = <&rcc SAI2_K>;
				clock-names = "sai_ck";
				dmas = <&dmamux1 89 0x400 0x01>;
				status = "disabled";
			};

			sai2b: audio-controller@4400b024 {
				#sound-dai-cells = <0>;
				compatible = "st,stm32-sai-sub-b";
				reg = <0x24 0x1c>;
				clocks = <&rcc SAI2_K>;
				clock-names = "sai_ck";
				dmas = <&dmamux1 90 0x400 0x01>;
				status = "disabled";
			};
		};

		sai3: sai@4400c000 {
			compatible = "st,stm32h7-sai";
			#address-cells = <1>;
			#size-cells = <1>;
			ranges = <0 0x4400c000 0x400>;
			reg = <0x4400c000 0x4>;
			interrupts = <GIC_SPI 114 IRQ_TYPE_LEVEL_HIGH>;
			resets = <&rcc SAI3_R>;
			status = "disabled";

			sai3a: audio-controller@4400c004 {
				#sound-dai-cells = <0>;
				compatible = "st,stm32-sai-sub-a";
				reg = <0x04 0x1c>;
				clocks = <&rcc SAI3_K>;
				clock-names = "sai_ck";
				dmas = <&dmamux1 113 0x400 0x01>;
				status = "disabled";
			};

			sai3b: audio-controller@4400c024 {
				#sound-dai-cells = <0>;
				compatible = "st,stm32-sai-sub-b";
				reg = <0x24 0x1c>;
				clocks = <&rcc SAI3_K>;
				clock-names = "sai_ck";
				dmas = <&dmamux1 114 0x400 0x01>;
				status = "disabled";
			};
		};

		dfsdm: dfsdm@4400d000 {
			compatible = "st,stm32mp1-dfsdm";
			reg = <0x4400d000 0x800>;
			clocks = <&rcc DFSDM_K>;
			clock-names = "dfsdm";
			#address-cells = <1>;
			#size-cells = <0>;
			status = "disabled";

			dfsdm0: filter@0 {
				compatible = "st,stm32-dfsdm-adc";
				#io-channel-cells = <1>;
				reg = <0>;
				interrupts = <GIC_SPI 110 IRQ_TYPE_LEVEL_HIGH>;
				dmas = <&dmamux1 101 0x400 0x01>;
				dma-names = "rx";
				status = "disabled";
			};

			dfsdm1: filter@1 {
				compatible = "st,stm32-dfsdm-adc";
				#io-channel-cells = <1>;
				reg = <1>;
				interrupts = <GIC_SPI 111 IRQ_TYPE_LEVEL_HIGH>;
				dmas = <&dmamux1 102 0x400 0x01>;
				dma-names = "rx";
				status = "disabled";
			};

			dfsdm2: filter@2 {
				compatible = "st,stm32-dfsdm-adc";
				#io-channel-cells = <1>;
				reg = <2>;
				interrupts = <GIC_SPI 112 IRQ_TYPE_LEVEL_HIGH>;
				dmas = <&dmamux1 103 0x400 0x01>;
				dma-names = "rx";
				status = "disabled";
			};

			dfsdm3: filter@3 {
				compatible = "st,stm32-dfsdm-adc";
				#io-channel-cells = <1>;
				reg = <3>;
				interrupts = <GIC_SPI 113 IRQ_TYPE_LEVEL_HIGH>;
				dmas = <&dmamux1 104 0x400 0x01>;
				dma-names = "rx";
				status = "disabled";
			};

			dfsdm4: filter@4 {
				compatible = "st,stm32-dfsdm-adc";
				#io-channel-cells = <1>;
				reg = <4>;
				interrupts = <GIC_SPI 115 IRQ_TYPE_LEVEL_HIGH>;
				dmas = <&dmamux1 91 0x400 0x01>;
				dma-names = "rx";
				status = "disabled";
			};

			dfsdm5: filter@5 {
				compatible = "st,stm32-dfsdm-adc";
				#io-channel-cells = <1>;
				reg = <5>;
				interrupts = <GIC_SPI 126 IRQ_TYPE_LEVEL_HIGH>;
				dmas = <&dmamux1 92 0x400 0x01>;
				dma-names = "rx";
				status = "disabled";
			};
		};

		m_can1: can@4400e000 {
			compatible = "bosch,m_can";
			reg = <0x4400e000 0x400>, <0x44011000 0x1400>;
			reg-names = "m_can", "message_ram";
			interrupts = <GIC_SPI 19 IRQ_TYPE_LEVEL_HIGH>,
				     <GIC_SPI 21 IRQ_TYPE_LEVEL_HIGH>;
			interrupt-names = "int0", "int1";
			clocks = <&rcc FDCAN>, <&rcc FDCAN_K>;
			clock-names = "hclk", "cclk";
			bosch,mram-cfg = <0x0 0 0 32 0 0 2 2>;
			status = "disabled";
		};

		m_can2: can@4400f000 {
			compatible = "bosch,m_can";
			reg = <0x4400f000 0x400>, <0x44011000 0x2800>;
			reg-names = "m_can", "message_ram";
			interrupts = <GIC_SPI 20 IRQ_TYPE_LEVEL_HIGH>,
				     <GIC_SPI 22 IRQ_TYPE_LEVEL_HIGH>;
			interrupt-names = "int0", "int1";
			clocks = <&rcc FDCAN>, <&rcc FDCAN_K>;
			clock-names = "hclk", "cclk";
			bosch,mram-cfg = <0x1400 0 0 32 0 0 2 2>;
			status = "disabled";
		};

		dma1: dma@48000000 {
			compatible = "st,stm32-dma";
			reg = <0x48000000 0x400>;
			interrupts = <GIC_SPI 11 IRQ_TYPE_LEVEL_HIGH>,
				     <GIC_SPI 12 IRQ_TYPE_LEVEL_HIGH>,
				     <GIC_SPI 13 IRQ_TYPE_LEVEL_HIGH>,
				     <GIC_SPI 14 IRQ_TYPE_LEVEL_HIGH>,
				     <GIC_SPI 15 IRQ_TYPE_LEVEL_HIGH>,
				     <GIC_SPI 16 IRQ_TYPE_LEVEL_HIGH>,
				     <GIC_SPI 17 IRQ_TYPE_LEVEL_HIGH>,
				     <GIC_SPI 47 IRQ_TYPE_LEVEL_HIGH>;
			clocks = <&rcc DMA1>;
			resets = <&rcc DMA1_R>;
			#dma-cells = <4>;
			st,mem2mem;
			dma-requests = <8>;
			dmas = <&mdma1 0 0x11 0x1200000a 0x48000008 0x00000020 1>,
			       <&mdma1 1 0x11 0x1200000a 0x48000008 0x00000800 1>,
			       <&mdma1 2 0x11 0x1200000a 0x48000008 0x00200000 1>,
			       <&mdma1 3 0x11 0x1200000a 0x48000008 0x08000000 1>,
			       <&mdma1 4 0x11 0x1200000a 0x4800000C 0x00000020 1>,
			       <&mdma1 5 0x11 0x1200000a 0x4800000C 0x00000800 1>,
			       <&mdma1 6 0x11 0x1200000a 0x4800000C 0x00200000 1>,
			       <&mdma1 7 0x11 0x1200000a 0x4800000C 0x08000000 1>;
			dma-names = "ch0", "ch1", "ch2", "ch3", "ch4", "ch5", "ch6", "ch7";
		};

		dma2: dma@48001000 {
			compatible = "st,stm32-dma";
			reg = <0x48001000 0x400>;
			interrupts = <GIC_SPI 56 IRQ_TYPE_LEVEL_HIGH>,
				     <GIC_SPI 57 IRQ_TYPE_LEVEL_HIGH>,
				     <GIC_SPI 58 IRQ_TYPE_LEVEL_HIGH>,
				     <GIC_SPI 59 IRQ_TYPE_LEVEL_HIGH>,
				     <GIC_SPI 60 IRQ_TYPE_LEVEL_HIGH>,
				     <GIC_SPI 68 IRQ_TYPE_LEVEL_HIGH>,
				     <GIC_SPI 69 IRQ_TYPE_LEVEL_HIGH>,
				     <GIC_SPI 70 IRQ_TYPE_LEVEL_HIGH>;
			clocks = <&rcc DMA2>;
			resets = <&rcc DMA2_R>;
			#dma-cells = <4>;
			st,mem2mem;
			dma-requests = <8>;
			dmas = <&mdma1 8 0x11 0x1200000a 0x48001008 0x00000020 1>,
			       <&mdma1 9 0x11 0x1200000a 0x48001008 0x00000800 1>,
			       <&mdma1 10 0x11 0x1200000a 0x48001008 0x00200000 1>,
			       <&mdma1 11 0x11 0x1200000a 0x48001008 0x08000000 1>,
			       <&mdma1 12 0x11 0x1200000a 0x4800100C 0x00000020 1>,
			       <&mdma1 13 0x11 0x1200000a 0x4800100C 0x00000800 1>,
			       <&mdma1 14 0x11 0x1200000a 0x4800100C 0x00200000 1>,
			       <&mdma1 15 0x11 0x1200000a 0x4800100C 0x08000000 1>;
			dma-names = "ch0", "ch1", "ch2", "ch3", "ch4", "ch5", "ch6", "ch7";
		};

		dmamux1: dma-router@48002000 {
			compatible = "st,stm32h7-dmamux";
			reg = <0x48002000 0x1c>;
			#dma-cells = <3>;
			dma-requests = <128>;
			dma-masters = <&dma1 &dma2>;
			dma-channels = <16>;
			clocks = <&rcc DMAMUX>;
			resets = <&rcc DMAMUX_R>;
		};

		adc: adc@48003000 {
			compatible = "st,stm32mp1-adc-core";
			reg = <0x48003000 0x400>;
			interrupts = <GIC_SPI 18 IRQ_TYPE_LEVEL_HIGH>,
				     <GIC_SPI 90 IRQ_TYPE_LEVEL_HIGH>;
			clocks = <&rcc ADC12>, <&rcc ADC12_K>;
			clock-names = "bus", "adc";
			interrupt-controller;
			st,syscfg-vbooster = <&syscfg 0x4 0x100>;
			st,syscfg-vbooster-clr = <&syscfg 0x44 0x100>;
			st,syscfg-anaswvdd = <&syscfg 0x4 0x200>;
			st,syscfg-anaswvdd-clr = <&syscfg 0x44 0x200>;
			#interrupt-cells = <1>;
			#address-cells = <1>;
			#size-cells = <0>;
			status = "disabled";

			adc1: adc@0 {
				compatible = "st,stm32mp1-adc";
				#io-channel-cells = <1>;
				reg = <0x0>;
				interrupt-parent = <&adc>;
				interrupts = <0>;
				dmas = <&dmamux1 9 0x400 0x05>;
				dma-names = "rx";
				status = "disabled";
			};

			adc2: adc@100 {
				compatible = "st,stm32mp1-adc";
				#io-channel-cells = <1>;
				reg = <0x100>;
				interrupt-parent = <&adc>;
				interrupts = <1>;
				dmas = <&dmamux1 10 0x400 0x05>;
				dma-names = "rx";
				/* temperature sensor */
				st,adc-channels = <12>;
				st,min-sample-time-nsecs = <10000>;
				status = "disabled";
			};

			jadc1: jadc@0 {
				compatible = "st,stm32mp1-adc";
				st,injected;
				#io-channel-cells = <1>;
				reg = <0x0>;
				interrupt-parent = <&adc>;
				interrupts = <3>;
				status = "disabled";
			};

			jadc2: jadc@100 {
				compatible = "st,stm32mp1-adc";
				st,injected;
				#io-channel-cells = <1>;
				reg = <0x100>;
				interrupt-parent = <&adc>;
				interrupts = <4>;
				/* temperature sensor */
				st,adc-channels = <12>;
				st,min-sample-time-nsecs = <10000>;
				status = "disabled";
			};

			adc_temp: temp {
				compatible = "st,stm32mp1-adc-temp";
				io-channels = <&adc2 12>;
				nvmem-cells = <&ts_cal1>, <&ts_cal2>;
				nvmem-cell-names = "ts_cal1", "ts_cal2";
				#io-channel-cells = <0>;
				#thermal-sensor-cells = <0>;
				status = "disabled";
			};
		};

		sdmmc3: sdmmc@48004000 {
			compatible = "arm,pl18x", "arm,primecell";
			arm,primecell-periphid = <0x00253180>;
			reg = <0x48004000 0x400>, <0x48005000 0x400>;
			interrupts = <GIC_SPI 137 IRQ_TYPE_LEVEL_HIGH>;
			interrupt-names = "cmd_irq";
			clocks = <&rcc SDMMC3_K>;
			clock-names = "apb_pclk";
			resets = <&rcc SDMMC3_R>;
			cap-sd-highspeed;
			cap-mmc-highspeed;
			max-frequency = <120000000>;
			status = "disabled";
		};

		usbotg_hs: usb-otg@49000000 {
			compatible = "st,stm32mp1-hsotg", "snps,dwc2";
			reg = <0x49000000 0x10000>;
			clocks = <&rcc USBO_K>;
			clock-names = "otg";
			resets = <&rcc USBO_R>;
			reset-names = "dwc2";
			interrupts-extended = <&intc GIC_SPI 98 IRQ_TYPE_LEVEL_HIGH>,
					      <&exti 44 1>;
			interrupt-names = "event", "wakeup";
			g-rx-fifo-size = <256>;
			g-np-tx-fifo-size = <32>;
			g-tx-fifo-size = <128 128 64 64 64 64 32 32>;
			dr_mode = "otg";
			usb33d-supply = <&usb33>;
			power-domains = <&pd_core>;
			wakeup-source;
			status = "disabled";
		};

		hsem: hwspinlock@4c000000 {
			compatible = "st,stm32-hwspinlock";
			#hwlock-cells = <1>;
			reg = <0x4c000000 0x400>;
			clocks = <&rcc HSEM>;
			clock-names = "hsem";
			status = "okay";
		};

		ipcc: mailbox@4c001000 {
			compatible = "st,stm32mp1-ipcc";
			#mbox-cells = <1>;
			reg = <0x4c001000 0x400>;
			st,proc-id = <0>;
			interrupts-extended =
				<&intc GIC_SPI 100 IRQ_TYPE_LEVEL_HIGH>,
				<&intc GIC_SPI 101 IRQ_TYPE_LEVEL_HIGH>,
				<&exti 61 1>;
			interrupt-names = "rx", "tx", "wakeup";
			clocks = <&rcc IPCC>;
			wakeup-source;
			power-domains = <&pd_core>;
			status = "disabled";
		};

		dcmi: dcmi@4c006000 {
			compatible = "st,stm32-dcmi";
			reg = <0x4c006000 0x400>;
			interrupts = <GIC_SPI 78 IRQ_TYPE_LEVEL_HIGH>;
			resets = <&rcc CAMITF_R>;
			clocks = <&rcc DCMI>;
			clock-names = "mclk";
			dmas = <&dmamux1 75 0x400 0x1d>;
			dma-names = "tx";
			status = "disabled";
		};

		rcc: rcc@50000000 {
			compatible = "st,stm32mp1-rcc", "syscon";
			reg = <0x50000000 0x1000>;
			#clock-cells = <1>;
			#reset-cells = <1>;
			interrupts = <GIC_SPI 5 IRQ_TYPE_LEVEL_HIGH>;
		};

		pwr: pwr@50001000 {
			compatible = "st,stm32mp1-pwr", "syscon", "simple-mfd";
			reg = <0x50001000 0x400>;

			interrupts = <GIC_SPI 149 IRQ_TYPE_LEVEL_HIGH>;

			interrupt-controller;
			#interrupt-cells = <3>;

			wakeup-gpios = <&gpioa 0 GPIO_ACTIVE_HIGH>,
				       <&gpioa 2 GPIO_ACTIVE_HIGH>,
				       <&gpioc 13 GPIO_ACTIVE_HIGH>,
				       <&gpioi 8 GPIO_ACTIVE_HIGH>,
				       <&gpioi 11 GPIO_ACTIVE_HIGH>,
				       <&gpioc 1 GPIO_ACTIVE_HIGH>;

			pwr-regulators {
				compatible = "st,stm32mp1,pwr-reg";
				st,tzcr = <&rcc 0x0 0x1>;

				reg11: reg11 {
					regulator-name = "reg11";
					regulator-min-microvolt = <1100000>;
					regulator-max-microvolt = <1100000>;
				};

				reg18: reg18 {
					regulator-name = "reg18";
					regulator-min-microvolt = <1800000>;
					regulator-max-microvolt = <1800000>;
				};

				usb33: usb33 {
					regulator-name = "usb33";
					regulator-min-microvolt = <3300000>;
					regulator-max-microvolt = <3300000>;
				};
			};
		};

		exti: interrupt-controller@5000d000 {
			compatible = "st,stm32mp1-exti", "syscon";
			interrupt-controller;
			#interrupt-cells = <2>;
			reg = <0x5000d000 0x400>;
			hwlocks = <&hsem 1>;

			/* exti_pwr is an extra interrupt controller used for
			 * EXTI 55 to 60. It's mapped on pwr interrupt
			 * controller.
			 */
			exti_pwr: exti-pwr {
				interrupt-controller;
				#interrupt-cells = <2>;
				interrupt-parent = <&pwr>;
				st,irq-number = <6>;
			};
		};

		syscfg: syscon@50020000 {
			compatible = "st,stm32mp157-syscfg", "syscon";
			reg = <0x50020000 0x400>;
			clocks = <&rcc SYSCFG>;
		};

		lptimer2: timer@50021000 {
			#address-cells = <1>;
			#size-cells = <0>;
			compatible = "st,stm32-lptimer";
			reg = <0x50021000 0x400>;
			clocks = <&rcc LPTIM2_K>;
			clock-names = "mux";
			power-domains = <&pd_core>;
			status = "disabled";

			pwm {
				compatible = "st,stm32-pwm-lp";
				#pwm-cells = <3>;
				status = "disabled";
			};

			trigger@1 {
				compatible = "st,stm32-lptimer-trigger";
				reg = <1>;
				status = "disabled";
			};

			counter {
				compatible = "st,stm32-lptimer-counter";
				status = "disabled";
			};
		};

		lptimer3: timer@50022000 {
			#address-cells = <1>;
			#size-cells = <0>;
			compatible = "st,stm32-lptimer";
			reg = <0x50022000 0x400>;
			clocks = <&rcc LPTIM3_K>;
			clock-names = "mux";
			power-domains = <&pd_core>;
			status = "disabled";

			pwm {
				compatible = "st,stm32-pwm-lp";
				#pwm-cells = <3>;
				status = "disabled";
			};

			trigger@2 {
				compatible = "st,stm32-lptimer-trigger";
				reg = <2>;
				status = "disabled";
			};
		};

		lptimer4: timer@50023000 {
			compatible = "st,stm32-lptimer";
			reg = <0x50023000 0x400>;
			clocks = <&rcc LPTIM4_K>;
			clock-names = "mux";
			power-domains = <&pd_core>;
			status = "disabled";

			pwm {
				compatible = "st,stm32-pwm-lp";
				#pwm-cells = <3>;
				status = "disabled";
			};
		};

		lptimer5: timer@50024000 {
			compatible = "st,stm32-lptimer";
			reg = <0x50024000 0x400>;
			clocks = <&rcc LPTIM5_K>;
			clock-names = "mux";
			power-domains = <&pd_core>;
			status = "disabled";

			pwm {
				compatible = "st,stm32-pwm-lp";
				#pwm-cells = <3>;
				status = "disabled";
			};
		};

		vrefbuf: vrefbuf@50025000 {
			compatible = "st,stm32-vrefbuf";
			reg = <0x50025000 0x8>;
			regulator-min-microvolt = <1500000>;
			regulator-max-microvolt = <2500000>;
			clocks = <&rcc VREF>;
			status = "disabled";
		};

		sai4: sai@50027000 {
			compatible = "st,stm32h7-sai";
			#address-cells = <1>;
			#size-cells = <1>;
			ranges = <0 0x50027000 0x400>;
			reg = <0x50027000 0x4>;
			interrupts = <GIC_SPI 146 IRQ_TYPE_LEVEL_HIGH>;
			resets = <&rcc SAI4_R>;
			status = "disabled";

			sai4a: audio-controller@50027004 {
				#sound-dai-cells = <0>;
				compatible = "st,stm32-sai-sub-a";
				reg = <0x04 0x1c>;
				clocks = <&rcc SAI4_K>;
				clock-names = "sai_ck";
				dmas = <&dmamux1 99 0x400 0x01>;
				status = "disabled";
			};

			sai4b: audio-controller@50027024 {
				#sound-dai-cells = <0>;
				compatible = "st,stm32-sai-sub-b";
				reg = <0x24 0x1c>;
				clocks = <&rcc SAI4_K>;
				clock-names = "sai_ck";
				dmas = <&dmamux1 100 0x400 0x01>;
				status = "disabled";
			};
		};

		dts: thermal@50028000 {
			compatible = "st,stm32-thermal";
			reg = <0x50028000 0x100>;
			interrupts = <GIC_SPI 147 IRQ_TYPE_LEVEL_HIGH>;
			clocks = <&rcc TMPSENS>;
			clock-names = "pclk";
			#thermal-sensor-cells = <0>;
			status = "disabled";
		};

		hdp: hdp@5002a000 {
			compatible = "st,stm32mp1-hdp";
			reg = <0x5002a000 0x400>;
			clocks = <&rcc HDP>;
			clock-names = "hdp";
			status = "disabled";
		};

		funnel: funnel@50091000 {
			compatible = "arm,coresight-funnel", "arm,primecell";
			reg = <0x50091000 0x1000>;
			clocks = <&rcc CK_TRACE>;
			clock-names = "apb_pclk";
			ports {
				#address-cells = <1>;
				#size-cells = <0>;

				/* funnel input ports */
				port@0 {
					reg = <0>;
					funnel_in_port0: endpoint {
					  slave-mode;
					  remote-endpoint = <&stm_out_port>;
					};
				};

				port@1 {
					reg = <1>;
					funnel_in_port1: endpoint {
					  slave-mode; /* A7-1 input */
					  remote-endpoint = <&etm1_out_port>;
					};
				};

				port@2 {
					reg = <2>;
					funnel_in_port2: endpoint {
					  slave-mode; /* A7-2 input */
					  remote-endpoint = <&etm2_out_port>;
					};
				};

				port@4 {
					reg = <4>;
					funnel_in_port4: endpoint {
					  slave-mode; /* REPLICATOR input */
					  remote-endpoint = <&replicator_out_port0>;
					};
				};

				port@5 {
					reg = <0>;
					funnel_out_port0: endpoint {
					  remote-endpoint = <&etf_in_port>;
					};
				};
			};
		};

		etf: etf@50092000 {
			compatible = "arm,coresight-tmc", "arm,primecell";
			reg = <0x50092000 0x1000>;
			clocks = <&rcc CK_TRACE>;
			clock-names = "apb_pclk";

			ports {
				#address-cells = <1>;
				#size-cells = <0>;

				port@0 {
					reg = <0>;
					etf_in_port: endpoint {
						slave-mode;
						remote-endpoint = <&funnel_out_port0>;
					};
				};

				port@1 {
					reg = <0>;
					etf_out_port: endpoint {
						remote-endpoint = <&tpiu_in_port>;
					};
				};
			};
		};

		tpiu: tpiu@50093000 {
			compatible = "arm,coresight-tpiu", "arm,primecell";
			reg = <0x50093000 0x1000>;
			clocks = <&rcc CK_TRACE>;
			clock-names = "apb_pclk";

			port {
				tpiu_in_port: endpoint {
					slave-mode;
					remote-endpoint = <&etf_out_port>;
				};
			};
		};

		stm: stm@500a0000 {
			compatible = "arm,coresight-stm", "arm,primecell";
			reg = <0x500a0000 0x1000>, <0x90000000 0x1000000>,
			      <0x50094000 0x1000>;
			reg-names = "stm-base", "stm-stimulus-base", "cti-base";

			clocks = <&rcc CK_TRACE>;
			clock-names = "apb_pclk";

			ports {
				#address-cells = <1>;
				#size-cells = <0>;

				port@0 {
					reg = <0>;
					stm_out_port: endpoint {
						remote-endpoint = <&funnel_in_port0>;
					};
				};
			};
		};

		/* Cortex A7-1 */
		etm1: etm@500dc000 {
			compatible = "arm,coresight-etm3x", "arm,primecell";
			reg = <0x500dc000 0x1000>;
			cpu = <&cpu0>;
			clocks = <&rcc CK_TRACE>;
			clock-names = "apb_pclk";
			port {
				etm1_out_port: endpoint {
					remote-endpoint = <&funnel_in_port1>;
				};
			};
		};

		/* Cortex A7-2 */
		etm2: etm@500dd000 {
			compatible = "arm,coresight-etm3x", "arm,primecell";
			reg = <0x500dd000 0x1000>;
			cpu = <&cpu1>;
			clocks = <&rcc CK_TRACE>;
			clock-names = "apb_pclk";

			port {
				etm2_out_port: endpoint {
					remote-endpoint = <&funnel_in_port2>;
				};
			};
		};

		cryp1: cryp@54001000 {
			compatible = "st,stm32mp1-cryp";
			reg = <0x54001000 0x400>;
			interrupts = <GIC_SPI 79 IRQ_TYPE_LEVEL_HIGH>;
			clocks = <&rcc CRYP1>;
			resets = <&rcc CRYP1_R>;
			status = "disabled";
		};

		hash1: hash@54002000 {
			compatible = "st,stm32f756-hash";
			reg = <0x54002000 0x400>;
			interrupts = <GIC_SPI 80 IRQ_TYPE_LEVEL_HIGH>;
			clocks = <&rcc HASH1>;
			resets = <&rcc HASH1_R>;
			dmas = <&mdma1 31 0x10 0x1000A02 0x0 0x0 0x0>;
			dma-names = "in";
			dma-maxburst = <2>;
			status = "disabled";
		};

		rng1: rng@54003000 {
			compatible = "st,stm32-rng";
			reg = <0x54003000 0x400>;
			clocks = <&rcc RNG1_K>;
			resets = <&rcc RNG1_R>;
			status = "disabled";
		};

		mdma1: dma@58000000 {
			compatible = "st,stm32h7-mdma";
			reg = <0x58000000 0x1000>;
			interrupts = <GIC_SPI 122 IRQ_TYPE_LEVEL_HIGH>;
			clocks = <&rcc MDMA>;
			resets = <&rcc MDMA_R>;
			#dma-cells = <6>;
			dma-channels = <32>;
			dma-requests = <48>;
		};

<<<<<<< HEAD
		fmc: nand-controller@58002000 {
			compatible = "st,stm32mp15-fmc2";
			reg = <0x58002000 0x1000>,
			      <0x80000000 0x1000>,
			      <0x88010000 0x1000>,
			      <0x88020000 0x1000>,
			      <0x81000000 0x1000>,
			      <0x89010000 0x1000>,
			      <0x89020000 0x1000>;
			interrupts = <GIC_SPI 48 IRQ_TYPE_LEVEL_HIGH>;
			dmas = <&mdma1 20 0x10 0x12000A02 0x0 0x0 0>,
			       <&mdma1 20 0x10 0x12000A08 0x0 0x0 0>,
			       <&mdma1 21 0x10 0x12000A0A 0x0 0x0 0>;
			dma-names = "tx", "rx", "ecc";
			clocks = <&rcc FMC_K>;
			resets = <&rcc FMC_R>;
			status = "disabled";
		};

		qspi: qspi@58003000 {
=======
		qspi: spi@58003000 {
>>>>>>> 174651bd
			compatible = "st,stm32f469-qspi";
			reg = <0x58003000 0x1000>, <0x70000000 0x10000000>;
			reg-names = "qspi", "qspi_mm";
			interrupts = <GIC_SPI 92 IRQ_TYPE_LEVEL_HIGH>;
			dmas = <&mdma1 22 0x10 0x100002 0x0 0x0 0x0>,
			       <&mdma1 22 0x10 0x100008 0x0 0x0 0x0>;
			dma-names = "tx", "rx";
			clocks = <&rcc QSPI_K>;
			resets = <&rcc QSPI_R>;
			status = "disabled";
		};

		sdmmc1: sdmmc@58005000 {
			compatible = "arm,pl18x", "arm,primecell";
			arm,primecell-periphid = <0x00253180>;
			reg = <0x58005000 0x1000>, <0x58006000 0x1000>;
			interrupts = <GIC_SPI 49 IRQ_TYPE_LEVEL_HIGH>;
			interrupt-names = "cmd_irq";
			clocks = <&rcc SDMMC1_K>;
			clock-names = "apb_pclk";
			resets = <&rcc SDMMC1_R>;
			cap-sd-highspeed;
			cap-mmc-highspeed;
			max-frequency = <120000000>;
			status = "disabled";
		};

		sdmmc2: sdmmc@58007000 {
			compatible = "arm,pl18x", "arm,primecell";
			arm,primecell-periphid = <0x00253180>;
			reg = <0x58007000 0x1000>, <0x58008000 0x1000>;
			interrupts = <GIC_SPI 124 IRQ_TYPE_LEVEL_HIGH>;
			interrupt-names = "cmd_irq";
			clocks = <&rcc SDMMC2_K>;
			clock-names = "apb_pclk";
			resets = <&rcc SDMMC2_R>;
			cap-sd-highspeed;
			cap-mmc-highspeed;
			max-frequency = <120000000>;
			status = "disabled";
		};

		crc1: crc@58009000 {
			compatible = "st,stm32f7-crc";
			reg = <0x58009000 0x400>;
			clocks = <&rcc CRC1>;
			status = "disabled";
		};

		stmmac_axi_config_0: stmmac-axi-config {
			snps,wr_osr_lmt = <0x7>;
			snps,rd_osr_lmt = <0x7>;
			snps,blen = <0 0 0 0 16 8 4>;
		};

		ethernet0: ethernet@5800a000 {
			compatible = "st,stm32mp1-dwmac", "snps,dwmac-4.20a";
			reg = <0x5800a000 0x2000>;
			reg-names = "stmmaceth";
			interrupts-extended = <&intc GIC_SPI 61 IRQ_TYPE_LEVEL_HIGH>,
					      <&intc GIC_SPI 62 IRQ_TYPE_LEVEL_HIGH>,
					      <&exti 70 1>;
			interrupt-names = "macirq",
					  "eth_wake_irq",
					  "stm32_pwr_wakeup";
			clock-names = "stmmaceth",
				      "mac-clk-tx",
				      "mac-clk-rx",
				      "ethstp";
			clocks = <&rcc ETHMAC>,
				 <&rcc ETHTX>,
				 <&rcc ETHRX>,
				 <&rcc ETHSTP>;
			st,syscon = <&syscfg 0x4>;
			snps,mixed-burst;
			snps,pbl = <2>;
			snps,en-tx-lpi-clockgating;
			snps,axi-config = <&stmmac_axi_config_0>;
			snps,tso;
			power-domains = <&pd_core>;
			status = "disabled";
		};

		usbh_ohci: usbh-ohci@5800c000 {
			compatible = "generic-ohci";
			reg = <0x5800c000 0x1000>;
			clocks = <&rcc USBH>;
			resets = <&rcc USBH_R>;
			interrupts = <GIC_SPI 74 IRQ_TYPE_LEVEL_HIGH>;
			status = "disabled";
		};

		usbh_ehci: usbh-ehci@5800d000 {
			compatible = "generic-ehci";
			reg = <0x5800d000 0x1000>;
			clocks = <&rcc USBH>;
			resets = <&rcc USBH_R>;
			interrupts-extended = <&intc GIC_SPI 75 IRQ_TYPE_LEVEL_HIGH>,
					      <&exti 43 1>;
			interrupt-names = "event", "wakeup";
			companion = <&usbh_ohci>;
			power-domains = <&pd_core>;
			wakeup-source;
			status = "disabled";
		};

		gpu: gpu@59000000 {
			compatible = "vivante,gc";
			reg = <0x59000000 0x800>;
			interrupts = <GIC_SPI 109 IRQ_TYPE_LEVEL_HIGH>;
			clocks = <&rcc GPU>, <&rcc GPU_K>;
			clock-names = "bus" ,"core";
			resets = <&rcc GPU_R>;
			status = "disabled";
		};

		dsi: dsi@5a000000 {
			compatible = "st,stm32-dsi";
			reg = <0x5a000000 0x800>;
			clocks = <&rcc DSI_K>, <&clk_hse>, <&rcc DSI_PX>;
			clock-names = "pclk", "ref", "px_clk";
			resets = <&rcc DSI_R>;
			reset-names = "apb";
			phy-dsi-supply = <&reg18>;
			status = "disabled";
		};

		ltdc: display-controller@5a001000 {
			compatible = "st,stm32-ltdc";
			reg = <0x5a001000 0x400>;
			interrupts = <GIC_SPI 88 IRQ_TYPE_LEVEL_HIGH>,
				     <GIC_SPI 89 IRQ_TYPE_LEVEL_HIGH>;
			clocks = <&rcc LTDC_PX>;
			clock-names = "lcd";
			resets = <&rcc LTDC_R>;
			status = "disabled";
		};

		iwdg2: watchdog@5a002000 {
			compatible = "st,stm32mp1-iwdg";
			reg = <0x5a002000 0x400>;
			clocks = <&rcc IWDG2>, <&rcc CK_LSI>;
			clock-names = "pclk", "lsi";
			status = "disabled";
		};

		usbphyc: usbphyc@5a006000 {
			#address-cells = <1>;
			#size-cells = <0>;
			#clock-cells = <0>;
			compatible = "st,stm32mp1-usbphyc";
			reg = <0x5a006000 0x1000>;
			clocks = <&rcc USBPHY_K>;
			resets = <&rcc USBPHY_R>;
			vdda1v1-supply = <&reg11>;
			vdda1v8-supply = <&reg18>;
			status = "disabled";

			usbphyc_port0: usb-phy@0 {
				#phy-cells = <0>;
				reg = <0>;
			};

			usbphyc_port1: usb-phy@1 {
				#phy-cells = <1>;
				reg = <1>;
			};
		};

		ddrperfm: perf@5a007000 {
			compatible = "st,stm32-ddr-pmu";
			reg = <0x5a007000 0x400>;
			clocks = <&rcc DDRPERFM>, <&rcc PLL2_R>;
			clock-names = "bus", "ddr";
			resets = <&rcc DDRPERFM_R>;
			status = "okay";
		};

		usart1: serial@5c000000 {
			compatible = "st,stm32h7-uart";
			reg = <0x5c000000 0x400>;
			interrupt-names = "event", "wakeup";
			interrupts-extended = <&intc GIC_SPI 37 IRQ_TYPE_LEVEL_HIGH>,
					      <&exti 26 1>;
			clocks = <&rcc USART1_K>;
			resets = <&rcc USART1_R>;
			wakeup-source;
			power-domains = <&pd_core>;
			status = "disabled";
		};

		spi6: spi@5c001000 {
			#address-cells = <1>;
			#size-cells = <0>;
			compatible = "st,stm32h7-spi";
			reg = <0x5c001000 0x400>;
			interrupts = <GIC_SPI 86 IRQ_TYPE_LEVEL_HIGH>;
			clocks = <&rcc SPI6_K>;
			resets = <&rcc SPI6_R>;
			dmas = <&mdma1 34 0x0 0x40008 0x0 0x0 0x0>,
			       <&mdma1 35 0x0 0x40002 0x0 0x0 0x0>;
			dma-names = "rx", "tx";
			power-domains = <&pd_core>;
			status = "disabled";
		};

		i2c4: i2c@5c002000 {
			compatible = "st,stm32f7-i2c";
			reg = <0x5c002000 0x400>;
			interrupt-names = "event", "error", "wakeup";
			interrupts-extended = <&intc GIC_SPI 95 IRQ_TYPE_LEVEL_HIGH>,
					      <&intc GIC_SPI 96 IRQ_TYPE_LEVEL_HIGH>,
					      <&exti 24 1>;
			clocks = <&rcc I2C4_K>;
			resets = <&rcc I2C4_R>;
			#address-cells = <1>;
			#size-cells = <0>;
			dmas = <&mdma1 36 0x0 0x40008 0x0 0x0 0>,
			       <&mdma1 37 0x0 0x40002 0x0 0x0 0>;
			dma-names = "rx", "tx";
			power-domains = <&pd_core>;
			st,syscfg-fmp = <&syscfg 0x4 0x8>;
			st,syscfg-fmp-clr = <&syscfg 0x44 0x8>;
			status = "disabled";
		};

		rtc: rtc@5c004000 {
			compatible = "st,stm32mp1-rtc";
			reg = <0x5c004000 0x400>;
			clocks = <&rcc RTCAPB>, <&rcc RTC>;
			clock-names = "pclk", "rtc_ck";
			interrupts-extended = <&intc GIC_SPI 3 IRQ_TYPE_LEVEL_HIGH>,
					      <&exti 19 1>;
			status = "disabled";
		};

		bsec: nvmem@5c005000 {
			compatible = "st,stm32mp15-bsec";
			reg = <0x5c005000 0x400>;
			#address-cells = <1>;
			#size-cells = <1>;
			ts_cal1: calib@5c {
				reg = <0x5c 0x2>;
			};
			ts_cal2: calib@5e {
				reg = <0x5e 0x2>;
			};
		};

		i2c6: i2c@5c009000 {
			compatible = "st,stm32f7-i2c";
			reg = <0x5c009000 0x400>;
			interrupt-names = "event", "error", "wakeup";
			interrupts-extended = <&intc GIC_SPI 135 IRQ_TYPE_LEVEL_HIGH>,
					      <&intc GIC_SPI 136 IRQ_TYPE_LEVEL_HIGH>,
					      <&exti 54 1>;
			clocks = <&rcc I2C6_K>;
			resets = <&rcc I2C6_R>;
			#address-cells = <1>;
			#size-cells = <0>;
			dmas = <&mdma1 38 0x0 0x40008 0x0 0x0 0>,
			       <&mdma1 39 0x0 0x40002 0x0 0x0 0>;
			dma-names = "rx", "tx";
			power-domains = <&pd_core>;
			st,syscfg-fmp = <&syscfg 0x4 0x20>;
			st,syscfg-fmp-clr = <&syscfg 0x44 0x20>;
			status = "disabled";
		};

		tamp: tamp@5c00a000 {
			compatible = "simple-bus", "syscon", "simple-mfd";
			reg = <0x5c00a000 0x400>;

			reboot-mode {
				compatible = "syscon-reboot-mode";
				offset = <0x150>; /* reg20 */
				mask = <0xff>;
				mode-normal = <0>;
				mode-fastboot = <0x1>;
				mode-recovery = <0x2>;
				mode-stm32cubeprogrammer = <0x3>;
				mode-ums_mmc0 = <0x10>;
				mode-ums_mmc1 = <0x11>;
				mode-ums_mmc2 = <0x12>;
			};
		};
	};

	m4_rproc: m4@0 {
		compatible = "st,stm32mp1-rproc";
		#address-cells = <1>;
		#size-cells = <1>;

		ranges = <0x00000000 0x38000000 0x10000>,
			 <0x30000000 0x30000000 0x60000>,
			 <0x10000000 0x10000000 0x60000>;
		resets = <&rcc MCU_R>;
		reset-names = "mcu_rst";
		st,syscfg-pdds = <&pwr 0x014 0x1>;
		st,syscfg-holdboot = <&rcc 0x10C 0x1>;
		st,syscfg-tz = <&rcc 0x000 0x1>;
		status = "disabled";

		m4_system_resources {
			compatible = "rproc-srm-core";
			status = "disabled";
		};
	};

	firmware {
		optee {
			compatible = "linaro,optee-tz";
			method = "smc";
		};
	};
};<|MERGE_RESOLUTION|>--- conflicted
+++ resolved
@@ -1687,7 +1687,6 @@
 			dma-requests = <48>;
 		};
 
-<<<<<<< HEAD
 		fmc: nand-controller@58002000 {
 			compatible = "st,stm32mp15-fmc2";
 			reg = <0x58002000 0x1000>,
@@ -1707,10 +1706,7 @@
 			status = "disabled";
 		};
 
-		qspi: qspi@58003000 {
-=======
 		qspi: spi@58003000 {
->>>>>>> 174651bd
 			compatible = "st,stm32f469-qspi";
 			reg = <0x58003000 0x1000>, <0x70000000 0x10000000>;
 			reg-names = "qspi", "qspi_mm";
